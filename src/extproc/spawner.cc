// Copyright 2010-2012 RethinkDB, all rights reserved.
#include "extproc/spawner.hpp"

#include <signal.h>

#include <sys/socket.h>
#include <sys/time.h>
#include <sys/types.h>
#include <sys/un.h>
#include <sys/wait.h>
#include <unistd.h>

#include "arch/fd_send_recv.hpp"
#include "extproc/job.hpp"
#include "utils.hpp"

namespace extproc {

void exec_spawner(fd_t socket) NORETURN;
void exec_worker(pid_t spawner_pid, fd_t socket) NORETURN;



// Checks that we only create one spawner. This is an ugly restriction, but it
// means we can put the SIGCHLD-handling logic in here, so that it is properly
// scoped to the lifetime of the spawner.
//
// TODO(rntz): More general way of handling SIGCHLD.
static pid_t spawner_pid = -1;

static void sigchld_handler(int signo) {
    guarantee(signo == SIGCHLD);
    guarantee(spawner_pid > 0);

    int status;
    const pid_t pid = ::waitpid(-1, &status, WNOHANG);
    guarantee_err(-1 != pid, "could not waitpid()");

    // We might spawn processes other than the spawner, whose deaths we ignore.
    // waitpid() might also return 0, indicating some event other than child
    // process termination (ie. SIGSTOP or SIGCONT). We ignore this.
    if (pid == spawner_pid) {
        crash_or_trap("Spawner process died!");
    }
}

spawner_t::spawner_t(spawner_info_t *info)
    : pid_(info->pid), socket_(&info->socket)
{
    guarantee(-1 == spawner_pid);
    spawner_pid = pid_;

    // Check that the spawner hasn't already exited.
    const pid_t pid = ::waitpid(pid_, NULL, WNOHANG);
    guarantee(0 == pid, "spawner process already died!");

    // Establish SIGCHLD handler for spawner.
    struct sigaction sa = make_sa_handler(0, sigchld_handler);
    const int res = sigaction(SIGCHLD, &sa, NULL);
    guarantee_err(res == 0, "could not set SIGCHLD handler");
}

spawner_t::~spawner_t() {
    // De-establish SIGCHLD handler.
    struct sigaction sa = make_sa_handler(0, SIG_DFL);
    const int res = sigaction(SIGCHLD, &sa, NULL);
    guarantee_err(res == 0, "could not unset SIGCHLD handler");

    guarantee(spawner_pid > 0);
    spawner_pid = -1;
}

void spawner_t::create(spawner_info_t *info) {
    int fds[2];
    const int res = socketpair(AF_UNIX, SOCK_STREAM, 0, fds);
    guarantee_err(0 == res, "could not create socketpair for spawner");

    const pid_t pid = fork();
    guarantee_err(-1 != pid, "could not fork spawner process");

    if (0 == pid) {
        // We're the child; run the spawner.
        const int closeres = ::close(fds[0]);
        guarantee_err(0 == closeres || errno == EINTR, "could not close fd");
        exec_spawner(fds[1]);
        unreachable();
    }

    // We're the parent. Return.
    const int closeres = ::close(fds[1]);
    guarantee_err(0 == closeres || errno == EINTR, "could not close fd");
    info->pid = pid;
    info->socket.reset(fds[0]);
}

pid_t spawner_t::spawn_process(scoped_fd_t *socket, scoped_fd_t *other_end_of_socket) {
    assert_thread();

    // Create a socket pair.
    fd_t fds[2];
    const int res = socketpair(AF_UNIX, SOCK_STREAM, 0, fds);
    if (res != 0) {
        return -1;
    }

    // We need to send the fd & receive the pid atomically with respect to other
    // calls to spawn_process().
    mutex_t::acq_t lock(&mutex_);

    // Send one half to the spawner process.
    const int send_fd_res = socket_.send_fd(fds[1]);
    guarantee(0 == send_fd_res);
<<<<<<< HEAD
    const int closeres = ::close(fds[1]);
    guarantee_err(0 == closeres || errno == EINTR, "could not close fd");
=======

    // We can't close fds[1] so quickly after sending it on the unix domain
    // socket because of an OS X bug -- it'll make the socket be "not connected"
    // on the other end.  So we hang on to it for now and close it later.
    other_end_of_socket->reset(fds[1]);

>>>>>>> 29733d13
    socket->reset(fds[0]);

    // Receive the pid from the spawner process.
    pid_t pid;
    const int64_t read_res = force_read(&socket_, &pid, sizeof(pid));
    guarantee(sizeof(pid) == read_res);
    guarantee(pid > 0);

    return pid;
}


// ---------- Spawner & worker processes ----------
// Runs the spawner process. Does not return.
void exec_spawner(fd_t socket) {
    // We set our PGID to our own PID (rather than inheriting our parent's PGID)
    // so that a signal (eg. SIGINT) sent to the parent's PGID (by eg. hitting
    // Ctrl-C at a terminal) will not propagate to us or our children.
    //
    // This is desirable because the RethinkDB engine deliberately crashes with
    // an error message if the spawner or a worker process dies; but a
    // command-line SIGINT should trigger a clean shutdown, not a crash.
    //
    // TODO(rntz): This is an ugly, hackish way to handle the problem.
    const int setpgid_res = setpgid(0, 0);
    guarantee_err(0 == setpgid_res, "spawner: could not set PGID");

    // We ignore SIGCHLD so that we don't accumulate zombie children.
    {
        // NB. According to `man 2 sigaction` on linux, POSIX.1-2001 says that
        // this will prevent zombies, but may not be "fully portable".
        struct sigaction sa = make_sa_handler(0, SIG_IGN);
        const int res = sigaction(SIGCHLD, &sa, NULL);
        guarantee_err(res == 0, "spawner: Could not ignore SIGCHLD");
    }

    pid_t local_spawner_pid = getpid();

    for (;;) {
        // Get an fd from our parent.
        fd_t fd;
        fd_recv_result_t fdres = recv_fds(socket, 1, &fd);
        if (fdres == FD_RECV_EOF) {
            // Other end shut down cleanly; we should too.
            exit(EXIT_SUCCESS);
        } else if (fdres != FD_RECV_OK) {
            exit(EXIT_FAILURE);
        }

        // Fork a worker process.
        pid_t pid = fork();
        if (-1 == pid)
            exit(EXIT_FAILURE);

        if (0 == pid) {
            // We're the child/worker.
            const int closeres = ::close(socket);
            guarantee_err(0 == closeres || errno == EINTR, "worker: could not close fd");
            exec_worker(local_spawner_pid, fd);
            unreachable();
        }

        // We're the parent.
        const int closeres = ::close(fd);
        guarantee_err(0 == closeres || errno == EINTR, "spawner: couldn't close fd");

        // Send back its pid. Wish we could use unix_socket_stream_t for this,
        // but its destructor calls shutdown(), and we can't have that happening
        // in the worker child.
        const char *buf = reinterpret_cast<const char *>(&pid);
        size_t sz = sizeof(pid);
        while (sz) {
            ssize_t res;
            do {
                res = ::write(socket, buf, sz);
            } while (res == -1 && errno == EINTR);

            guarantee_err(res > 0, "spawner: could not write() to engine socket");
            guarantee(static_cast<size_t>(res) <= sz);
            sz -= res;
            buf += res;
        }
    }
}

// On OS X, we have to poll the ppid to detect when the parent process dies.  So we use SIGALRM and
// setitimer to do that.  (We could also use kqueue to do this without polling, in a separate
// thread.  We could also just make a separate thread and poll from it.)  We have to make this
// global variable because setitimer doesn't let you pass the value through a siginfo_t parameter.
pid_t spawner_pid_for_sigalrm = 0;

void check_ppid_for_death(int) {
    pid_t ppid = getppid();
    if (spawner_pid_for_sigalrm != 0 && spawner_pid_for_sigalrm != ppid) {
        // We didn't fail, so should we exit with failure?  This status code doesn't really matter.
        _exit(EXIT_FAILURE);
    }
}

// Runs the worker process. Does not return.
void exec_worker(pid_t local_spawner_pid, fd_t sockfd) {
    // Make sure we die when our parent dies.  (The parent, the spawner process, dies when the
    // rethinkdb process dies.)
    {
        spawner_pid_for_sigalrm = local_spawner_pid;

        struct sigaction sa = make_sa_handler(0, check_ppid_for_death);
        const int sigaction_res = sigaction(SIGALRM, &sa, NULL);
        guarantee_err(sigaction_res == 0, "worker: could not set action for ALRM signal");

        struct itimerval timerval;
        timerval.it_interval.tv_sec = 0;
        timerval.it_interval.tv_usec = 500 * THOUSAND;
        timerval.it_value = timerval.it_interval;
        struct itimerval old_timerval;
        const int itimer_res = setitimer(ITIMER_REAL, &timerval, &old_timerval);
        guarantee_err(itimer_res == 0, "worker: setitimer failed");
        guarantee(old_timerval.it_value.tv_sec == 0 && old_timerval.it_value.tv_usec == 0,
                  "worker: setitimer saw that we already had an itimer!");
    }

    // Receive one job and run it.
    scoped_fd_t fd(sockfd);
    job_control_t control(getpid(), local_spawner_pid, &fd);
    exit(job_t::accept_job(&control, NULL));
}

} // namespace extproc<|MERGE_RESOLUTION|>--- conflicted
+++ resolved
@@ -110,17 +110,12 @@
     // Send one half to the spawner process.
     const int send_fd_res = socket_.send_fd(fds[1]);
     guarantee(0 == send_fd_res);
-<<<<<<< HEAD
-    const int closeres = ::close(fds[1]);
-    guarantee_err(0 == closeres || errno == EINTR, "could not close fd");
-=======
 
     // We can't close fds[1] so quickly after sending it on the unix domain
     // socket because of an OS X bug -- it'll make the socket be "not connected"
     // on the other end.  So we hang on to it for now and close it later.
     other_end_of_socket->reset(fds[1]);
 
->>>>>>> 29733d13
     socket->reset(fds[0]);
 
     // Receive the pid from the spawner process.
