--- conflicted
+++ resolved
@@ -227,134 +227,6 @@
     }
 }
 
-std::string backtrace_t::print_frames(bool use_addr2line) const {
-    address_to_line_t address_to_line;
-    std::string output;
-    for (size_t i = 0; i < get_num_frames(); i++) {
-        backtrace_frame_t current_frame = get_frame(i);
-        current_frame.initialize_symbols();
-
-        output.append(strprintf("%d [%p]: ", static_cast<int>(i+1), current_frame.get_addr()));
-
-        try {
-            output.append(current_frame.get_demangled_name());
-        } catch (const demangle_failed_exc_t &) {
-            if (!current_frame.get_name().empty()) {
-                output.append(current_frame.get_name() + "+" + current_frame.get_offset());
-            } else if (!current_frame.get_symbols_line().empty()) {
-                output.append(current_frame.get_symbols_line());
-            } else {
-                output.append("<unknown function>");
-            }
-        }
-
-        output.append(" at ");
-
-        std::string some_other_line;
-        if (use_addr2line) {
-            if (!current_frame.get_filename().empty()) {
-                some_other_line = address_to_line.address_to_line(current_frame.get_filename(), current_frame.get_addr());
-            }
-        }
-        if (!some_other_line.empty()) {
-            output.append(some_other_line);
-        } else {
-            output.append(strprintf("%p", current_frame.get_addr()) + " (" + current_frame.get_filename() + ")");
-        }
-
-        output.append("\n");
-    }
-
-    return output;
-}
-
-backtrace_frame_t::backtrace_frame_t(const void* _addr) :
-    symbols_initialized(false),
-    addr(_addr) {
-
-}
-
-void backtrace_frame_t::initialize_symbols() {
-#ifndef _WIN32
-    void *addr_array[1] = {const_cast<void *>(addr)};
-    char **symbols = backtrace_symbols(addr_array, 1);
-    if (symbols != NULL) {
-        symbols_line = std::string(symbols[0]);
-        char *c_filename;
-        char *c_function;
-        char *c_offset;
-        char *c_address;
-        if (parse_backtrace_line(symbols[0], &c_filename, &c_function, &c_offset, &c_address)) {
-            if (c_filename != NULL) {
-                filename = std::string(c_filename);
-            }
-            if (c_function != NULL) {
-                function = std::string(c_function);
-            }
-            if (c_offset != NULL) {
-                offset = std::string(c_offset);
-            }
-        }
-        free(symbols);
-    }
-#endif
-    symbols_initialized = true;
-}
-
-std::string backtrace_frame_t::get_name() const {
-    rassert(symbols_initialized);
-    return function;
-}
-
-std::string backtrace_frame_t::get_symbols_line() const {
-    rassert(symbols_initialized);
-    return symbols_line;
-}
-
-std::string backtrace_frame_t::get_demangled_name() const {
-    rassert(symbols_initialized);
-#ifdef _WIN32
-    return function;
-#else
-    return demangle_cpp_name(function.c_str());
-#endif
-}
-
-std::string backtrace_frame_t::get_filename() const {
-    rassert(symbols_initialized);
-    return filename;
-}
-
-std::string backtrace_frame_t::get_offset() const {
-    rassert(symbols_initialized);
-    return offset;
-}
-
-const void *backtrace_frame_t::get_addr() const {
-    return addr;
-}
-
-lazy_backtrace_formatter_t::lazy_backtrace_formatter_t() :
-    backtrace_t(),
-    timestamp(time(0)),
-    timestr(time2str(timestamp)) {
-}
-
-std::string lazy_backtrace_formatter_t::addrs() {
-    if (cached_addrs == "") {
-        cached_addrs = timestr + "\n" + print_frames(false);
-    }
-    return cached_addrs;
-}
-
-std::string lazy_backtrace_formatter_t::lines() {
-    if (cached_lines == "") {
-        cached_lines = timestr + "\n" + print_frames(true);
-    }
-    return cached_lines;
-}
-
-<<<<<<< HEAD
 #ifdef _WIN32
 void initialize_dbghelp() {
     static std::atomic<bool> initialised = false;
@@ -373,7 +245,7 @@
 }
 #endif
 
-std::string lazy_backtrace_formatter_t::print_frames(bool use_addr2line) {
+std::string backtrace_t::print_frames(bool use_addr2line) const {
 #ifdef _WIN32
     initialize_dbghelp();
 
@@ -406,7 +278,7 @@
     }
     return output;
 #else
-    address_to_line_t address_to_line;
+ address_to_line_t address_to_line;
     std::string output;
     for (size_t i = 0; i < get_num_frames(); i++) {
         backtrace_frame_t current_frame = get_frame(i);
@@ -446,6 +318,89 @@
     return output;
 #endif
 }
-=======
-#endif
->>>>>>> 7470e606
+
+backtrace_frame_t::backtrace_frame_t(const void* _addr) :
+    symbols_initialized(false),
+    addr(_addr) {
+
+}
+
+void backtrace_frame_t::initialize_symbols() {
+#ifndef _WIN32
+    void *addr_array[1] = {const_cast<void *>(addr)};
+    char **symbols = backtrace_symbols(addr_array, 1);
+    if (symbols != NULL) {
+        symbols_line = std::string(symbols[0]);
+        char *c_filename;
+        char *c_function;
+        char *c_offset;
+        char *c_address;
+        if (parse_backtrace_line(symbols[0], &c_filename, &c_function, &c_offset, &c_address)) {
+            if (c_filename != NULL) {
+                filename = std::string(c_filename);
+            }
+            if (c_function != NULL) {
+                function = std::string(c_function);
+            }
+            if (c_offset != NULL) {
+                offset = std::string(c_offset);
+            }
+        }
+        free(symbols);
+    }
+#endif
+    symbols_initialized = true;
+}
+
+std::string backtrace_frame_t::get_name() const {
+    rassert(symbols_initialized);
+    return function;
+}
+
+std::string backtrace_frame_t::get_symbols_line() const {
+    rassert(symbols_initialized);
+    return symbols_line;
+}
+
+std::string backtrace_frame_t::get_demangled_name() const {
+    rassert(symbols_initialized);
+#ifdef _WIN32
+    return function;
+#else
+    return demangle_cpp_name(function.c_str());
+#endif
+}
+
+std::string backtrace_frame_t::get_filename() const {
+    rassert(symbols_initialized);
+    return filename;
+}
+
+std::string backtrace_frame_t::get_offset() const {
+    rassert(symbols_initialized);
+    return offset;
+}
+
+const void *backtrace_frame_t::get_addr() const {
+    return addr;
+}
+
+lazy_backtrace_formatter_t::lazy_backtrace_formatter_t() :
+    backtrace_t(),
+    timestamp(time(0)),
+    timestr(time2str(timestamp)) {
+}
+
+std::string lazy_backtrace_formatter_t::addrs() {
+    if (cached_addrs == "") {
+        cached_addrs = timestr + "\n" + print_frames(false);
+    }
+    return cached_addrs;
+}
+
+std::string lazy_backtrace_formatter_t::lines() {
+    if (cached_lines == "") {
+        cached_lines = timestr + "\n" + print_frames(true);
+    }
+    return cached_lines;
+}