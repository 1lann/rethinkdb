
#include <stdio.h>
#include <stdlib.h>
#include <strings.h>
#include <unistd.h>
#include <fcntl.h>
#include <sys/socket.h>
#include <netinet/in.h>
#include <sys/types.h>
#include <signal.h>
#include <errno.h>

#include "utils.hpp"
#include "worker_pool.hpp"
#include "async_io.hpp"
#include "server.hpp"
#include "config/cmd_args.hpp"
#include "config/code.hpp"
#include "alloc/memalign.hpp"
#include "alloc/pool.hpp"
#include "alloc/dynamic_pool.hpp"
#include "alloc/stats.hpp"
#include "alloc/alloc_mixin.hpp"
#include "config/args.hpp"
#include "arch/io.hpp"
#include "conn_fsm.hpp"
#include "serializer/in_place.hpp"
#include "buffer_cache/fallthrough.hpp"
#include "buffer_cache/stats.hpp"
#include "buffer_cache/mirrored.hpp"
#include "buffer_cache/page_map/unlocked_hash_map.hpp"
#include "buffer_cache/page_repl/none.hpp"
#include "buffer_cache/writeback/writeback.hpp"
#include "buffer_cache/concurrency/rwi_conc.hpp"
#include "btree/get_fsm.hpp"
#include "btree/set_fsm.hpp"
#include "btree/array_node.hpp"
#include "request.hpp"

void initiate_conn_fsm_transition(event_queue_t *event_queue, event_t *event) {
    code_config_t::conn_fsm_t *fsm = (code_config_t::conn_fsm_t*)event->state;
    int res = fsm->do_transition(event);
    if(res == event_queue_t::conn_fsm_t::fsm_transition_ok) {
        // Nothing todo
    } else if(res == event_queue_t::conn_fsm_t::fsm_shutdown_server) {
        printf("Shutting down server...\n");
        int res = pthread_kill(event_queue->parent_pool->main_thread, SIGINT);
        check("Could not send kill signal to main thread", res != 0);
    } else if(res == event_queue_t::conn_fsm_t::fsm_quit_connection) {
        event_queue->deregister_fsm(fsm);
    } else {
        check("Unhandled fsm transition result", 1);
    }
}

void process_btree_msg(event_queue_t *event_queue, event_t *event, code_config_t::btree_fsm_t *btree_fsm) {
    if(btree_fsm->is_finished()) {
        // We received a completed btree that belongs to us
        btree_fsm->request->ncompleted++;
        if(btree_fsm->request->ncompleted == btree_fsm->request->nstarted) {
            // This should be before build_response, as the
            // request handler will destroy the btree
            event->state = btree_fsm->request->netfsm;
            event->event_type = et_request_complete;
            event_queue->req_handler->build_response(btree_fsm->request);
            initiate_conn_fsm_transition(event_queue, event);
        }
    } else {
        // We received a new btree that we need to process
        code_config_t::btree_fsm_t::transition_result_t btree_res = btree_fsm->do_transition(NULL);
        if(btree_res == code_config_t::btree_fsm_t::transition_complete) {
            // Btree completed right away, just send the response back.
            event_queue->message_hub.store_message(btree_fsm->return_cpu, btree_fsm);
        }
    }
}

void process_lock_msg(event_queue_t *event_queue, event_t *event, rwi_lock<code_config_t>::lock_request_t *lr) {
    // We got a lock notification event - a btree that's been waiting
    // on a lock can now proceed
    code_config_t::aio_context_t *ctx = (code_config_t::aio_context_t*)lr->state;
    assert(event_queue == ctx->event_queue);
    code_config_t::btree_fsm_t *btree_fsm = (code_config_t::btree_fsm_t*)ctx->user_state;

    // TODO: we're duplicating this btree processing code a lot
    // here. We need to refactor all of this shit to work through
    // callbacks to it doesn't all go through main.cc.
    event->event_type = et_cache;
    event->buf = ctx->buf;
    code_config_t::btree_fsm_t::transition_result_t res = btree_fsm->do_transition(event);
    if(res == code_config_t::btree_fsm_t::transition_complete) {
        // Booooyahh, btree completed. Send the completed btree to
        // the right CPU
        event_queue->message_hub.store_message(btree_fsm->return_cpu, btree_fsm);
    }

    // Delete the aio context, and the event structure. This is kosher
    // because we're guranteed the message arrives at the same cpu
    // core it was sent from.
    delete ctx;
    delete lr;
}

// Handle events coming from the event queue
void event_handler(event_queue_t *event_queue, event_t *event) {
    if(event->event_type == et_timer) {
        // Nothing to do here, move along
    } else if(event->event_type == et_disk) {
        // Grab the btree FSM
        code_config_t::aio_context_t *ctx =
            (code_config_t::aio_context_t *)event->state;
        code_config_t::btree_fsm_t *btree_fsm =
            (code_config_t::btree_fsm_t *)ctx->user_state;
        
        // Let the cache know about the disk action and free the ctx.
        event_queue->cache->aio_complete(ctx, event->buf, event->op != eo_read);
        
        // Generate the cache event and forward it to the appropriate btree fsm
        event->event_type = et_cache;
        event->buf = ctx->buf;
        code_config_t::btree_fsm_t::transition_result_t res = btree_fsm->do_transition(event);
        if(res == code_config_t::btree_fsm_t::transition_complete) {
            // Booooyahh, btree completed. Send the completed btree to
            // the right CPU
            event_queue->message_hub.store_message(btree_fsm->return_cpu, btree_fsm);
        }
    } else if(event->event_type == et_sock) {
        // Got some socket action, let the connection fsm know
        initiate_conn_fsm_transition(event_queue, event);
    } else if(event->event_type == et_cpu_event) {
<<<<<<< HEAD
        code_config_t::btree_fsm_t *btree_fsm = (code_config_t::btree_fsm_t *)event->state;
        // The FSM should work on the local cache, not on the cache of
        // the sender.
        // TODO: btree_fsm should not be constructed with a cache, as
        // it acts both as the cross-cpu message and the fsm.
        btree_fsm->cache = event_queue->cache;
        if(btree_fsm->is_finished()) {
            // We received a completed btree that belongs to us
            btree_fsm->request->ncompleted++;
            if(btree_fsm->request->ncompleted == btree_fsm->request->nstarted) {
                // This should be before build_response, as the
                // request handler will destroy the btree
                code_config_t::conn_fsm_t *netfsm = btree_fsm->request->netfsm;
                event->state =  netfsm;
                event->event_type = et_request_complete;
                netfsm->req_handler->build_response(btree_fsm->request);
                initiate_conn_fsm_transition(event_queue, event);
            }
        } else {
            // We received a new btree that we need to process
            code_config_t::btree_fsm_t::transition_result_t btree_res = btree_fsm->do_transition(NULL);
            if(btree_res == code_config_t::btree_fsm_t::transition_complete) {
                // Btree completed right away, just send the response back.
                event_queue->message_hub.store_message(btree_fsm->return_cpu, btree_fsm);
            }
=======
        cpu_message_t *msg = (cpu_message_t*)event->state;
        switch(msg->type) {
        case cpu_message_t::mt_btree:
            process_btree_msg(event_queue, event, (code_config_t::btree_fsm_t*)msg);
            break;
        case cpu_message_t::mt_lock:
            process_lock_msg(event_queue, event, (rwi_lock<code_config_t>::lock_request_t*)msg);
            break;
>>>>>>> 52e9b89e
        }
    } else {
        check("Unknown event in event_handler", 1);
    }
}

void term_handler(int signum) {
    // We'll naturally break out of the main loop because the accept
    // syscall will get interrupted.
}

void install_handlers() {
    int res;
    
    // Setup termination handlers
    struct sigaction action;
    bzero((char*)&action, sizeof(action));
    action.sa_handler = term_handler;
    res = sigaction(SIGTERM, &action, NULL);
    check("Could not install TERM handler", res < 0);

    bzero((char*)&action, sizeof(action));
    action.sa_handler = term_handler;
    res = sigaction(SIGINT, &action, NULL);
    check("Could not install INT handler", res < 0);
};

int main(int argc, char *argv[])
{
    // Parse command line arguments
    cmd_config_t config;
    parse_cmd_args(argc, argv, &config);

    // Setup signal handlers
    install_handlers();

    // We're using the scope here to make sure worker_pool is
    // auto-destroyed before the rest of the operations.
    {
        // Create a pool of workers
        worker_pool_t worker_pool(event_handler, pthread_self(), &config);

        // Start the server (in a separate thread)
        start_server(&worker_pool);
    }
}
<|MERGE_RESOLUTION|>--- conflicted
+++ resolved
@@ -54,15 +54,21 @@
 }
 
 void process_btree_msg(event_queue_t *event_queue, event_t *event, code_config_t::btree_fsm_t *btree_fsm) {
+    // The FSM should work on the local cache, not on the cache of
+    // the sender.
+    // TODO: btree_fsm should not be constructed with a cache, as
+    // it acts both as the cross-cpu message and the fsm.
+    btree_fsm->cache = event_queue->cache;
     if(btree_fsm->is_finished()) {
         // We received a completed btree that belongs to us
         btree_fsm->request->ncompleted++;
         if(btree_fsm->request->ncompleted == btree_fsm->request->nstarted) {
             // This should be before build_response, as the
             // request handler will destroy the btree
-            event->state = btree_fsm->request->netfsm;
+            code_config_t::conn_fsm_t *netfsm = btree_fsm->request->netfsm;
+            event->state = netfsm;
             event->event_type = et_request_complete;
-            event_queue->req_handler->build_response(btree_fsm->request);
+            netfsm->req_handler->build_response(btree_fsm->request);
             initiate_conn_fsm_transition(event_queue, event);
         }
     } else {
@@ -128,33 +134,6 @@
         // Got some socket action, let the connection fsm know
         initiate_conn_fsm_transition(event_queue, event);
     } else if(event->event_type == et_cpu_event) {
-<<<<<<< HEAD
-        code_config_t::btree_fsm_t *btree_fsm = (code_config_t::btree_fsm_t *)event->state;
-        // The FSM should work on the local cache, not on the cache of
-        // the sender.
-        // TODO: btree_fsm should not be constructed with a cache, as
-        // it acts both as the cross-cpu message and the fsm.
-        btree_fsm->cache = event_queue->cache;
-        if(btree_fsm->is_finished()) {
-            // We received a completed btree that belongs to us
-            btree_fsm->request->ncompleted++;
-            if(btree_fsm->request->ncompleted == btree_fsm->request->nstarted) {
-                // This should be before build_response, as the
-                // request handler will destroy the btree
-                code_config_t::conn_fsm_t *netfsm = btree_fsm->request->netfsm;
-                event->state =  netfsm;
-                event->event_type = et_request_complete;
-                netfsm->req_handler->build_response(btree_fsm->request);
-                initiate_conn_fsm_transition(event_queue, event);
-            }
-        } else {
-            // We received a new btree that we need to process
-            code_config_t::btree_fsm_t::transition_result_t btree_res = btree_fsm->do_transition(NULL);
-            if(btree_res == code_config_t::btree_fsm_t::transition_complete) {
-                // Btree completed right away, just send the response back.
-                event_queue->message_hub.store_message(btree_fsm->return_cpu, btree_fsm);
-            }
-=======
         cpu_message_t *msg = (cpu_message_t*)event->state;
         switch(msg->type) {
         case cpu_message_t::mt_btree:
@@ -163,7 +142,6 @@
         case cpu_message_t::mt_lock:
             process_lock_msg(event_queue, event, (rwi_lock<code_config_t>::lock_request_t*)msg);
             break;
->>>>>>> 52e9b89e
         }
     } else {
         check("Unknown event in event_handler", 1);
