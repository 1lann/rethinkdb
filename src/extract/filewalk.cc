#include <map>

#include "extract/filewalk.hpp"

#include "arch/arch.hpp"
#include "btree/node.hpp"
#include "btree/leaf_node.hpp"
#include "btree/slice.hpp"
#include "buffer_cache/large_buf.hpp"
#include "serializer/log/log_serializer.hpp"
#include "serializer/log/lba/disk_format.hpp"
#include "utils.hpp"
#include "logger.hpp"

#include "extract/block_registry.hpp"
#include "fsck/raw_block.hpp"

namespace extract {

static block_magic_t zerobuf_magic = { { 'z', 'e', 'r', 'o' } }; // TODO: Refactor

typedef config_t::override_t cfg_t;

class block_t : public fsck::raw_block_t {
public:
    block_t() { }

    using raw_block_t::init;
    using raw_block_t::realbuf;

    const ls_buf_data_t& buf_data() const {
        return *realbuf;
    }
};


struct charslice_t {
    const char *buf;
    size_t len;
};


class dumper_t {
public:
    explicit dumper_t(const char *path) {
        logINF("Opening `%s' for extraction output...\n", path);
        fp = fopen(path, "wbx");
        if (fp == NULL) {
            fail_due_to_user_error("Could not open `%s' for writing: %s", path, strerror(errno));
        }
    }
    ~dumper_t() {
        if (fp != NULL) {
            fclose(fp);
        }
    }
    void dump(const btree_key_t *key, mcflags_t flags, exptime_t exptime,
              charslice_t *slices, size_t num_slices) {
        int len = 0;
        for (size_t i = 0; i < num_slices; ++i) {
            len += slices[i].len;
        }

        int res = fprintf(fp, "set %.*s %u %u %u noreply\r\n", key->size, key->contents, flags, exptime, len);
        guarantee_err(0 < res, "Could not write to file");

        for (size_t i = 0; i < num_slices; ++i) {
            size_t written_size = fwrite(slices[i].buf, 1, slices[i].len, fp);
            guarantee_err(slices[i].len == written_size, "Could not write to file");
        }

        fprintf(fp, "\r\n");
    };
private:
    FILE *fp;
    DISABLE_COPYING(dumper_t);
};

// TODO: Make this a local...
static std::map<block_id_t, std::list<buf_patch_t*> > buf_patches;
void clear_buf_patches() {
    for (std::map<block_id_t, std::list<buf_patch_t*> >::iterator patches = buf_patches.begin(); patches != buf_patches.end(); ++patches)
        for (std::list<buf_patch_t*>::iterator patch = patches->second.begin(); patch != patches->second.end(); ++patch)
            delete *patch;

    buf_patches.clear();
}

void walk_extents(dumper_t &dumper, nondirect_file_t &file, const cfg_t static_config);
void observe_blocks(block_registry &registry, nondirect_file_t &file, const cfg_t cfg, uint64_t filesize);
void load_diff_log(const std::map<size_t, off64_t>& offsets, nondirect_file_t& file, const cfg_t cfg, uint64_t filesize);
void get_all_values(dumper_t& dumper, const std::map<size_t, off64_t>& offsets, nondirect_file_t& file, const cfg_t cfg, uint64_t filesize);
bool check_config(const cfg_t& cfg);
void dump_pair_value(dumper_t &dumper, nondirect_file_t& file, const cfg_t& cfg, const std::map<size_t, off64_t>& offsets, const btree_leaf_pair *pair, block_id_t this_block, int pair_size_limiter);
void walkfile(dumper_t &dumper, const char *path);


bool check_config(size_t filesize, const cfg_t cfg) {
    // Check that we have reasonable block_size and extent_size.
    bool errors = false;
    logINF("DEVICE_BLOCK_SIZE: %20lu\n", DEVICE_BLOCK_SIZE);
    logINF("block_size:        %20lu\n", cfg.block_size().ser_value());
    if (cfg.block_size().ser_value() % DEVICE_BLOCK_SIZE != 0) {
        logERR("block_size is not a multiple of DEVICE_BLOCK_SIZE.\n");
        errors = true;
    }
    logINF("extent_size:       %20u   (%lu * block_size)\n", cfg.extent_size, cfg.extent_size / cfg.block_size().ser_value());
    if (cfg.extent_size % cfg.block_size().ser_value() != 0) {
        logERR("extent_size is not a multiple of block_size.\n");
        errors = true;
    }
    logINF("filesize:          %20lu\n", filesize);
    if (filesize % cfg.extent_size != 0) {
        logWRN("filesize is not a multiple of extent_size.\n");
        // Maybe this is not so bad.
    }

    return !errors;
}

void walk_extents(dumper_t &dumper, nondirect_file_t &file, cfg_t cfg) {
    uint64_t filesize = file.get_size();

    if (!check_config(filesize, cfg)) {
        logERR("Errors occurred in the configuration.\n");
        return;
    }

    // 1.  Pass 1.  Find the blocks' offsets.
    block_registry registry;
    observe_blocks(registry, file, cfg, filesize);

    // 2.  Pass 2.  Load diff log / Visit leaf nodes, dump their values.
<<<<<<< HEAD
    const std::map<size_t, off64_t>& offsets = registry.destroy_transaction_ids();
=======
    const segmented_vector_t<off64_t, MAX_BLOCK_ID>& offsets = registry.destroy_block_sequence_ids();
>>>>>>> 93e27d58

    if (offsets.empty()) {
        logERR("No block offsets found.\n");
        return;
    }
    size_t n = offsets.rbegin()->first;

    if (cfg.mod_count == config_t::NO_FORCED_MOD_COUNT) {
        std::map<size_t, off64_t>::const_iterator config_offset_it = offsets.find(CONFIG_BLOCK_ID.ser_id);
        if (!(CONFIG_BLOCK_ID.ser_id < n && config_offset_it != offsets.end())) {
            fail_due_to_user_error(
                "Config block cannot be found (CONFIG_BLOCK_ID = %u, highest block id = %zu)."
                "  Use --force-slice-count to override.\n",
                 CONFIG_BLOCK_ID.ser_id, n);
        }
        off64_t off = config_offset_it->second;

        block_t serblock;
        serblock.init(cfg.block_size(), &file, off, CONFIG_BLOCK_ID.ser_id);
        multiplexer_config_block_t *serbuf = (multiplexer_config_block_t *)serblock.buf;

        if (!check_magic<multiplexer_config_block_t>(serbuf->magic)) {
            logERR("Config block has invalid magic (offset = %lu, magic = %.*s)\n",
                   off, int(sizeof(serbuf->magic)), serbuf->magic.bytes);
            return;
        }

        // TODO isn't this check redundant?
        if (cfg.mod_count == config_t::NO_FORCED_MOD_COUNT) {
            cfg.mod_count = serializer_multiplexer_t::compute_mod_count(serbuf->this_serializer, serbuf->n_files, serbuf->n_proxies);
        }
    }

    clear_buf_patches();
    if (!cfg.ignore_diff_log) {
        logINF("Loading diff log.\n");
        load_diff_log(offsets, file, cfg, filesize);
        logINF("Finished loading diff log.\n");
    }
    
    logINF("Retrieving key-value pairs (n=%zu).\n", n);
    get_all_values(dumper, offsets, file, cfg, filesize);
    logINF("Finished retrieving key-value pairs.\n");
}

bool check_all_known_magic(block_magic_t magic) {
    return check_magic<leaf_node_t>(magic)
        || check_magic<internal_node_t>(magic)
        || check_magic<btree_superblock_t>(magic)
        || check_magic<large_buf_internal>(magic)
        || check_magic<large_buf_leaf>(magic)
        || check_magic<multiplexer_config_block_t>(magic)
        || magic == zerobuf_magic;
}

void observe_blocks(block_registry& registry, nondirect_file_t& file, const cfg_t cfg, uint64_t filesize) {
    for (off64_t offset = 0, max_offset = filesize - cfg.block_size().ser_value();
         offset <= max_offset;
         offset += cfg.block_size().ser_value()) {
        block_t b;
        if (b.init(cfg.block_size().ser_value(), &file, offset)) {
            if (check_all_known_magic(*(block_magic_t *)b.buf) || memcmp((char*)b.buf, "LOGB00", 6) == 0) { // TODO: Refactor
                registry.tell_block(offset, b.buf_data());
            }
        }
    }
}

<<<<<<< HEAD
void load_diff_log(const std::map<size_t, off64_t>& offsets, nondirect_file_t& file, const cfg_t cfg, UNUSED uint64_t filesize) {
=======
void load_diff_log(UNUSED const segmented_vector_t<off64_t, MAX_BLOCK_ID>& offsets, nondirect_file_t& file, const cfg_t cfg, uint64_t filesize) {
>>>>>>> 93e27d58
    // Scan through all log blocks, build a map block_id -> patch list
    for (off64_t offset = 0, max_offset = filesize - cfg.block_size().ser_value();
         offset <= max_offset;
         offset += cfg.block_size().ser_value()) {
        block_t b;
        if (!b.init(cfg.block_size().ser_value(), &file, offset)) {
            continue;
        }

        block_id_t block_id = b.buf_data().block_id;

        if (offsets.find(block_id) != offsets.end() && offsets.find(block_id)->second == offset) {
            const void *data = b.buf;
            if (memcmp(reinterpret_cast<const char *>(data), "LOGB00", 6) == 0) {
                int num_patches = 0;
                uint16_t current_offset = 6; //sizeof(LOG_BLOCK_MAGIC);
<<<<<<< HEAD
                while (current_offset + buf_patch_t::get_min_serialized_size() < cfg.block_size_ - sizeof(buf_data_t)) {
                    buf_patch_t *patch;
                    try {
                        patch = buf_patch_t::load_patch(reinterpret_cast<const char *>(data) + current_offset);
                    } catch (patch_deserialization_error_t &e) {
			(void)e;
                        logERR("Corrupted patch. Ignoring the rest of the log block.\n");
                        break;
                    }
=======
                while (current_offset + buf_patch_t::get_min_serialized_size() < cfg.block_size_ - sizeof(ls_buf_data_t)) {
                    buf_patch_t *patch = buf_patch_t::load_patch((char*)data + current_offset);
>>>>>>> 93e27d58
                    if (!patch) {
                        break;
                    }
                    else {
                        current_offset += patch->get_serialized_size();
                        buf_patches[patch->get_block_id()].push_back(patch);
                        ++num_patches;
                    }
                }

                if (num_patches > 0) {
                    logDBG("We have a log block with %d patches.\n", num_patches);
                }
            }
        }
    }

    for (std::map<block_id_t, std::list<buf_patch_t*> >::iterator patch_list = buf_patches.begin(); patch_list != buf_patches.end(); ++patch_list) {
        // Sort the list to get patches in the right order
        patch_list->second.sort(dereferencing_buf_patch_compare_t());
    }
}

<<<<<<< HEAD
/* recover_basic_block_consistency checks whether offsets and sizes in the supplied buffer are valid.
 This check is used to determine whether we can safely apply patches to this block.
 If problems are found, the inconsistencies are corrected as well as possible.
 In case of an incorrectable problem, false is returned. If all problems could
 be recovered from, true is returned.
 Please note that this check is valid only because of the way that we are flushing
 patches in the current implementation of RethinkDB. Namely, it assumes that the buf
 as it is on disk is always valid. In theory it is perfectly fine though, if a buf
 is in an invalid state, and only becomes valid again after all applicable patches
 have been replayed. The reason this does not happen with our writeback is that
 writeback acquires the flush lock (so all buffers are in a valid state) and then either
 flushes *only* patches, but does not touch the existing block, or applies *all*
 outstanding patches and only then writes the block to disk, so it's consistent again. */
bool recover_basic_block_consistency(const cfg_t cfg, void *buf) {
    leaf_node_t *leaf = (leaf_node_t *)buf;
    if (check_magic<leaf_node_t>(leaf->magic)) {
        // Check that the number of pairs is not too high and that the offsets are fine
        int num_pairs = leaf->npairs;
        int pair_offsets_back_offset = offsetof(leaf_node_t, pair_offsets) + sizeof(*leaf->pair_offsets) * num_pairs;
        if (unsigned(pair_offsets_back_offset) < cfg.block_size().value()) {
            for (int j = 0; j < num_pairs; ++j) {
                uint16_t pair_offset = leaf->pair_offsets[j];
                if (!(pair_offset >= pair_offsets_back_offset && pair_offset + sizeof(btree_leaf_pair) + sizeof(btree_value) <= cfg.block_size().value())) {
                    // Illegal pair offset
                    // Recover...
                    logERR("Recovering from a corrupted leaf node block. Data might be lost.\n");
                    if (pair_offset < pair_offsets_back_offset) {
                        leaf->pair_offsets[j] = pair_offsets_back_offset; // This is most probably not the right location. But it's still better than an illegal one
                    } else {
                        leaf->pair_offsets[j] = pair_offsets_back_offset; // This is most probably not the right location. But it's still better than an illegal one
                    }
                }
            }
            for (int j = 0; j < num_pairs; ++j) {
                uint16_t pair_offset = leaf->pair_offsets[j];
                btree_leaf_pair *pair = leaf::get_pair_by_index(leaf, j);
                if (!leaf_pair_fits(pair, (signed int)cfg.block_size().value() - (signed int)pair_offset)) {
                    logERR("A pair juts off the end of the block. Truncating pair.\n");
                    pair->key.size = 0;
                    pair->value()->size = 0;
                }
            }
        } else {
            // Too many pairs
            return false;
        }

        return true;
    } else {
        // For now, we only handle leaf nodes.
        // In theory, there can be patches which change the magic of the block, such that a
        // non-leaf block can become a leaf node only after patches have been applied.
        // HOWEVER we are lucky, because all init() functions in RethinkDB currently use
        // get_buf_major_write(). thereby disabling the patching. This makes sure that
        // the block magic always finds its way to the on-disk version of the block.
        return false;
    }
}

void get_all_values(dumper_t& dumper, const std::map<size_t, off64_t>& offsets, nondirect_file_t& file, const cfg_t cfg, UNUSED uint64_t filesize) {
=======
void get_all_values(UNUSED dumper_t& dumper, UNUSED const segmented_vector_t<off64_t, MAX_BLOCK_ID>& offsets, nondirect_file_t& file, const cfg_t cfg, uint64_t filesize) {
>>>>>>> 93e27d58
    // If the database has been copied to a normal filesystem, it's
    // _way_ faster to rescan the file in order of offset than in
    // order of block id.  However, we still do some random access
    // when retrieving large buf values.

    for (off64_t offset = 0, max_offset = filesize - cfg.block_size().ser_value();
         offset <= max_offset;
         offset += cfg.block_size().ser_value()) {
        block_t b;
        if (!b.init(cfg.block_size().ser_value(), &file, offset)) {
            continue;
        }
        
        block_id_t block_id = b.buf_data().block_id;

        if (offsets.find(block_id) != offsets.end() && offsets.find(block_id)->second == offset) {
            int mod_id = translator_serializer_t::untranslate_block_id_to_mod_id(block_id, cfg.mod_count, CONFIG_BLOCK_ID);
            block_id_t cache_block_id = translator_serializer_t::untranslate_block_id_to_id(block_id, cfg.mod_count, mod_id, CONFIG_BLOCK_ID);

            if (!cfg.ignore_diff_log) {
<<<<<<< HEAD
                // See comments for recover_basic_block_consistency above
                if (recover_basic_block_consistency(cfg, b.buf)) {
                    // Replay patches
                    std::map<block_id_t, std::list<buf_patch_t*> >::iterator patches = buf_patches.find(cache_block_id);
                    if (patches != buf_patches.end()) {
                        // We apply only patches which match exactly the provided transaction ID.
                        // Sepcifically, this ensures that we only replay patches which are for the right slice,
                        // as transaction IDs are disjoint across slices (this relies on the current implementation
                        // details of the cache and serializer though)
                        for (std::list<buf_patch_t*>::iterator patch = patches->second.begin(); patch != patches->second.end(); ++patch) {
                            if ((*patch)->get_transaction_id() == b.buf_data().transaction_id) {
                                (*patch)->apply_to_buf((char*)b.buf);
                            }
=======
                // Replay patches
                std::map<block_id_t, std::list<buf_patch_t*> >::iterator patches = buf_patches.find(cache_block_id);
                if (patches != buf_patches.end()) {
                    // We apply only patches which match exactly the provided block sequence ID.
                    // Sepcifically, this ensures that we only replay patches which are for the right slice,
                    // as block sequence IDs are disjoint across slices
                    for (std::list<buf_patch_t*>::iterator patch = patches->second.begin(); patch != patches->second.end(); ++patch) {
                        if ((*patch)->get_block_sequence_id() == b.buf_data().block_sequence_id) {
                            (*patch)->apply_to_buf((char*)b.buf);
>>>>>>> 93e27d58
                        }
                    }
                } else {
                    const leaf_node_t *leaf = (leaf_node_t *)b.buf;
                    // If the block is not considered consistent, but still is a leaf, something is wrong with the block.
                    if (check_magic<leaf_node_t>(leaf->magic)) {
                        logERR("Not replaying patches for block %u. The block seems to be corrupted.\n", block_id);
                    }
                }
            }

            const leaf_node_t *leaf = (leaf_node_t *)b.buf;

            if (check_magic<leaf_node_t>(leaf->magic)) {
                int num_pairs = leaf->npairs;
                logDBG("We have a leaf node with %d pairs.\n", num_pairs);

                int pair_offsets_back_offset = offsetof(leaf_node_t, pair_offsets) + sizeof(*leaf->pair_offsets) * num_pairs;
                if (unsigned(pair_offsets_back_offset) < cfg.block_size().value()) {

                    for (int j = 0; j < num_pairs; ++j) {
                        uint16_t pair_offset = leaf->pair_offsets[j];
                        if (pair_offset >= pair_offsets_back_offset && pair_offset <= cfg.block_size().value()) {
                            const btree_leaf_pair *pair = leaf::get_pair_by_index(leaf, j);
                            dump_pair_value(dumper, file, cfg, offsets, pair, block_id, cfg.block_size().value() - pair_offset);
                        }
                    }
                }
            }
        }
    }
}

struct blocks_t {
    std::vector<block_t *> bs;
    blocks_t() { }
    ~blocks_t() {
        for (int64_t i = 0, n = bs.size(); i < n; ++i) {
            delete bs[i];
        }
    }
private:
    DISABLE_COPYING(blocks_t);
};


bool get_large_buf_segments_from_subtree(const cfg_t& cfg, const btree_key_t *key, nondirect_file_t& file, int levels, int64_t offset, int64_t size, block_id_t block_id, int mod_id, const std::map<size_t, off64_t>& offsets, blocks_t *segblocks);

bool get_large_buf_segments_from_children(const cfg_t& cfg, const btree_key_t *key, nondirect_file_t& file, int sublevels, int64_t offset, int64_t size, const block_id_t *block_ids, int mod_id, const std::map<size_t, off64_t>& offsets, blocks_t *segblocks) {

    int64_t step = large_buf_t::compute_max_offset(cfg.block_size(), sublevels);

    for (int64_t i = floor_aligned(offset, step), e = ceil_aligned(offset + size, step); i < e; i += step) {
        int64_t beg = std::max(offset, i) - i;
        int64_t end = std::min(offset + size, i + step) - i;

        if (!get_large_buf_segments_from_subtree(cfg, key, file, sublevels, beg, end - beg, block_ids[i / step], mod_id, offsets, segblocks)) {
            return false;
        }
    }

    return true;
}

bool get_large_buf_segments_from_subtree(const cfg_t& cfg, const btree_key_t *key, nondirect_file_t& file, int levels, int64_t offset, int64_t size, block_id_t block_id, int mod_id, const std::map<size_t, off64_t>& offsets, blocks_t *segblocks) {

    block_id_t trans = translator_serializer_t::translate_block_id(block_id, cfg.mod_count, mod_id, CONFIG_BLOCK_ID);

    std::map<size_t, off64_t>::const_iterator offset_it = offsets.find(trans);

    if (offset_it == offsets.end()) {
        logERR("With key '%.*s': no blocks seen with block id: %u\n",
               key->size, key->contents, trans);
        return false;
    }

    if (levels == 1) {
        block_t *b = new block_t();
        segblocks->bs.push_back(b);
        
        b->init(cfg.block_size(), &file, offset_it->second, trans);

        const large_buf_leaf *leafbuf = reinterpret_cast<const large_buf_leaf *>(b->buf);

        if (!check_magic<large_buf_leaf>(leafbuf->magic)) {
            logERR("With key '%.*s': large_buf_leaf (offset %lu) has invalid magic: '%.*s'\n",
                   key->size, key->contents, offset_it->second, (int)sizeof(leafbuf->magic), leafbuf->magic.bytes);
            return false;
        }

        return true;
    } else {
        block_t internal;
        internal.init(cfg.block_size(), &file, offset_it->second, trans);

        const large_buf_internal *buf = reinterpret_cast<const large_buf_internal *>(internal.buf);

        if (!check_magic<large_buf_internal>(buf->magic)) {
            logERR("With key '%.*s': large_buf_internal (offset %lu) has invalid magic: '%.*s'\n",
                   key->size, key->contents, offset_it->second, (int)sizeof(buf->magic), buf->magic.bytes);
            return false;
        }

        return get_large_buf_segments_from_children(cfg, key, file, levels - 1, offset, size, buf->kids, mod_id, offsets, segblocks);
    }
}

bool get_large_buf_segments(const btree_key_t *key, nondirect_file_t& file, const large_buf_ref *ref, int ref_size_bytes, const cfg_t& cfg, int mod_id, const std::map<size_t, off64_t>& offsets, blocks_t *segblocks) {

    // This is copied and pasted from fsck's check_large_buf in checker.cc.

    if (ref_size_bytes >= (int)sizeof(large_buf_ref)) {

        // We check that ref->size > MAX_IN_NODE_VALUE_SIZE in check_value.
        if (ref->size >= 0) {
            if (ref->offset >= 0) {
                // ensure no overflow for ref->offset + ref->size or
                // for ceil_aligned(ref->offset + ref->size,
                // max_offset(sublevels))
                if (std::numeric_limits<int64_t>::max() / 4 - ref->offset > ref->size) {

                    int inlined = large_buf_t::compute_large_buf_ref_num_inlined(cfg.block_size(), ref->offset + ref->size, btree_value::lbref_limit);

                    // The part before '&&' ensures no overflow in the part after.
                    if (inlined < int((INT_MAX - sizeof(large_buf_ref)) / sizeof(block_id_t))
                        && int(sizeof(large_buf_ref) + inlined * sizeof(block_id_t)) == ref_size_bytes) {

                        int sublevels = large_buf_t::compute_num_sublevels(cfg.block_size(), ref->offset + ref->size, btree_value::lbref_limit);

                        // We aren't interested in making sure that
                        // the buffer is properly left-shifted because
                        // this is extract and we can be forgiving.

                        return get_large_buf_segments_from_children(cfg, key, file, sublevels, ref->offset, ref->size, ref->block_ids, mod_id, offsets, segblocks);
                    }
                }
            }
        }
    }

    logERR("With key '%.*s': invalid large_buf_ref or just a corrupted value\n", key->size, key->contents);
    return false;
}


// Dumps the values for a given pair.
void dump_pair_value(dumper_t &dumper, nondirect_file_t& file, const cfg_t& cfg, const std::map<size_t, off64_t>& offsets, const btree_leaf_pair *pair, block_id_t this_block, int pair_size_limiter) {
    if (pair_size_limiter < 0 || !leaf_pair_fits(pair, pair_size_limiter)) {
        logERR("(In block %u) A pair juts off the end of the block.\n", this_block);
        return;
    }

    const btree_key_t *key = &pair->key;
    const btree_value *value = pair->value();

    mcflags_t flags = value->mcflags();
    exptime_t exptime = value->exptime();
    // We can't save the cas right now.

    const char *valuebuf = value->value();

    // We're going to write the value, split into pieces, into this set of pieces.
    std::vector<charslice_t> pieces;
    blocks_t segblocks;


    logDBG("Dumping value for key '%.*s'...\n",
           key->size, key->contents);


    if (value->is_large()) {
        if (value->size >= sizeof(large_buf_ref) && ((value->size - sizeof(large_buf_ref)) % sizeof(block_id_t) == 0)) {

            int mod_id = translator_serializer_t::untranslate_block_id_to_mod_id(this_block, cfg.mod_count, CONFIG_BLOCK_ID);

            int64_t seg_size = large_buf_t::bytes_per_leaf(cfg.block_size());

            const large_buf_ref *ref = value->lb_ref();
            if (!get_large_buf_segments(key, file, ref, value->size, cfg, mod_id, offsets, &segblocks)) {
                return;
            }

            pieces.resize(segblocks.bs.size());

            int64_t bytes_left = ref->size;
            for (int64_t i = 0, n = segblocks.bs.size(); i < n; ++i) {
                int64_t beg = (i == 0 ? ref->offset % seg_size : 0);
                pieces[i].buf = reinterpret_cast<const large_buf_leaf *>(segblocks.bs[i]->buf)->buf;
                pieces[i].len = (i == n - 1 ? bytes_left : seg_size) - beg;
                bytes_left -= pieces[i].len;
            }
        } else {
            logERR("(In block %u) Value for key '%.*s' is corrupted.\n", this_block, int(key->size), key->contents);
            return;
        }
    } else {
        pieces.resize(1);
        pieces[0].buf = valuebuf;
        pieces[0].len = value->value_size();
    }

    // So now we have a key, and a value split into one or more pieces.
    // Dump them!

    dumper.dump(key, flags, exptime, pieces.data(), pieces.size());
}




void walkfile(dumper_t& dumper, const std::string& db_file, cfg_t overrides) {
    nondirect_file_t file(db_file.c_str(), file_t::mode_read);

    if (!file.exists()) {
        fail_due_to_user_error("Could not open `%s' for reading: %s", db_file.c_str(), strerror(errno));
    }

    block_t headerblock;
    if (!headerblock.init(DEVICE_BLOCK_SIZE, &file, 0)) {
        logINF("Could not even read header block from file %s\n", db_file.c_str());
    }

    static_header_t *header = (static_header_t *)headerblock.realbuf;

    logINF("software_name: %s\n", header->software_name);
    logINF("version: %s\n", header->version);

    log_serializer_static_config_t static_config;
    memcpy(&static_config, header->data, sizeof(static_config));

    // Do overrides.
    if (overrides.block_size_ == config_t::NO_FORCED_BLOCK_SIZE) {
        overrides.block_size_ = static_config.block_size().ser_value();
    }
    if (overrides.extent_size == config_t::NO_FORCED_EXTENT_SIZE) {
        overrides.extent_size = static_config.extent_size();
    }

    walk_extents(dumper, file, overrides);

    clear_buf_patches();
}





void dumpfile(const config_t& config) {
    dumper_t dumper(config.output_file.c_str());

    for (unsigned i = 0; i < config.input_files.size(); ++i) {
        walkfile(dumper, config.input_files[i], config.overrides);
    }
}

}  // namespace extract<|MERGE_RESOLUTION|>--- conflicted
+++ resolved
@@ -131,11 +131,7 @@
     observe_blocks(registry, file, cfg, filesize);
 
     // 2.  Pass 2.  Load diff log / Visit leaf nodes, dump their values.
-<<<<<<< HEAD
-    const std::map<size_t, off64_t>& offsets = registry.destroy_transaction_ids();
-=======
-    const segmented_vector_t<off64_t, MAX_BLOCK_ID>& offsets = registry.destroy_block_sequence_ids();
->>>>>>> 93e27d58
+    const std::map<size_t, off64_t>& offsets = registry.destroy_block_sequence_ids();
 
     if (offsets.empty()) {
         logERR("No block offsets found.\n");
@@ -204,11 +200,7 @@
     }
 }
 
-<<<<<<< HEAD
 void load_diff_log(const std::map<size_t, off64_t>& offsets, nondirect_file_t& file, const cfg_t cfg, UNUSED uint64_t filesize) {
-=======
-void load_diff_log(UNUSED const segmented_vector_t<off64_t, MAX_BLOCK_ID>& offsets, nondirect_file_t& file, const cfg_t cfg, uint64_t filesize) {
->>>>>>> 93e27d58
     // Scan through all log blocks, build a map block_id -> patch list
     for (off64_t offset = 0, max_offset = filesize - cfg.block_size().ser_value();
          offset <= max_offset;
@@ -225,8 +217,7 @@
             if (memcmp(reinterpret_cast<const char *>(data), "LOGB00", 6) == 0) {
                 int num_patches = 0;
                 uint16_t current_offset = 6; //sizeof(LOG_BLOCK_MAGIC);
-<<<<<<< HEAD
-                while (current_offset + buf_patch_t::get_min_serialized_size() < cfg.block_size_ - sizeof(buf_data_t)) {
+                while (current_offset + buf_patch_t::get_min_serialized_size() < cfg.block_size_ - sizeof(ls_buf_data_t)) {
                     buf_patch_t *patch;
                     try {
                         patch = buf_patch_t::load_patch(reinterpret_cast<const char *>(data) + current_offset);
@@ -235,10 +226,6 @@
                         logERR("Corrupted patch. Ignoring the rest of the log block.\n");
                         break;
                     }
-=======
-                while (current_offset + buf_patch_t::get_min_serialized_size() < cfg.block_size_ - sizeof(ls_buf_data_t)) {
-                    buf_patch_t *patch = buf_patch_t::load_patch((char*)data + current_offset);
->>>>>>> 93e27d58
                     if (!patch) {
                         break;
                     }
@@ -262,7 +249,6 @@
     }
 }
 
-<<<<<<< HEAD
 /* recover_basic_block_consistency checks whether offsets and sizes in the supplied buffer are valid.
  This check is used to determine whether we can safely apply patches to this block.
  If problems are found, the inconsistencies are corrected as well as possible.
@@ -323,9 +309,6 @@
 }
 
 void get_all_values(dumper_t& dumper, const std::map<size_t, off64_t>& offsets, nondirect_file_t& file, const cfg_t cfg, UNUSED uint64_t filesize) {
-=======
-void get_all_values(UNUSED dumper_t& dumper, UNUSED const segmented_vector_t<off64_t, MAX_BLOCK_ID>& offsets, nondirect_file_t& file, const cfg_t cfg, uint64_t filesize) {
->>>>>>> 93e27d58
     // If the database has been copied to a normal filesystem, it's
     // _way_ faster to rescan the file in order of offset than in
     // order of block id.  However, we still do some random access
@@ -346,31 +329,18 @@
             block_id_t cache_block_id = translator_serializer_t::untranslate_block_id_to_id(block_id, cfg.mod_count, mod_id, CONFIG_BLOCK_ID);
 
             if (!cfg.ignore_diff_log) {
-<<<<<<< HEAD
                 // See comments for recover_basic_block_consistency above
                 if (recover_basic_block_consistency(cfg, b.buf)) {
                     // Replay patches
                     std::map<block_id_t, std::list<buf_patch_t*> >::iterator patches = buf_patches.find(cache_block_id);
                     if (patches != buf_patches.end()) {
-                        // We apply only patches which match exactly the provided transaction ID.
-                        // Sepcifically, this ensures that we only replay patches which are for the right slice,
-                        // as transaction IDs are disjoint across slices (this relies on the current implementation
-                        // details of the cache and serializer though)
+                        // We apply only patches which match exactly the provided block sequence ID.
+                        // Sepcifically, this ensures that we only replay patches which are for the
+                        // right slice, as block sequence IDs are disjoint across slices
                         for (std::list<buf_patch_t*>::iterator patch = patches->second.begin(); patch != patches->second.end(); ++patch) {
-                            if ((*patch)->get_transaction_id() == b.buf_data().transaction_id) {
+                            if ((*patch)->get_block_sequence_id() == b.buf_data().block_sequence_id) {
                                 (*patch)->apply_to_buf((char*)b.buf);
                             }
-=======
-                // Replay patches
-                std::map<block_id_t, std::list<buf_patch_t*> >::iterator patches = buf_patches.find(cache_block_id);
-                if (patches != buf_patches.end()) {
-                    // We apply only patches which match exactly the provided block sequence ID.
-                    // Sepcifically, this ensures that we only replay patches which are for the right slice,
-                    // as block sequence IDs are disjoint across slices
-                    for (std::list<buf_patch_t*>::iterator patch = patches->second.begin(); patch != patches->second.end(); ++patch) {
-                        if ((*patch)->get_block_sequence_id() == b.buf_data().block_sequence_id) {
-                            (*patch)->apply_to_buf((char*)b.buf);
->>>>>>> 93e27d58
                         }
                     }
                 } else {
