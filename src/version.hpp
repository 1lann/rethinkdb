--- conflicted
+++ resolved
@@ -9,11 +9,7 @@
     // that implements serialization.
     v1_13 = 0,
     v1_13_2 = 1,
-<<<<<<< HEAD
-    v1_14 = v1_13_2, // TODO! Temporary, should be overwritten my merge later
-=======
     v1_14 = 2,
->>>>>>> 32176d32
 
     // This is used in places where _something_ needs to change when a new cluster
     // version is created.  (Template instantiations, switches on version number,
