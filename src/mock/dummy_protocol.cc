--- conflicted
+++ resolved
@@ -378,13 +378,8 @@
 
 bool dummy_protocol_t::store_t::send_backfill(const region_map_t<dummy_protocol_t, state_timestamp_t> &start_point,
                                               send_backfill_callback_t<dummy_protocol_t> *send_backfill_cb,
-<<<<<<< HEAD
-                                              backfill_progress_t *,
+                                              traversal_progress_combiner_t *progress,
                                               object_buffer_t<fifo_enforcer_sink_t::exit_read_t> *token,
-=======
-                                              traversal_progress_combiner_t *progress,
-                                              scoped_ptr_t<fifo_enforcer_sink_t::exit_read_t> *token,
->>>>>>> e37c2205
                                               signal_t *interruptor) THROWS_ONLY(interrupted_exc_t) {
     {
         scoped_ptr_t<traversal_progress_t> progress_owner(new dummy_protocol_t::backfill_progress_t(get_thread_id()));
