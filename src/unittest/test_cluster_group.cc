// Copyright 2010-2013 RethinkDB, all rights reserved.
#include "unittest/test_cluster_group.hpp"

#include <map>
#include <string>
#include <set>

#include "errors.hpp"
#include <boost/tokenizer.hpp>

#include "arch/io/io_utils.hpp"
#include "clustering/administration/main/watchable_fields.hpp"
#include "clustering/immediate_consistency/branch/multistore.hpp"
#include "clustering/reactor/blueprint.hpp"
#include "clustering/reactor/directory_echo.hpp"
#include "clustering/reactor/metadata.hpp"
#include "clustering/reactor/namespace_interface.hpp"
#include "clustering/reactor/reactor.hpp"
#include "containers/archive/boost_types.hpp"
#include "containers/archive/cow_ptr_type.hpp"
#include "concurrency/watchable.hpp"
#include "unittest/branch_history_manager.hpp"
#include "unittest/clustering_utils.hpp"
#include "mock/dummy_protocol.hpp"
#include "unittest/unittest_utils.hpp"
#include "rpc/connectivity/multiplexer.hpp"
#include "rpc/semilattice/semilattice_manager.hpp"

#include "rpc/directory/read_manager.tcc"
#include "rpc/directory/write_manager.tcc"

namespace unittest {


void generate_sample_region(int i, int n, mock::dummy_protocol_t::region_t *out) {
    *out = mock::dummy_protocol_t::region_t('a' + ((i * 26)/n), 'a' + (((i + 1) * 26)/n) - 1);
}

template<class protocol_t>
bool is_blueprint_satisfied(const blueprint_t<protocol_t> &bp,
                            const std::map<peer_id_t, boost::optional<cow_ptr_t<reactor_business_card_t<protocol_t> > > > &reactor_directory) {
    for (typename blueprint_t<protocol_t>::role_map_t::const_iterator it  = bp.peers_roles.begin();
                                                                      it != bp.peers_roles.end();
                                                                      it++) {

        if (reactor_directory.find(it->first) == reactor_directory.end() ||
            !reactor_directory.find(it->first)->second) {
            return false;
        }
        reactor_business_card_t<protocol_t> bcard = *reactor_directory.find(it->first)->second.get();

        for (typename blueprint_t<protocol_t>::region_to_role_map_t::const_iterator jt = it->second.begin();
             jt != it->second.end();
             ++jt) {
            bool found = false;
            for (typename reactor_business_card_t<protocol_t>::activity_map_t::const_iterator kt = bcard.activities.begin();
                 kt != bcard.activities.end();
                 ++kt) {
                if (jt->first == kt->second.region) {
                    if (jt->second == blueprint_role_primary &&
                        boost::get<typename reactor_business_card_t<protocol_t>::primary_t>(&kt->second.activity) &&
                        boost::get<typename reactor_business_card_t<protocol_t>::primary_t>(kt->second.activity).replier.is_initialized()) {
                        found = true;
                        break;
                    } else if (jt->second == blueprint_role_secondary &&
                               boost::get<typename reactor_business_card_t<protocol_t>::secondary_up_to_date_t>(&kt->second.activity)) {
                        found = true;
                        break;
                    } else if (jt->second == blueprint_role_nothing &&
                               boost::get<typename reactor_business_card_t<protocol_t>::nothing_t>(&kt->second.activity)) {
                        found = true;
                        break;
                    } else {
                        return false;
                    }
                }
            }

            if (!found) {
                return false;
            }
        }
    }
    return true;
}

/* This is a cluster that is useful for reactor testing... but doesn't actually
 * have a reactor due to the annoyance of needing the peer ids to create a
 * correct blueprint. */
template<class protocol_t>
class reactor_test_cluster_t {
public:
    explicit reactor_test_cluster_t(int port);
    ~reactor_test_cluster_t();

    peer_id_t get_me();

    connectivity_cluster_t connectivity_cluster;
    message_multiplexer_t message_multiplexer;

    message_multiplexer_t::client_t heartbeat_manager_client;
    heartbeat_manager_t heartbeat_manager;
    message_multiplexer_t::client_t::run_t heartbeat_manager_client_run;

    message_multiplexer_t::client_t mailbox_manager_client;
    mailbox_manager_t mailbox_manager;
    message_multiplexer_t::client_t::run_t mailbox_manager_client_run;

    watchable_variable_t<test_cluster_directory_t<protocol_t> > our_directory_variable;
    message_multiplexer_t::client_t directory_manager_client;
    directory_read_manager_t<test_cluster_directory_t<protocol_t> > directory_read_manager;
    directory_write_manager_t<test_cluster_directory_t<protocol_t> > directory_write_manager;
    message_multiplexer_t::client_t::run_t directory_manager_client_run;

    message_multiplexer_t::run_t message_multiplexer_run;
    connectivity_cluster_t::run_t connectivity_cluster_run;

    in_memory_branch_history_manager_t<protocol_t> branch_history_manager;
};


template<class protocol_t>
class test_reactor_t : private master_t<protocol_t>::ack_checker_t {
public:
    test_reactor_t(const base_path_t &base_path, io_backender_t *io_backender, reactor_test_cluster_t<protocol_t> *r, const blueprint_t<protocol_t> &initial_blueprint, multistore_ptr_t<protocol_t> *svs);
    ~test_reactor_t();
    bool is_acceptable_ack_set(const std::set<peer_id_t> &acks);

    watchable_variable_t<blueprint_t<protocol_t> > blueprint_watchable;
    reactor_t<protocol_t> reactor;
    field_copier_t<boost::optional<directory_echo_wrapper_t<cow_ptr_t<reactor_business_card_t<protocol_t> > > >, test_cluster_directory_t<protocol_t> > reactor_directory_copier;

private:
    typename protocol_t::context_t ctx;
    static boost::optional<directory_echo_wrapper_t<cow_ptr_t<reactor_business_card_t<protocol_t> > > > wrap_in_optional(const directory_echo_wrapper_t<cow_ptr_t<reactor_business_card_t<protocol_t> > > &input);

    static std::map<peer_id_t, boost::optional<directory_echo_wrapper_t<cow_ptr_t<reactor_business_card_t<protocol_t> > > > > extract_reactor_directory(const std::map<peer_id_t, test_cluster_directory_t<protocol_t> > &bcards);
};



/* This is a cluster that is useful for reactor testing... but doesn't actually
 * have a reactor due to the annoyance of needing the peer ids to create a
 * correct blueprint. */
template<class protocol_t>
reactor_test_cluster_t<protocol_t>::reactor_test_cluster_t(int port) :
    connectivity_cluster(),
    message_multiplexer(&connectivity_cluster),

    heartbeat_manager_client(&message_multiplexer, 'H'),
    heartbeat_manager(&heartbeat_manager_client),
    heartbeat_manager_client_run(&heartbeat_manager_client, &heartbeat_manager),

    mailbox_manager_client(&message_multiplexer, 'M'),
    mailbox_manager(&mailbox_manager_client),
    mailbox_manager_client_run(&mailbox_manager_client, &mailbox_manager),

    our_directory_variable(test_cluster_directory_t<protocol_t>()),
    directory_manager_client(&message_multiplexer, 'D'),
    directory_read_manager(&connectivity_cluster),
    directory_write_manager(&directory_manager_client, our_directory_variable.get_watchable()),
    directory_manager_client_run(&directory_manager_client, &directory_read_manager),

    message_multiplexer_run(&message_multiplexer),
    connectivity_cluster_run(&connectivity_cluster,
                             get_unittest_addresses(),
                             port,
                             &message_multiplexer_run,
                             0,
                             &heartbeat_manager) { }

template <class protocol_t>
reactor_test_cluster_t<protocol_t>::~reactor_test_cluster_t() { }

template <class protocol_t>
peer_id_t reactor_test_cluster_t<protocol_t>::get_me() {
    return connectivity_cluster.get_me();
}

template <class protocol_t>
test_reactor_t<protocol_t>::test_reactor_t(const base_path_t &base_path, io_backender_t *io_backender, reactor_test_cluster_t<protocol_t> *r, const blueprint_t<protocol_t> &initial_blueprint, multistore_ptr_t<protocol_t> *svs) :
    blueprint_watchable(initial_blueprint),
    reactor(base_path, io_backender, &r->mailbox_manager, this,
            r->directory_read_manager.get_root_view()->subview(&test_reactor_t<protocol_t>::extract_reactor_directory),
            &r->branch_history_manager, blueprint_watchable.get_watchable(), svs, &get_global_perfmon_collection(), &ctx),
    reactor_directory_copier(&test_cluster_directory_t<protocol_t>::reactor_directory, reactor.get_reactor_directory()->subview(&test_reactor_t<protocol_t>::wrap_in_optional), &r->our_directory_variable) {
    rassert(svs->get_region() == mock::a_thru_z_region());
}

template <class protocol_t>
test_reactor_t<protocol_t>::~test_reactor_t() { }

template <class protocol_t>
bool test_reactor_t<protocol_t>::is_acceptable_ack_set(const std::set<peer_id_t> &acks) {
    return acks.size() >= 1;
}

template <class protocol_t>
boost::optional<directory_echo_wrapper_t<cow_ptr_t<reactor_business_card_t<protocol_t> > > > test_reactor_t<protocol_t>::wrap_in_optional(const directory_echo_wrapper_t<cow_ptr_t<reactor_business_card_t<protocol_t> > > &input) {
    return boost::optional<directory_echo_wrapper_t<cow_ptr_t<reactor_business_card_t<protocol_t> > > >(input);
}

template <class protocol_t>
std::map<peer_id_t, boost::optional<directory_echo_wrapper_t<cow_ptr_t<reactor_business_card_t<protocol_t> > > > > test_reactor_t<protocol_t>::extract_reactor_directory(const std::map<peer_id_t, test_cluster_directory_t<protocol_t> > &bcards) {
    std::map<peer_id_t, boost::optional<directory_echo_wrapper_t<cow_ptr_t<reactor_business_card_t<protocol_t> > > > > out;
    for (typename std::map<peer_id_t, test_cluster_directory_t<protocol_t> >::const_iterator it = bcards.begin(); it != bcards.end(); it++) {
        out.insert(std::make_pair(it->first, it->second.reactor_directory));
    }
    return out;
}


template <class protocol_t>
test_cluster_group_t<protocol_t>::test_cluster_group_t(int n_machines) : base_path("/tmp") {
    int port = randport();
    make_io_backender(aio_default, &io_backender);

    for (int i = 0; i < n_machines; i++) {
        files.push_back(new temp_file_t);
        filepath_file_opener_t file_opener(files[i].name(), io_backender.get());
        standard_serializer_t::create(&file_opener,
                                      standard_serializer_t::static_config_t());
        serializers.push_back(new standard_serializer_t(standard_serializer_t::dynamic_config_t(),
                                                        &file_opener,
                                                        &get_global_perfmon_collection()));
<<<<<<< HEAD
        stores.push_back(
                new typename protocol_t::store_t(
                    &serializers[i], files[i].name(), GIGABYTE, 
                    true, NULL, &ctx, io_backender.get()));
=======
        stores.push_back(new typename protocol_t::store_t(&serializers[i], files[i].name().permanent_path(), GIGABYTE, true, NULL, &ctx));
>>>>>>> 0b501451
        store_view_t<protocol_t> *store_ptr = &stores[i];
        svses.push_back(new multistore_ptr_t<protocol_t>(&store_ptr, 1));
        stores.back().metainfo.set(mock::a_thru_z_region(), binary_blob_t(version_range_t(version_t::zero())));

        test_clusters.push_back(new reactor_test_cluster_t<protocol_t>(port + i));
        if (i > 0) {
            test_clusters[0].connectivity_cluster_run.join(test_clusters[i].connectivity_cluster.get_peer_address(test_clusters[i].connectivity_cluster.get_me()));
        }
    }
}

template <class protocol_t>
test_cluster_group_t<protocol_t>::~test_cluster_group_t() { }

template <class protocol_t>
void test_cluster_group_t<protocol_t>::construct_all_reactors(const blueprint_t<protocol_t> &bp) {
    for (unsigned i = 0; i < test_clusters.size(); i++) {
        test_reactors.push_back(new test_reactor_t<protocol_t>(base_path, io_backender.get(), &test_clusters[i], bp, &svses[i]));
    }
}

template <class protocol_t>
peer_id_t test_cluster_group_t<protocol_t>::get_peer_id(unsigned i) {
    rassert(i < test_clusters.size());
    return test_clusters[i].get_me();
}

template <class protocol_t>
blueprint_t<protocol_t> test_cluster_group_t<protocol_t>::compile_blueprint(const std::string& bp) {
    blueprint_t<protocol_t> blueprint;

    typedef boost::tokenizer<boost::char_separator<char> > tokenizer;
    typedef tokenizer::iterator tok_iterator;

    boost::char_separator<char> sep(",");
    tokenizer tokens(bp, sep);

    unsigned peer = 0;
    for (tok_iterator it =  tokens.begin();
         it != tokens.end();
         it++) {

        blueprint.add_peer(get_peer_id(peer));
        for (unsigned i = 0; i < it->size(); i++) {
            typename protocol_t::region_t region;
            generate_sample_region(i, it->size(), &region);

            switch (it->at(i)) {
            case 'p':
                blueprint.add_role(get_peer_id(peer), region, blueprint_role_primary);
                break;
            case 's':
                blueprint.add_role(get_peer_id(peer), region, blueprint_role_secondary);
                break;
            case 'n':
                blueprint.add_role(get_peer_id(peer), region, blueprint_role_nothing);
                break;
            default:
                crash("Bad blueprint string\n");
                break;
            }
        }
        peer++;
    }
    return blueprint;
}

template <class protocol_t>
void test_cluster_group_t<protocol_t>::set_all_blueprints(const blueprint_t<protocol_t> &bp) {
    for (unsigned i = 0; i < test_clusters.size(); i++) {
        test_reactors[i].blueprint_watchable.set_value(bp);
    }
}

template <class protocol_t>
std::map<peer_id_t, cow_ptr_t<reactor_business_card_t<protocol_t> > > test_cluster_group_t<protocol_t>::extract_reactor_business_cards_no_optional(
        const std::map<peer_id_t, test_cluster_directory_t<protocol_t> > &input) {
    std::map<peer_id_t, cow_ptr_t<reactor_business_card_t<protocol_t> > > out;
    for (typename std::map<peer_id_t, test_cluster_directory_t<protocol_t> >::const_iterator it = input.begin(); it != input.end(); it++) {
        if (it->second.reactor_directory) {
            out.insert(std::make_pair(it->first, it->second.reactor_directory->internal));
        } else {
            out.insert(std::make_pair(it->first, cow_ptr_t<reactor_business_card_t<protocol_t> >()));
        }
    }
    return out;
}

template <class protocol_t>
void test_cluster_group_t<protocol_t>::make_namespace_interface(int i, scoped_ptr_t<cluster_namespace_interface_t<protocol_t> > *out) {
    out->init(new cluster_namespace_interface_t<protocol_t>(
                                                            &test_clusters[i].mailbox_manager,
                                                            (&test_clusters[i])->directory_read_manager.get_root_view()
                                                            ->subview(&test_cluster_group_t::extract_reactor_business_cards_no_optional),
                                                            &ctx));
    (*out)->get_initial_ready_signal()->wait_lazily_unordered();
}

template <class protocol_t>
void test_cluster_group_t<protocol_t>::run_queries() {
    nap(200);
    for (unsigned i = 0; i < test_clusters.size(); i++) {
        scoped_ptr_t<cluster_namespace_interface_t<protocol_t> > namespace_if;
        make_namespace_interface(i, &namespace_if);

        order_source_t order_source;

        test_inserter_t inserter(namespace_if.get(), &key_gen<protocol_t>, &order_source, "test_cluster_group_t::run_queries/inserter", &inserter_state);
        let_stuff_happen();
        inserter.stop();
        inserter.validate();
    }
}

template <class protocol_t>
std::map<peer_id_t, boost::optional<cow_ptr_t<reactor_business_card_t<protocol_t> > > > test_cluster_group_t<protocol_t>::extract_reactor_business_cards(
        const std::map<peer_id_t, test_cluster_directory_t<protocol_t> > &input) {
    std::map<peer_id_t, boost::optional<cow_ptr_t<reactor_business_card_t<protocol_t> > > > out;
    for (typename std::map<peer_id_t, test_cluster_directory_t<protocol_t> >::const_iterator it = input.begin(); it != input.end(); it++) {
        if (it->second.reactor_directory) {
            out.insert(std::make_pair(it->first, boost::optional<cow_ptr_t<reactor_business_card_t<protocol_t> > >(it->second.reactor_directory->internal)));
        } else {
            out.insert(std::make_pair(it->first, boost::optional<cow_ptr_t<reactor_business_card_t<protocol_t> > >()));
        }
    }
    return out;
}

template <class protocol_t>
void test_cluster_group_t<protocol_t>::wait_until_blueprint_is_satisfied(const blueprint_t<protocol_t> &bp) {
    try {
        const int timeout_ms = 60000;
        signal_timer_t timer(timeout_ms);
        test_clusters[0].directory_read_manager.get_root_view()
            ->subview(&test_cluster_group_t<protocol_t>::extract_reactor_business_cards)
            ->run_until_satisfied(boost::bind(&is_blueprint_satisfied<protocol_t>, bp, _1), &timer);
    } catch (interrupted_exc_t) {
        crash("The blueprint took too long to be satisfied, this is probably an error but you could try increasing the timeout.");
    }

    nap(100);
}

template <class protocol_t>
void test_cluster_group_t<protocol_t>::wait_until_blueprint_is_satisfied(const std::string& bp) {
    wait_until_blueprint_is_satisfied(compile_blueprint(bp));
}


template class test_cluster_group_t<mock::dummy_protocol_t>;

}  // namespace unittest

template class directory_read_manager_t<unittest::test_cluster_directory_t<mock::dummy_protocol_t> >;
template class directory_write_manager_t<unittest::test_cluster_directory_t<mock::dummy_protocol_t> >;<|MERGE_RESOLUTION|>--- conflicted
+++ resolved
@@ -223,14 +223,10 @@
         serializers.push_back(new standard_serializer_t(standard_serializer_t::dynamic_config_t(),
                                                         &file_opener,
                                                         &get_global_perfmon_collection()));
-<<<<<<< HEAD
         stores.push_back(
-                new typename protocol_t::store_t(
-                    &serializers[i], files[i].name(), GIGABYTE, 
-                    true, NULL, &ctx, io_backender.get()));
-=======
-        stores.push_back(new typename protocol_t::store_t(&serializers[i], files[i].name().permanent_path(), GIGABYTE, true, NULL, &ctx));
->>>>>>> 0b501451
+                new typename protocol_t::store_t(&serializers[i],
+                    files[i].name().permanent_path(), GIGABYTE, true, NULL,
+                    &ctx, io_backender.get(), base_path_t(".")));
         store_view_t<protocol_t> *store_ptr = &stores[i];
         svses.push_back(new multistore_ptr_t<protocol_t>(&store_ptr, 1));
         stores.back().metainfo.set(mock::a_thru_z_region(), binary_blob_t(version_range_t(version_t::zero())));
