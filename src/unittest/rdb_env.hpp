--- conflicted
+++ resolved
@@ -97,78 +97,6 @@
     };
 };
 
-<<<<<<< HEAD
-=======
-// This stuff isn't really designed for concurrency, use for single-threaded tests
-class mock_namespace_repo_t : public base_namespace_repo_t {
-public:
-    mock_namespace_repo_t();
-    virtual ~mock_namespace_repo_t();
-
-    void set_env(ql::env_t *_env);
-    ql::env_t *get_env();
-
-    mock_namespace_interface_t *get_ns_if(const namespace_id_t &ns_id);
-
-    bool check_namespace_exists(UNUSED const namespace_id_t &ns_id,
-                                UNUSED signal_t *interruptor) {
-        /* The `mock_namespace_repo_t` creates namespaces on the fly, so they always
-        exist */
-        return true;
-    }
-
-private:
-    namespace_cache_entry_t *get_cache_entry(const namespace_id_t &ns_id);
-
-    struct mock_namespace_cache_entry_t {
-        explicit mock_namespace_cache_entry_t(mock_namespace_repo_t *ns_repo) :
-            mock_ns_if(ns_repo) { }
-        namespace_cache_entry_t entry;
-        mock_namespace_interface_t mock_ns_if;
-    };
-
-    ql::env_t *env;
-    std::map<namespace_id_t, mock_namespace_cache_entry_t *> cache;
-};
-
-/* This is read-only; it will give an error if you call the `db_create()`,
-`table_create()`, etc. methods. The only way to create databases and tables is by
-modifying the `databases` and `tables` fields directly. */
-class mock_reql_admin_interface_t : public reql_admin_interface_t {
-public:
-    bool db_create(const name_string_t &name,
-            signal_t *interruptor, std::string *error_out); 
-    bool db_drop(const name_string_t &name,
-            signal_t *interruptor, std::string *error_out);
-    bool db_list(
-            signal_t *interruptor, std::set<name_string_t> *names_out,
-            std::string *error_out);
-    bool db_find(const name_string_t &name,
-            signal_t *interruptor, counted_t<const ql::db_t> *db_out,
-            std::string *error_out);
-
-    bool table_create(const name_string_t &name, counted_t<const ql::db_t> db,
-            const boost::optional<name_string_t> &primary_dc, bool hard_durability,
-            const std::string &primary_key,
-            signal_t *interruptor, uuid_u *namespace_id_out, std::string *error_out);
-    bool table_drop(const name_string_t &name, counted_t<const ql::db_t> db,
-            signal_t *interruptor, std::string *error_out);
-    bool table_list(counted_t<const ql::db_t> db,
-            signal_t *interruptor, std::set<name_string_t> *names_out,
-            std::string *error_out);
-    bool table_find(const name_string_t &name, counted_t<const ql::db_t> db,
-            signal_t *interruptor, uuid_u *id_out, std::string *primary_key_out,
-            std::string *error_out);
-
-    bool server_rename(const name_string_t &old_name, const name_string_t &new_name,
-            signal_t *interruptor, std::string *error_out);
-
-    std::map<name_string_t, database_id_t> databases;
-    std::map<std::pair<database_id_t, name_string_t>,
-        std::pair<namespace_id_t, std::string> > tables;
-};
-
->>>>>>> 6e7d899f
 class invalid_name_exc_t : public std::exception {
 public:
     explicit invalid_name_exc_t(const std::string& name) :
@@ -238,6 +166,9 @@
                 signal_t *interruptor, scoped_ptr_t<base_table_t> *table_out,
                 std::string *error_out);
 
+        bool server_rename(const name_string_t &old_name, const name_string_t &new_name,
+            signal_t *interruptor, std::string *error_out);
+
     private:
         extproc_pool_t extproc_pool;
         rdb_context_t rdb_ctx;
