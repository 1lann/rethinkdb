--- conflicted
+++ resolved
@@ -160,29 +160,13 @@
     std::string index_id = "geo";
 
     const ql::sym_t arg(1);
-<<<<<<< HEAD
     counted_t<ql::term_storage_t> term_storage = make_counted<ql::term_storage_t>();
     ql::minidriver_t r(term_storage.get(), ql::backtrace_id_t::empty());
     const ql::raw_term_t *mapping = r.var(arg).raw_term();
-    ql::map_wire_func_t m(mapping, std::move(term_storage),
-                          make_vector(arg), ql::backtrace_id_t::empty());
-
-    write_t write(sindex_create_t(index_id, m, sindex_multi_bool_t::SINGLE,
-                                  sindex_geo_bool_t::GEO),
-                  profile_bool_t::PROFILE, ql::configured_limits_t());
-    write_response_t response;
-
-    cond_t interruptor;
-    nsi->write(write, &response,
-               osource->check_in("unittest::prepare_namespace(geo_indexes.cc"),
-               &interruptor);
-
-    if (!boost::get<sindex_create_response_t>(&response.response)) {
-        ADD_FAILURE() << "got wrong type of result back";
-=======
-    ql::protob_t<const Term> mapping = ql::r::var(arg).release_counted();
+
     sindex_config_t sindex(
-        ql::map_wire_func_t(mapping, make_vector(arg), ql::backtrace_id_t::empty()),
+        ql::map_wire_func_t(mapping, std::move(term_storage),
+                            make_vector(arg), ql::backtrace_id_t::empty()),
         reql_version_t::LATEST,
         sindex_multi_bool_t::SINGLE,
         sindex_geo_bool_t::GEO);
@@ -190,7 +174,6 @@
     cond_t non_interruptor;
     for (const auto &store : *stores) {
         store->sindex_create(index_id, sindex, &non_interruptor);
->>>>>>> 072575e3
     }
 
     // Wait for it to become ready
@@ -211,14 +194,9 @@
     std::string idx_name = "geo";
     read_t read(nearest_geo_read_t(region_t::universe(), center, max_distance,
                                    max_results, WGS84_ELLIPSOID, table_name, idx_name,
-<<<<<<< HEAD
                                    ql::global_optargs_t()),
-                profile_bool_t::PROFILE);
-=======
-                                   std::map<std::string, ql::wire_func_t>()),
                 profile_bool_t::PROFILE,
                 read_mode_t::SINGLE);
->>>>>>> 072575e3
     read_response_t response;
 
     cond_t interruptor;
