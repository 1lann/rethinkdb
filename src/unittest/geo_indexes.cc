--- conflicted
+++ resolved
@@ -339,12 +339,8 @@
                 idx_name,
                 region_t::universe(),
                 ql::datumspec_t(
-<<<<<<< HEAD
-                    ql::datum_range_t::universe())),
-=======
                     ql::datum_range_t::universe()),
                 require_sindexes_t::NO),
->>>>>>> ef38278b
             query_geometry),
         profile_bool_t::PROFILE,
         read_mode_t::SINGLE);
