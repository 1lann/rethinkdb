// Copyright 2010-2014 RethinkDB, all rights reserved.
#include <functional>

#include "arch/io/disk.hpp"
#include "arch/runtime/coroutines.hpp"
#include "arch/timing.hpp"
#include "btree/operations.hpp"
#include "buffer_cache/alt/cache_balancer.hpp"
#include "containers/archive/boost_types.hpp"
#include "containers/archive/vector_stream.hpp"
#include "containers/uuid.hpp"
#include "rdb_protocol/btree.hpp"
#include "rdb_protocol/minidriver.hpp"
#include "rdb_protocol/pb_utils.hpp"
#include "rdb_protocol/protocol.hpp"
#include "rdb_protocol/store.hpp"
#include "rdb_protocol/sym.hpp"
#include "stl_utils.hpp"
#include "serializer/config.hpp"
#include "unittest/gtest.hpp"
#include "unittest/unittest_utils.hpp"

#define TOTAL_KEYS_TO_INSERT 1000
#define MAX_RETRIES_FOR_SINDEX_POSTCONSTRUCT 5

namespace unittest {

void insert_rows(int start, int finish, store_t *store) {
    guarantee(start <= finish);
    for (int i = start; i < finish; ++i) {
        cond_t dummy_interruptor;
        scoped_ptr_t<txn_t> txn;
        scoped_ptr_t<real_superblock_t> superblock;
        write_token_pair_t token_pair;
        store->new_write_token_pair(&token_pair);
        store->acquire_superblock_for_write(
            repli_timestamp_t::invalid,
            1, write_durability_t::SOFT,
            &token_pair, &txn, &superblock, &dummy_interruptor);
        block_id_t sindex_block_id = superblock->get_sindex_block_id();

        std::string data = strprintf("{\"id\" : %d, \"sid\" : %d}", i, i * i);
        point_write_response_t response;

        store_key_t pk(make_counted<const ql::datum_t>(static_cast<double>(i))->print_primary());
        rdb_modification_report_t mod_report(pk);
        rdb_live_deletion_context_t deletion_context;
        rdb_set(pk,
                make_counted<ql::datum_t>(scoped_cJSON_t(cJSON_Parse(data.c_str()))),
                false, store->btree.get(), repli_timestamp_t::invalid,
                superblock.get(), &deletion_context, &response, &mod_report.info,
                static_cast<profile::trace_t *>(NULL));

        {
            buf_lock_t sindex_block
                = store->acquire_sindex_block_for_write(superblock->expose_buf(),
                                                        sindex_block_id);
            store_t::sindex_access_vector_t sindexes;
            store->acquire_post_constructed_sindex_superblocks_for_write(
                     &sindex_block,
                     &sindexes);
            rdb_update_sindexes(sindexes, &mod_report, txn.get(), &deletion_context);

            scoped_ptr_t<new_mutex_in_line_t> acq =
                store->get_in_line_for_sindex_queue(&sindex_block);

            write_message_t wm;
            serialize(&wm, mod_report);

            store->sindex_queue_push(wm, acq.get());
        }
    }
}

void insert_rows_and_pulse_when_done(int start, int finish,
        store_t *store, cond_t *pulse_when_done) {
    insert_rows(start, finish, store);
    pulse_when_done->pulse();
}

sindex_name_t create_sindex(store_t *store) {
    cond_t dummy_interruptor;
    sindex_name_t sindex_name(uuid_to_str(generate_uuid()));
    write_token_pair_t token_pair;
    store->new_write_token_pair(&token_pair);

    scoped_ptr_t<txn_t> txn;
    scoped_ptr_t<real_superblock_t> super_block;

    store->acquire_superblock_for_write(repli_timestamp_t::invalid,
                                        1, write_durability_t::SOFT,
                                        &token_pair, &txn, &super_block,
                                        &dummy_interruptor);

    ql::sym_t one(1);
    ql::protob_t<const Term> mapping = ql::r::var(one)["sid"].release_counted();
    ql::map_wire_func_t m(mapping, make_vector(one), get_backtrace(mapping));

    sindex_multi_bool_t multi_bool = sindex_multi_bool_t::SINGLE;

    write_message_t wm;
    serialize_sindex_info(&wm, m, multi_bool);

    vector_stream_t stream;
    stream.reserve(wm.size());
    int res = send_write_message(&stream, &wm);
    guarantee(res == 0);

    buf_lock_t sindex_block
        = store->acquire_sindex_block_for_write(super_block->expose_buf(),
                                                super_block->get_sindex_block_id());
    UNUSED bool b = store->add_sindex(
            sindex_name,
            stream.vector(),
            &sindex_block);
    return sindex_name;
}

void drop_sindex(store_t *store,
                 const sindex_name_t &sindex_name) {
    cond_t dummy_interruptor;
    write_token_pair_t token_pair;
    store->new_write_token_pair(&token_pair);

    scoped_ptr_t<txn_t> txn;
    scoped_ptr_t<real_superblock_t> super_block;

    store->acquire_superblock_for_write(repli_timestamp_t::invalid,
                                        1, write_durability_t::SOFT, &token_pair,
                                        &txn, &super_block, &dummy_interruptor);

    buf_lock_t sindex_block
        = store->acquire_sindex_block_for_write(super_block->expose_buf(),
                                                super_block->get_sindex_block_id());
    std::set<std::string> created_sindexes;
    store->drop_sindex(
            sindex_name,
            std::move(sindex_block));
}

void bring_sindexes_up_to_date(
        store_t *store, sindex_name_t sindex_name) {
    cond_t dummy_interruptor;
    write_token_pair_t token_pair;
    store->new_write_token_pair(&token_pair);

    scoped_ptr_t<txn_t> txn;
    scoped_ptr_t<real_superblock_t> super_block;
    store->acquire_superblock_for_write(repli_timestamp_t::invalid,
                                        1, write_durability_t::SOFT,
                                        &token_pair, &txn, &super_block, &dummy_interruptor);

    buf_lock_t sindex_block
        = store->acquire_sindex_block_for_write(super_block->expose_buf(),
                                                super_block->get_sindex_block_id());

    std::set<sindex_name_t> created_sindexes;
    created_sindexes.insert(sindex_name);

    rdb_protocol::bring_sindexes_up_to_date(created_sindexes, store,
                                                    &sindex_block);
    nap(1000);
}

void spawn_writes_and_bring_sindexes_up_to_date(store_t *store,
        sindex_name_t sindex_name, cond_t *background_inserts_done) {
    cond_t dummy_interruptor;
    write_token_pair_t token_pair;
    store->new_write_token_pair(&token_pair);

    scoped_ptr_t<txn_t> txn;
    scoped_ptr_t<real_superblock_t> super_block;
    store->acquire_superblock_for_write(
        repli_timestamp_t::invalid,
        1, write_durability_t::SOFT,
        &token_pair, &txn, &super_block, &dummy_interruptor);

    buf_lock_t sindex_block
        = store->acquire_sindex_block_for_write(super_block->expose_buf(),
                                                super_block->get_sindex_block_id());

    coro_t::spawn_sometime(std::bind(&insert_rows_and_pulse_when_done,
                (TOTAL_KEYS_TO_INSERT * 9) / 10, TOTAL_KEYS_TO_INSERT,
                store, background_inserts_done));

    std::set<sindex_name_t> created_sindexes;
    created_sindexes.insert(sindex_name);

    rdb_protocol::bring_sindexes_up_to_date(created_sindexes, store,
                                                    &sindex_block);
}

void _check_keys_are_present(store_t *store,
        sindex_name_t sindex_name) {
    cond_t dummy_interruptor;
    for (int i = 0; i < TOTAL_KEYS_TO_INSERT; ++i) {
        read_token_pair_t token_pair;
        store->new_read_token_pair(&token_pair);

        scoped_ptr_t<txn_t> txn;
        scoped_ptr_t<real_superblock_t> super_block;

        store->acquire_superblock_for_read(
                &token_pair.main_read_token, &txn, &super_block,
                &dummy_interruptor, true);

        scoped_ptr_t<real_superblock_t> sindex_sb;
        uuid_u sindex_uuid;

        bool sindex_exists = store->acquire_sindex_superblock_for_read(
                sindex_name,
                "",
                super_block.get(),
                &sindex_sb,
                static_cast<std::vector<char>*>(NULL),
                &sindex_uuid);
        ASSERT_TRUE(sindex_exists);

        rget_read_response_t res;
        double ii = i * i;
        /* The only thing this does is have a NULL scoped_ptr_t<trace_t> in it
         * which prevents to profiling code from crashing. */
<<<<<<< HEAD
        ql::env_t dummy_env(NULL, &dummy_interruptor);
=======
        ql::env_t dummy_env(&dummy_interruptor);
>>>>>>> 3f1198bb
        rdb_rget_slice(
            store->get_sindex_slice(sindex_uuid),
            rdb_protocol::sindex_key_range(
                store_key_t(make_counted<const ql::datum_t>(ii)->print_primary()),
                store_key_t(make_counted<const ql::datum_t>(ii)->print_primary())),
            sindex_sb.get(),
            &dummy_env, // env_t
            ql::batchspec_t::user(ql::batch_type_t::NORMAL,
                                  counted_t<const ql::datum_t>()),
            std::vector<ql::transform_variant_t>(),
            boost::optional<ql::terminal_variant_t>(),
            sorting_t::ASCENDING,
            &res);

        auto groups = boost::get<ql::grouped_t<ql::stream_t> >(&res.result);
        ASSERT_TRUE(groups != NULL);
        ASSERT_EQ(1, groups->size());
        auto stream = &groups->begin()->second;
        ASSERT_TRUE(stream != NULL);
        ASSERT_EQ(1ul, stream->size());

        std::string expected_data = strprintf("{\"id\" : %d, \"sid\" : %d}", i, i * i);
        scoped_cJSON_t expected_value(cJSON_Parse(expected_data.c_str()));
        ASSERT_EQ(ql::datum_t(expected_value.get()), *stream->front().data);
    }
}

void check_keys_are_present(store_t *store,
        sindex_name_t sindex_name) {
    for (int i = 0; i < MAX_RETRIES_FOR_SINDEX_POSTCONSTRUCT; ++i) {
        try {
            _check_keys_are_present(store, sindex_name);
        } catch (const sindex_not_ready_exc_t&) { }
        /* Unfortunately we don't have an easy way right now to tell if the
         * sindex has actually been postconstructed so we just need to
         * check by polling. */
        nap(100);
    }
}

void _check_keys_are_NOT_present(store_t *store,
        sindex_name_t sindex_name) {
    /* Check that we don't have any of the keys (we just deleted them all) */
    cond_t dummy_interruptor;
    for (int i = 0; i < TOTAL_KEYS_TO_INSERT; ++i) {
        read_token_pair_t token_pair;
        store->new_read_token_pair(&token_pair);

        scoped_ptr_t<txn_t> txn;
        scoped_ptr_t<real_superblock_t> super_block;

        store->acquire_superblock_for_read(
                &token_pair.main_read_token, &txn, &super_block,
                &dummy_interruptor, true);

        scoped_ptr_t<real_superblock_t> sindex_sb;
        uuid_u sindex_uuid;

        bool sindex_exists = store->acquire_sindex_superblock_for_read(
                sindex_name,
                "",
                super_block.get(),
                &sindex_sb,
                static_cast<std::vector<char>*>(NULL),
                &sindex_uuid);
        ASSERT_TRUE(sindex_exists);

        rget_read_response_t res;
        double ii = i * i;
        /* The only thing this does is have a NULL scoped_ptr_t<trace_t> in it
<<<<<<< HEAD
         * which prevents the profiling code from crashing. */
        ql::env_t dummy_env(NULL, &dummy_interruptor);
=======
           which prevents the profiling code from crashing. */
        ql::env_t dummy_env(&dummy_interruptor);
>>>>>>> 3f1198bb
        rdb_rget_slice(
            store->get_sindex_slice(sindex_uuid),
            rdb_protocol::sindex_key_range(
                store_key_t(make_counted<const ql::datum_t>(ii)->print_primary()),
                store_key_t(make_counted<const ql::datum_t>(ii)->print_primary())),
            sindex_sb.get(),
            &dummy_env, // env_t
            ql::batchspec_t::user(ql::batch_type_t::NORMAL,
                                  counted_t<const ql::datum_t>()),
            std::vector<ql::transform_variant_t>(),
            boost::optional<ql::terminal_variant_t>(),
            sorting_t::ASCENDING,
            &res);

        auto groups = boost::get<ql::grouped_t<ql::stream_t> >(&res.result);
        ASSERT_TRUE(groups != NULL);
        ASSERT_EQ(0, groups->size());
    }
}

void check_keys_are_NOT_present(store_t *store,
        sindex_name_t sindex_name) {
    for (int i = 0; i < MAX_RETRIES_FOR_SINDEX_POSTCONSTRUCT; ++i) {
        try {
            _check_keys_are_NOT_present(store, sindex_name);
        } catch (const sindex_not_ready_exc_t&) { }
        /* Unfortunately we don't have an easy way right now to tell if the
         * sindex has actually been postconstructed so we just need to
         * check by polling. */
        nap(100);
    }
}

TPTEST(RDBBtree, SindexPostConstruct) {
    recreate_temporary_directory(base_path_t("."));
    temp_file_t temp_file;

    io_backender_t io_backender(file_direct_io_mode_t::buffered_desired);
    dummy_cache_balancer_t balancer(GIGABYTE);

    filepath_file_opener_t file_opener(temp_file.name(), &io_backender);
    standard_serializer_t::create(
        &file_opener,
        standard_serializer_t::static_config_t());

    standard_serializer_t serializer(
        standard_serializer_t::dynamic_config_t(),
        &file_opener,
        &get_global_perfmon_collection());

    store_t store(
            &serializer,
            &balancer,
            "unit_test_store",
            true,
            &get_global_perfmon_collection(),
            NULL,
            &io_backender,
            base_path_t("."));

    cond_t dummy_interruptor;

    insert_rows(0, (TOTAL_KEYS_TO_INSERT * 9) / 10, &store);

    sindex_name_t sindex_name = create_sindex(&store);

    cond_t background_inserts_done;
    spawn_writes_and_bring_sindexes_up_to_date(&store, sindex_name,
            &background_inserts_done);
    background_inserts_done.wait();

    check_keys_are_present(&store, sindex_name);
}

TPTEST(RDBBtree, SindexEraseRange) {
    recreate_temporary_directory(base_path_t("."));
    temp_file_t temp_file;

    io_backender_t io_backender(file_direct_io_mode_t::buffered_desired);
    dummy_cache_balancer_t balancer(GIGABYTE);

    filepath_file_opener_t file_opener(temp_file.name(), &io_backender);
    standard_serializer_t::create(
        &file_opener,
        standard_serializer_t::static_config_t());

    standard_serializer_t serializer(
        standard_serializer_t::dynamic_config_t(),
        &file_opener,
        &get_global_perfmon_collection());

    store_t store(
            &serializer,
            &balancer,
            "unit_test_store",
            true,
            &get_global_perfmon_collection(),
            NULL,
            &io_backender,
            base_path_t("."));

    cond_t dummy_interruptor;

    insert_rows(0, (TOTAL_KEYS_TO_INSERT * 9) / 10, &store);

    sindex_name_t sindex_name = create_sindex(&store);

    cond_t background_inserts_done;
    spawn_writes_and_bring_sindexes_up_to_date(&store, sindex_name,
            &background_inserts_done);
    background_inserts_done.wait();

    check_keys_are_present(&store, sindex_name);

    {
        /* Now we erase all of the keys we just inserted. */
        write_token_pair_t token_pair;
        store.new_write_token_pair(&token_pair);

        scoped_ptr_t<txn_t> txn;
        scoped_ptr_t<real_superblock_t> super_block;
        store.acquire_superblock_for_write(repli_timestamp_t::invalid,
                                           1,
                                           write_durability_t::SOFT,
                                           &token_pair,
                                           &txn,
                                           &super_block,
                                           &dummy_interruptor);

        const hash_region_t<key_range_t> test_range = hash_region_t<key_range_t>::universe();
        rdb_protocol::range_key_tester_t tester(&test_range);
        buf_lock_t sindex_block
            = store.acquire_sindex_block_for_write(super_block->expose_buf(),
                                                   super_block->get_sindex_block_id());

        rdb_live_deletion_context_t deletion_context;
        std::vector<rdb_modification_report_t> mod_reports_out;
        rdb_erase_small_range(&tester,
                              key_range_t::universe(),
                              super_block.get(),
                              &deletion_context,
                              &dummy_interruptor,
                              &mod_reports_out);
    }

    check_keys_are_NOT_present(&store, sindex_name);
}

TPTEST(RDBBtree, SindexInterruptionViaDrop) {
    recreate_temporary_directory(base_path_t("."));
    temp_file_t temp_file;

    io_backender_t io_backender(file_direct_io_mode_t::buffered_desired);
    dummy_cache_balancer_t balancer(GIGABYTE);

    filepath_file_opener_t file_opener(temp_file.name(), &io_backender);
    standard_serializer_t::create(
        &file_opener,
        standard_serializer_t::static_config_t());

    standard_serializer_t serializer(
        standard_serializer_t::dynamic_config_t(),
        &file_opener,
        &get_global_perfmon_collection());

    store_t store(
            &serializer,
            &balancer,
            "unit_test_store",
            true,
            &get_global_perfmon_collection(),
            NULL,
            &io_backender,
            base_path_t("."));

    cond_t dummy_interruptor;

    insert_rows(0, (TOTAL_KEYS_TO_INSERT * 9) / 10, &store);

    sindex_name_t sindex_name = create_sindex(&store);

    cond_t background_inserts_done;
    spawn_writes_and_bring_sindexes_up_to_date(&store, sindex_name,
            &background_inserts_done);

    drop_sindex(&store, sindex_name);
    background_inserts_done.wait();
}

TPTEST(RDBBtree, SindexInterruptionViaStoreDelete) {
    recreate_temporary_directory(base_path_t("."));
    temp_file_t temp_file;

    io_backender_t io_backender(file_direct_io_mode_t::buffered_desired);
    dummy_cache_balancer_t balancer(GIGABYTE);

    filepath_file_opener_t file_opener(temp_file.name(), &io_backender);
    standard_serializer_t::create(
        &file_opener,
        standard_serializer_t::static_config_t());

    standard_serializer_t serializer(
        standard_serializer_t::dynamic_config_t(),
        &file_opener,
        &get_global_perfmon_collection());

    scoped_ptr_t<store_t> store(
            new store_t(
            &serializer,
            &balancer,
            "unit_test_store",
            true,
            &get_global_perfmon_collection(),
            NULL,
            &io_backender,
            base_path_t(".")));

    insert_rows(0, (TOTAL_KEYS_TO_INSERT * 9) / 10, store.get());

    sindex_name_t sindex_name = create_sindex(store.get());

    bring_sindexes_up_to_date(store.get(), sindex_name);

    store.reset();
}

} //namespace unittest<|MERGE_RESOLUTION|>--- conflicted
+++ resolved
@@ -220,11 +220,7 @@
         double ii = i * i;
         /* The only thing this does is have a NULL scoped_ptr_t<trace_t> in it
          * which prevents to profiling code from crashing. */
-<<<<<<< HEAD
-        ql::env_t dummy_env(NULL, &dummy_interruptor);
-=======
         ql::env_t dummy_env(&dummy_interruptor);
->>>>>>> 3f1198bb
         rdb_rget_slice(
             store->get_sindex_slice(sindex_uuid),
             rdb_protocol::sindex_key_range(
@@ -295,13 +291,8 @@
         rget_read_response_t res;
         double ii = i * i;
         /* The only thing this does is have a NULL scoped_ptr_t<trace_t> in it
-<<<<<<< HEAD
-         * which prevents the profiling code from crashing. */
-        ql::env_t dummy_env(NULL, &dummy_interruptor);
-=======
            which prevents the profiling code from crashing. */
         ql::env_t dummy_env(&dummy_interruptor);
->>>>>>> 3f1198bb
         rdb_rget_slice(
             store->get_sindex_slice(sindex_uuid),
             rdb_protocol::sindex_key_range(
