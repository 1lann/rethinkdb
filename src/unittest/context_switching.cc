// Copyright 2010-2012 RethinkDB, all rights reserved.
#include "arch/runtime/context_switching.hpp"

#include <stdexcept>

#include "arch/compiler.hpp"
#include "containers/scoped.hpp"
#include "unittest/gtest.hpp"
#include "arch/compiler.hpp"

namespace unittest {

static void noop(void) {
}

TEST(ContextSwitchingTest, ContextRefSemantics) {
    coro_context_ref_t nil_ref;
    EXPECT_TRUE(nil_ref.is_nil());
}

TEST(ContextSwitchingTest, CreateArtificialStack) {
#ifdef _WIN32
    coro_initialize_for_thread();
#endif
    coro_stack_t a(&noop, 1024*1024);
    EXPECT_FALSE(a.context.is_nil());
}

/* Thread-local variables for use in test functions, because we cannot pass a
`void*` to the test functions... */

<<<<<<< HEAD
static DECL_THREAD_LOCAL coro_context_ref_t
    *original_context = NULL,
    *artificial_stack_1_context = NULL,
    *artificial_stack_2_context = NULL;
static DECL_THREAD_LOCAL int test_int;
=======
static THREAD_LOCAL coro_context_ref_t
    *original_context = NULL,
    *artificial_stack_1_context = NULL,
    *artificial_stack_2_context = NULL;
static THREAD_LOCAL int test_int;
>>>>>>> b2a223b5

static void switch_context_test(void) {
    test_int++;
    context_switch(artificial_stack_1_context, original_context);
    test_int += 2;
    context_switch(artificial_stack_1_context, original_context);
    test_int += 3;
    context_switch(artificial_stack_1_context, original_context);
    /* This will never get run */
    test_int += 10000;
}

TEST(ContextSwitchingTest, SwitchToContextRepeatedly) {
#ifdef _WIN32
    coro_initialize_for_thread();
#endif
    scoped_ptr_t<coro_context_ref_t> orig_context_local(new coro_context_ref_t);
    original_context = orig_context_local.get();

    test_int = 5;
    {
        coro_stack_t a(&switch_context_test, 1024*1024);
        artificial_stack_1_context = &a.context;

        /* `context_switch` will cause `switch_context_test` to be run, which
        will increment `test_int` and then switch back from `src_context` to
        `dest_context`. */
        context_switch(original_context, artificial_stack_1_context);
        context_switch(original_context, artificial_stack_1_context);
        context_switch(original_context, artificial_stack_1_context);

        EXPECT_FALSE(a.context.is_nil());
    }
    EXPECT_EQ(test_int, 11);
    original_context = NULL;
}

static void first_switch(void) {
    test_int++;
    context_switch(artificial_stack_1_context, artificial_stack_2_context);
}

static void second_switch(void) {
    test_int++;
    context_switch(artificial_stack_2_context, original_context);
}

TEST(ContextSwitchingTest, SwitchBetweenContexts) {
#ifdef _WIN32
    coro_initialize_for_thread();
#endif

    scoped_ptr_t<coro_context_ref_t> orig_context_local(new coro_context_ref_t);
    original_context = orig_context_local.get();
    test_int = 99;
    {
        coro_stack_t a1(&first_switch, 1024*1024);
        coro_stack_t a2(&second_switch, 1024*1024);
        artificial_stack_1_context = &a1.context;
        artificial_stack_2_context = &a2.context;

        context_switch(original_context, artificial_stack_1_context);
    }
    EXPECT_EQ(test_int, 101);
    original_context = NULL;
}

<<<<<<< HEAD
ATTR_NORETURN static void throw_an_exception() {
    throw std::runtime_error("This is a test exception");
}

ATTR_NORETURN static void throw_exception_from_coroutine() {
=======
NORETURN static void throw_an_exception() {
    throw std::runtime_error("This is a test exception");
}

NORETURN static void throw_exception_from_coroutine() {
>>>>>>> b2a223b5
    coro_stack_t artificial_stack(&throw_an_exception, 1024*1024);
    coro_context_ref_t _original_context;
    context_switch(&_original_context, &artificial_stack.context);
    unreachable();
}

// ATN TODO: issue with gtest: throwing an exception from a death test doesn't seem to work
TEST(ContextSwitchingTest, UncaughtException) {
#ifdef _WIN32
    coro_initialize_for_thread();
#endif
    EXPECT_DEATH(throw std::runtime_error("foo"), "foo");
    EXPECT_DEATH(throw_exception_from_coroutine(), "This is a test exception");
}

}   /* namespace unittest */<|MERGE_RESOLUTION|>--- conflicted
+++ resolved
@@ -6,7 +6,6 @@
 #include "arch/compiler.hpp"
 #include "containers/scoped.hpp"
 #include "unittest/gtest.hpp"
-#include "arch/compiler.hpp"
 
 namespace unittest {
 
@@ -29,19 +28,11 @@
 /* Thread-local variables for use in test functions, because we cannot pass a
 `void*` to the test functions... */
 
-<<<<<<< HEAD
-static DECL_THREAD_LOCAL coro_context_ref_t
-    *original_context = NULL,
-    *artificial_stack_1_context = NULL,
-    *artificial_stack_2_context = NULL;
-static DECL_THREAD_LOCAL int test_int;
-=======
 static THREAD_LOCAL coro_context_ref_t
     *original_context = NULL,
     *artificial_stack_1_context = NULL,
     *artificial_stack_2_context = NULL;
 static THREAD_LOCAL int test_int;
->>>>>>> b2a223b5
 
 static void switch_context_test(void) {
     test_int++;
@@ -109,19 +100,11 @@
     original_context = NULL;
 }
 
-<<<<<<< HEAD
-ATTR_NORETURN static void throw_an_exception() {
-    throw std::runtime_error("This is a test exception");
-}
-
-ATTR_NORETURN static void throw_exception_from_coroutine() {
-=======
 NORETURN static void throw_an_exception() {
     throw std::runtime_error("This is a test exception");
 }
 
 NORETURN static void throw_exception_from_coroutine() {
->>>>>>> b2a223b5
     coro_stack_t artificial_stack(&throw_an_exception, 1024*1024);
     coro_context_ref_t _original_context;
     context_switch(&_original_context, &artificial_stack.context);
