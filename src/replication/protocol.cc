#include "replication/protocol.hpp"

using boost::scoped_ptr;

namespace replication {

class protocol_exc_t : public std::exception {
public:
    protocol_exc_t(const char *msg) : msg_(msg) { }
    const char *what() throw() { return msg_; }
private:
    const char *msg_;
};

// The 16 bytes conveniently include a \0 at the end.
// 13 is the length of the text.
const char STANDARD_HELLO_MAGIC[16] = "13rethinkdbrepl";

bool message_parser_t::valid_role(uint32_t val) {
    return val == master || val == new_slave || val == slave;
}

void message_parser_t::do_parse_hello_message(tcp_conn_t *conn, message_callback_t *receiver) {
    net_hello_t buf;
    conn->read(&buf, sizeof(buf));

    rassert(16 == sizeof(STANDARD_HELLO_MAGIC));
    if (0 != memcmp(buf.hello_magic, STANDARD_HELLO_MAGIC, sizeof(STANDARD_HELLO_MAGIC))) {
        throw protocol_exc_t("bad hello magic");  // TODO details
    }

    if (buf.replication_protocol_version != 1) {
        throw protocol_exc_t("bad protocol version");  // TODO details
    }

    if (!valid_role(buf.role)) {
        throw protocol_exc_t("bad protocol role");  // TODO details
    }

    rassert(32 == sizeof(buf.informal_name));
    scoped_ptr<hello_message_t> msg(new hello_message_t(role_t(buf.role), buf.database_magic, buf.informal_name, buf.informal_name + sizeof(buf.informal_name)));
    receiver->hello(msg);
}

template <class struct_type>
<<<<<<< HEAD
bool message_parser_t::fits(const char *buffer, size_t size) {
    return size >= sizeof(struct_type);
}

template <>
bool message_parser_t::fits<net_small_set_t>(const char *buffer, size_t size) {
    const net_small_set_t *p = reinterpret_cast<const net_small_set_t *>(buffer);
=======
ssize_t fitsize(const_charslice sl) {
    return sl.end - sl.beg >= ptrdiff_t(sizeof(struct_type)) ? sizeof(struct_type) : -1;
}

template <>
ssize_t fitsize<net_small_set_t>(const_charslice sl) {
    const net_small_set_t *p = reinterpret_cast<const net_small_set_t *>(sl.beg);
    size_t size = sl.end - sl.beg;
>>>>>>> c8806b59

    if (sizeof(net_small_set_t) < size && leaf_pair_fits(p->leaf_pair(), size - sizeof(net_small_set_t))) {
        return sizeof(net_small_set_t) + p->leaf_pair()->key.full_size() + p->leaf_pair()->value()->full_size();
    } else {
        return -1;
    }
}

template <>
<<<<<<< HEAD
bool message_parser_t::fits<net_small_append_prepend_t>(const char *buffer, size_t size) {
    const net_small_append_prepend_t *p = reinterpret_cast<const net_small_append_prepend_t *>(buffer);

    return sizeof(net_small_append_prepend_t) <= size && sizeof(net_small_append_prepend_t) + p->size <= size;
}

template <class struct_type>
ssize_t message_parser_t::objsize(const struct_type *buffer) {
    return sizeof(struct_type);
}

template <>
ssize_t message_parser_t::objsize<net_small_set_t>(const net_small_set_t *buffer) {
    return sizeof(net_small_set_t) + leaf::pair_size(buffer->leaf_pair());
}

template <>
ssize_t message_parser_t::objsize<net_small_append_prepend_t>(const net_small_append_prepend_t *buffer) {
    return sizeof(net_small_append_prepend_t) + buffer->size;
}

template <class message_type>
ssize_t message_parser_t::try_parsing(message_callback_t *receiver, const char *buffer, size_t size) {
=======
ssize_t fitsize<net_small_append_prepend_t>(const_charslice sl) {
    const net_small_append_prepend_t *p = reinterpret_cast<const net_small_append_prepend_t *>(sl.beg);
    size_t size = sl.end - sl.beg;

    if (sizeof(net_small_append_prepend_t) <= size && sizeof(net_small_append_prepend_t) + p->size <= size) {
        return sizeof(net_small_append_prepend_t) + p->size;
    } else {
        return -1;
    }
}

template <>
ssize_t fitsize<net_large_set_t>(const_charslice sl) {
    const net_large_set_t *p = reinterpret_cast<const net_large_set_t *>(sl.beg);
    size_t size = sl.end - sl.beg;

    if (net_large_set_t::prefitsize() <= size) {
        size_t fs = p->fitsize();
        if (fs <= size) {
            return fs;
        }
    }
    return -1;
}

template <>
ssize_t fitsize<net_large_append_prepend_t>(const_charslice sl) {
    const net_large_append_prepend_t *p = reinterpret_cast<const net_large_append_prepend_t *>(sl.beg);
    size_t size = sl.end - sl.beg;

    if (net_large_append_prepend_t::prefitsize() <= size) {
        size_t fs = p->fitsize();
        if (fs <= size) {
            return fs;
        }
    }
    return -1;
}

template <class message_type>
ssize_t try_parsing(message_callback_t *receiver, const_charslice sl) {
>>>>>>> c8806b59
    typedef typename message_type::net_struct_type net_struct_type;
    ssize_t sz = fitsize<net_struct_type>(sl);
    if (sz != -1) {
        scoped_ptr<message_type> msg(new message_type(reinterpret_cast<const net_struct_type *>(sl.beg)));
        receiver->send(msg);
    }
    return sz;
}

template <class message_type>
<<<<<<< HEAD
bool message_parser_t::parse_and_pop(tcp_conn_t *conn, message_callback_t *receiver, const char *buffer, size_t size) {
    ssize_t sz = try_parsing<message_type>(receiver, buffer, size);
=======
bool parse_and_pop(tcp_conn_t *conn, message_callback_t *receiver, const_charslice sl) {
    typedef typename message_type::net_struct_type net_struct_type;
    ssize_t sz = fitsize<net_struct_type>(sl);
>>>>>>> c8806b59
    if (sz == -1) {
        return false;
    }
    scoped_ptr<message_type> msg(new message_type(reinterpret_cast<const net_struct_type *>(sl.beg)));
    receiver->send(msg);
    conn->pop(sz);
    return true;
}


template <class message_type>
<<<<<<< HEAD
bool message_parser_t::parse_and_stream(tcp_conn_t *conn, message_callback_t *receiver, tcp_conn_t::bufslice sl, std::vector<value_stream_t *>& streams) {
=======
bool parse_and_stream(tcp_conn_t *conn, message_callback_t *receiver, const_charslice sl, std::vector<value_stream_t *>& streams) {
>>>>>>> c8806b59
    typedef typename message_type::first_struct_type first_struct_type;
    ssize_t sz = fitsize<first_struct_type>(sl);
    if (sz == -1) {
        return false;
    }
    const first_struct_type *p = reinterpret_cast<const first_struct_type *>(sl.beg);

    int32_t stream_identifier = p->op_header.identifier;
    value_stream_t *stream;
    if (0 <= stream_identifier) {
        if (size_t(stream_identifier) < streams.size()) {
            if (streams[stream_identifier] != NULL) {
                throw protocol_exc_t("reused live stream identifier");
            }
            stream = new value_stream_t();
            streams[stream_identifier] = stream;
        } else if (size_t(stream_identifier) == streams.size()) {
            stream = new value_stream_t();
            streams.push_back(stream);
        } else {
            throw protocol_exc_t("stream identifier too big");
        }
    } else {
        throw protocol_exc_t("negative stream identifier");
    }

    streams.push_back(stream);
    ssize_t packet_size = p->op_header.header.size;
    ssize_t write_end = std::min(packet_size, sl.end - sl.beg);
    write_charslice(stream, const_charslice(sl.beg + sz, sl.beg + write_end));
    conn->pop(write_end);

    ssize_t write_remainder = packet_size - write_end;

    while (write_remainder > 0) {
        charslice new_sl = stream->buf_for_filling(write_remainder);
        ssize_t w_size = std::min(new_sl.end - new_sl.beg, write_remainder);
        conn->read(new_sl.beg, w_size);
        stream->data_written(w_size);
        write_remainder -= w_size;
    }

    return true;
}

void message_parser_t::do_parse_normal_message(tcp_conn_t *conn, message_callback_t *receiver, std::vector<value_stream_t *>& streams) {

<<<<<<< HEAD
    keep_going = true;
    while (keep_going) {
        logINF("Top of loop\n");
        tcp_conn_t::bufslice sl = conn->peek();
        if (sl.len >= sizeof(net_header_t)) {
            const char *buffer = reinterpret_cast<const char *>(sl.buf);
            const net_header_t *hdr = reinterpret_cast<const net_header_t *>(sl.buf);
=======
    for (;;) {
        const_charslice sl = conn->peek();
        if (sl.end - sl.beg >= ptrdiff_t(sizeof(net_header_t))) {
            const net_header_t *hdr = reinterpret_cast<const net_header_t *>(sl.beg);
>>>>>>> c8806b59

            int multipart_aspect = hdr->message_multipart_aspect;

            if (multipart_aspect == SMALL) {

                switch (hdr->msgcode) {
                case BACKFILL: { if (parse_and_pop<backfill_message_t>(conn, receiver, sl)) return; } break;
                case ANNOUNCE: { if (parse_and_pop<announce_message_t>(conn, receiver, sl)) return; } break;
                case NOP: { if (parse_and_pop<nop_message_t>(conn, receiver, sl)) return; } break;
                case ACK: { if (parse_and_pop<ack_message_t>(conn, receiver, sl)) return; } break;
                case SHUTTING_DOWN: { if (parse_and_pop<shutting_down_message_t>(conn, receiver, sl)) return; } break;
                case GOODBYE: { if (parse_and_pop<goodbye_message_t>(conn, receiver, sl)) return; } break;
                case SET: { if (parse_and_pop<set_message_t>(conn, receiver, sl)) return; } break;
                case APPEND: { if (parse_and_pop<append_message_t>(conn, receiver, sl)) return; } break;
                case PREPEND: { if (parse_and_pop<prepend_message_t>(conn, receiver, sl)) return; } break;
                default: { throw protocol_exc_t("invalid message code"); }
                }

            } else if (multipart_aspect == FIRST) {

                if (sl.end - sl.beg >= ptrdiff_t(sizeof(net_large_operation_first_t))) {
                    const net_large_operation_first_t *firstheader
                        = reinterpret_cast<const net_large_operation_first_t *>(sl.beg);

                    switch (firstheader->header.header.msgcode) {
                    case SET: { if (parse_and_stream<set_message_t>(conn, receiver, sl, streams)) return; } break;
                    case APPEND: { if (parse_and_stream<append_message_t>(conn, receiver, sl, streams)) return; } break;
                    case PREPEND: { if (parse_and_stream<prepend_message_t>(conn, receiver, sl, streams)) return; } break;
                    default: { throw protocol_exc_t("invalid message code on FIRST message"); }
                    }

                }


            } else {

                throw protocol_exc_t("middle or last packets not implemented");
            }
        }

        conn->read_more_buffered();
    }

    /* we only get out of this loop when we've been shutdown, if the connection
     * closes then we catch an exception and never reach here */
    _cb->on_parser_shutdown();
}


void message_parser_t::do_parse_messages(tcp_conn_t *conn, message_callback_t *receiver) {
    try {
        do_parse_hello_message(conn, receiver);

        std::vector<value_stream_t *> placeholder;
        do_parse_normal_message(conn, receiver, placeholder);
    } catch (tcp_conn_t::read_closed_exc_t& e) {
        if (keep_going)
            receiver->conn_closed();
    }
}

void message_parser_t::parse_messages(tcp_conn_t *conn, message_callback_t *receiver) {
    coro_t::spawn(&message_parser_t::do_parse_messages, this, conn, receiver);
}

bool message_parser_t::shutdown(message_parser_shutdown_callback_t *cb) {
    if (!keep_going) return true;

    _cb = cb;
    keep_going = false;
    return false;
}

}  // namespace replication<|MERGE_RESOLUTION|>--- conflicted
+++ resolved
@@ -16,11 +16,11 @@
 // 13 is the length of the text.
 const char STANDARD_HELLO_MAGIC[16] = "13rethinkdbrepl";
 
-bool message_parser_t::valid_role(uint32_t val) {
+bool valid_role(uint32_t val) {
     return val == master || val == new_slave || val == slave;
 }
 
-void message_parser_t::do_parse_hello_message(tcp_conn_t *conn, message_callback_t *receiver) {
+void do_parse_hello_message(tcp_conn_t *conn, message_callback_t *receiver) {
     net_hello_t buf;
     conn->read(&buf, sizeof(buf));
 
@@ -43,15 +43,6 @@
 }
 
 template <class struct_type>
-<<<<<<< HEAD
-bool message_parser_t::fits(const char *buffer, size_t size) {
-    return size >= sizeof(struct_type);
-}
-
-template <>
-bool message_parser_t::fits<net_small_set_t>(const char *buffer, size_t size) {
-    const net_small_set_t *p = reinterpret_cast<const net_small_set_t *>(buffer);
-=======
 ssize_t fitsize(const_charslice sl) {
     return sl.end - sl.beg >= ptrdiff_t(sizeof(struct_type)) ? sizeof(struct_type) : -1;
 }
@@ -60,7 +51,6 @@
 ssize_t fitsize<net_small_set_t>(const_charslice sl) {
     const net_small_set_t *p = reinterpret_cast<const net_small_set_t *>(sl.beg);
     size_t size = sl.end - sl.beg;
->>>>>>> c8806b59
 
     if (sizeof(net_small_set_t) < size && leaf_pair_fits(p->leaf_pair(), size - sizeof(net_small_set_t))) {
         return sizeof(net_small_set_t) + p->leaf_pair()->key.full_size() + p->leaf_pair()->value()->full_size();
@@ -70,31 +60,6 @@
 }
 
 template <>
-<<<<<<< HEAD
-bool message_parser_t::fits<net_small_append_prepend_t>(const char *buffer, size_t size) {
-    const net_small_append_prepend_t *p = reinterpret_cast<const net_small_append_prepend_t *>(buffer);
-
-    return sizeof(net_small_append_prepend_t) <= size && sizeof(net_small_append_prepend_t) + p->size <= size;
-}
-
-template <class struct_type>
-ssize_t message_parser_t::objsize(const struct_type *buffer) {
-    return sizeof(struct_type);
-}
-
-template <>
-ssize_t message_parser_t::objsize<net_small_set_t>(const net_small_set_t *buffer) {
-    return sizeof(net_small_set_t) + leaf::pair_size(buffer->leaf_pair());
-}
-
-template <>
-ssize_t message_parser_t::objsize<net_small_append_prepend_t>(const net_small_append_prepend_t *buffer) {
-    return sizeof(net_small_append_prepend_t) + buffer->size;
-}
-
-template <class message_type>
-ssize_t message_parser_t::try_parsing(message_callback_t *receiver, const char *buffer, size_t size) {
-=======
 ssize_t fitsize<net_small_append_prepend_t>(const_charslice sl) {
     const net_small_append_prepend_t *p = reinterpret_cast<const net_small_append_prepend_t *>(sl.beg);
     size_t size = sl.end - sl.beg;
@@ -136,7 +101,6 @@
 
 template <class message_type>
 ssize_t try_parsing(message_callback_t *receiver, const_charslice sl) {
->>>>>>> c8806b59
     typedef typename message_type::net_struct_type net_struct_type;
     ssize_t sz = fitsize<net_struct_type>(sl);
     if (sz != -1) {
@@ -147,14 +111,9 @@
 }
 
 template <class message_type>
-<<<<<<< HEAD
-bool message_parser_t::parse_and_pop(tcp_conn_t *conn, message_callback_t *receiver, const char *buffer, size_t size) {
-    ssize_t sz = try_parsing<message_type>(receiver, buffer, size);
-=======
 bool parse_and_pop(tcp_conn_t *conn, message_callback_t *receiver, const_charslice sl) {
     typedef typename message_type::net_struct_type net_struct_type;
     ssize_t sz = fitsize<net_struct_type>(sl);
->>>>>>> c8806b59
     if (sz == -1) {
         return false;
     }
@@ -166,11 +125,7 @@
 
 
 template <class message_type>
-<<<<<<< HEAD
-bool message_parser_t::parse_and_stream(tcp_conn_t *conn, message_callback_t *receiver, tcp_conn_t::bufslice sl, std::vector<value_stream_t *>& streams) {
-=======
 bool parse_and_stream(tcp_conn_t *conn, message_callback_t *receiver, const_charslice sl, std::vector<value_stream_t *>& streams) {
->>>>>>> c8806b59
     typedef typename message_type::first_struct_type first_struct_type;
     ssize_t sz = fitsize<first_struct_type>(sl);
     if (sz == -1) {
@@ -218,20 +173,11 @@
 
 void message_parser_t::do_parse_normal_message(tcp_conn_t *conn, message_callback_t *receiver, std::vector<value_stream_t *>& streams) {
 
-<<<<<<< HEAD
     keep_going = true;
     while (keep_going) {
-        logINF("Top of loop\n");
-        tcp_conn_t::bufslice sl = conn->peek();
-        if (sl.len >= sizeof(net_header_t)) {
-            const char *buffer = reinterpret_cast<const char *>(sl.buf);
-            const net_header_t *hdr = reinterpret_cast<const net_header_t *>(sl.buf);
-=======
-    for (;;) {
         const_charslice sl = conn->peek();
         if (sl.end - sl.beg >= ptrdiff_t(sizeof(net_header_t))) {
             const net_header_t *hdr = reinterpret_cast<const net_header_t *>(sl.beg);
->>>>>>> c8806b59
 
             int multipart_aspect = hdr->message_multipart_aspect;
 
