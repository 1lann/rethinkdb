--- conflicted
+++ resolved
@@ -103,11 +103,7 @@
                 message_reformatted.append("\\\\");
             }
         } else if (message[i] < ' ' || message[i] > '~') {
-<<<<<<< HEAD
 #if !defined(NDEBUG)
-=======
-#if !defined(NDEBUG) && 0 // TODO ATN: this message is pretty annoying
->>>>>>> 10a18556
              crash("We can't have special characters in log messages because then it "
                    "would be difficult to parse the log file. Message: %s",
                    message.c_str());
@@ -290,14 +286,10 @@
     struct timespec uptime_reference;
     struct timespec last_msg_timestamp;
     spinlock_t last_msg_timestamp_lock;
-<<<<<<< HEAD
 
 #ifdef _WIN32
     // TODO WINDOWS: log locking
 #else
-=======
-#ifndef _WIN32 // ATN TODO
->>>>>>> 10a18556
     struct flock filelock, fileunlock;
 #endif
     scoped_fd_t fd;
@@ -310,11 +302,7 @@
     uptime_reference = clock_monotonic();
     last_msg_timestamp = clock_realtime();
 
-<<<<<<< HEAD
 #ifndef _WIN32
-=======
-#ifndef _WIN32 // ATN TODO
->>>>>>> 10a18556
     filelock.l_type = F_WRLCK;
     filelock.l_whence = SEEK_SET;
     filelock.l_start = 0;
@@ -336,15 +324,12 @@
 #ifdef _WIN32
     HANDLE h = CreateFile(filename.path().c_str(), FILE_APPEND_DATA, 0, NULL, OPEN_ALWAYS, FILE_ATTRIBUTE_NORMAL, NULL);
     fd.reset(h);
-<<<<<<< HEAD
 
     if (fd.get() == INVALID_FD) {
         throw std::runtime_error(strprintf("Failed to open log file '%s': %s",
                                            logfile_name.c_str(),
                                            winerr_string(GetLastError()).c_str()).c_str());
     }
-=======
->>>>>>> 10a18556
 #else
     int res;
     do {
@@ -405,19 +390,11 @@
     return log_message_t(timestamp, uptime, level, m);
 }
 
-<<<<<<< HEAD
 // WINDOWS TODO: this function could benefit from some refactoring
 bool fallback_log_writer_t::write(const log_message_t &msg, std::string *error_out) {
     std::string formatted = format_log_message(msg) + "\n";
 
 #ifdef _MSC_VER
-=======
-// TODO ATN: this while function could use a rewrite for windows
-bool fallback_log_writer_t::write(const log_message_t &msg, std::string *error_out) {
-    std::string formatted = format_log_message(msg) + "\n";
-
-#ifdef _MSC_VER // ATN TODO STDOUT_FILENOT
->>>>>>> 10a18556
     static int STDOUT_FILENO = -1;
     static int STDERR_FILENO = -1;
     if (STDOUT_FILENO == -1) {
@@ -449,28 +426,17 @@
     if (msg.level != log_level_info) {
         // Write to stdout/stderr for all log levels but info (#3040)
         std::string console_formatted = format_log_message(msg, true) + "\n";
-<<<<<<< HEAD
 #ifndef _WIN32
         flockfile(write_stream);
 #else
         // WINDOWS TODO
         (void) write_stream;
-=======
-#ifndef _WIN32 // ATN TODO
-        flockfile(write_stream);
-#else
-        (void) write_stream; // ATN TODO
->>>>>>> 10a18556
 #endif
 
 #ifndef _WIN32
         ssize_t write_res = ::write(fileno, console_formatted.data(), console_formatted.length());
 #else
-<<<<<<< HEAD
         // WINDOWS TODO: use fileno
-=======
-        // ATN TODO: use fileno
->>>>>>> 10a18556
         (void) fileno;
         size_t write_res = fwrite(console_formatted.data(), 1, console_formatted.length(), stderr);
 #endif
@@ -480,13 +446,9 @@
         }
 
 
-<<<<<<< HEAD
 #ifdef _WIN32
         // WINDOWS TODO
 #else
-=======
-#ifndef _WIN32 // ATN TODO
->>>>>>> 10a18556
         int fsync_res = fsync(fileno);
         if (fsync_res != 0 && !(get_errno() == EROFS || get_errno() == EINVAL ||
                 get_errno() == ENOTSUP)) {
@@ -520,10 +482,6 @@
         return false;
     }
 #else
-<<<<<<< HEAD
-=======
-    // TODO ATN: handle EINTR and partial writes?
->>>>>>> 10a18556
     ssize_t write_res = ::write(fd.get(), formatted.data(), formatted.length());
     if (write_res != static_cast<ssize_t>(formatted.length())) {
         error_out->assign("cannot write to log file: " + errno_string(get_errno()));
