// Copyright 2010-2012 RethinkDB, all rights reserved.
#include "clustering/administration/servers/auto_reconnect.hpp"

#include "errors.hpp"
#include <boost/bind.hpp>

#include "arch/timing.hpp"
#include "clustering/administration/servers/config_client.hpp"
#include "concurrency/exponential_backoff.hpp"
#include "concurrency/wait_any.hpp"

auto_reconnector_t::auto_reconnector_t(
        connectivity_cluster_t *connectivity_cluster_,
        connectivity_cluster_t::run_t *connectivity_cluster_run_,
        server_config_client_t *server_config_client_) :
    connectivity_cluster(connectivity_cluster_),
    connectivity_cluster_run(connectivity_cluster_run_),
    server_config_client(server_config_client_),
    server_id_subs(
        server_config_client->get_peer_to_server_map(),
        std::bind(&auto_reconnector_t::on_connect_or_disconnect, this, ph::_1),
        initial_call_t::NO),
    connection_subs(
        connectivity_cluster->get_connections(),
        std::bind(&auto_reconnector_t::on_connect_or_disconnect, this, ph::_1),
        initial_call_t::YES)
    { }

void auto_reconnector_t::on_connect_or_disconnect(const peer_id_t &peer_id) {
    boost::optional<server_id_t> server_id =
        server_config_client->get_peer_to_server_map()->get_key(peer_id);
    boost::optional<connectivity_cluster_t::connection_pair_t> conn =
        connectivity_cluster->get_connections()->get_key(peer_id);
    // The criterion for when we consider a peer connected must be consistent with
    // what we define in `initial_joiner_t::on_connection_change`, or else we might
    // never start the `try_reconnect` routine for an initial join peer.
    if (static_cast<bool>(conn)) {
<<<<<<< HEAD
        addresses[conn->first->get_server_id()] = conn->first->get_peer_address();
        server_ids[peer_id] = conn->first->get_server_id();
=======
        // We never reconnect *to* proxies. If we are a full server, the proxy is going
        // to connect to us instead.
        if (!conn->first->get_server_id().is_proxy()) {
            addresses[conn->first->get_server_id()] = conn->first->get_peer_address();
            server_ids[peer_id] = conn->first->get_server_id();
        }
>>>>>>> 727c2f53
    } else if (!static_cast<bool>(server_id) && !static_cast<bool>(conn)) {
        auto it = server_ids.find(peer_id);
        if (it != server_ids.end()) {
            coro_t::spawn_sometime(std::bind(&auto_reconnector_t::try_reconnect, this,
                it->second, drainer.lock()));
            server_ids.erase(it);
        }
    }
}

void auto_reconnector_t::try_reconnect(const server_id_t &server,
                                       auto_drainer_t::lock_t keepalive) {
    peer_address_t last_known_address;
    auto it = addresses.find(server);
    guarantee(it != addresses.end());
    last_known_address = it->second;

    static const int give_up_ms = 24 * 60 * 60 * 1000;
    signal_timer_t give_up_timer;
    give_up_timer.start(give_up_ms);

    cond_t reconnected;
    watchable_map_t<server_id_t, peer_id_t>::key_subs_t subs(
        server_config_client->get_server_to_peer_map(),
        server,
        [&](const peer_id_t *pid) {
            if (pid != nullptr) {
                reconnected.pulse_if_not_already_pulsed();
                // Add the server back into `server_ids` so that `try_reconnect` is going
                // to be started again in `on_connect_or_disconnect` when the connection
                // gets dropped, even if we never get an entry in the
                // `connectivity_cluster`'s connections map that
                // `on_connect_or_disconnect` is listening on.
                server_ids[*pid] = server;
            }
        },
        initial_call_t::YES);

    wait_any_t interruptor(&reconnected, &give_up_timer, keepalive.get_drain_signal());

    exponential_backoff_t backoff(50, 15 * 1000);
    try {
        while (!interruptor.is_pulsed()) {
            connectivity_cluster_run->join(last_known_address);
            backoff.failure(&interruptor);
        }
    } catch (const interrupted_exc_t &) {
        /* ignore; this is how we escape the loop */
    }
}
<|MERGE_RESOLUTION|>--- conflicted
+++ resolved
@@ -35,17 +35,12 @@
     // what we define in `initial_joiner_t::on_connection_change`, or else we might
     // never start the `try_reconnect` routine for an initial join peer.
     if (static_cast<bool>(conn)) {
-<<<<<<< HEAD
-        addresses[conn->first->get_server_id()] = conn->first->get_peer_address();
-        server_ids[peer_id] = conn->first->get_server_id();
-=======
         // We never reconnect *to* proxies. If we are a full server, the proxy is going
         // to connect to us instead.
         if (!conn->first->get_server_id().is_proxy()) {
             addresses[conn->first->get_server_id()] = conn->first->get_peer_address();
             server_ids[peer_id] = conn->first->get_server_id();
         }
->>>>>>> 727c2f53
     } else if (!static_cast<bool>(server_id) && !static_cast<bool>(conn)) {
         auto it = server_ids.find(peer_id);
         if (it != server_ids.end()) {
