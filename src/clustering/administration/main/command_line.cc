--- conflicted
+++ resolved
@@ -28,47 +28,6 @@
 #include "mock/dummy_protocol.hpp"
 #include "utils.hpp"
 #include "help.hpp"
-
-<<<<<<< HEAD
-namespace po = boost::program_options;
-
-template <typename T>
-static inline boost::optional<T> optional_variable_value(const po::variable_value& var){
-    return var.empty() ?
-        boost::optional<T>() :
-        boost::optional<T>(var.as<T>());
-=======
-int delete_all_helper(const char *path, UNUSED const struct stat *ptr, UNUSED const int flag, UNUSED FTW *ftw) {
-    int res = ::remove(path);
-    guarantee_err(res == 0, "remove syscall failed");
-    return 0;
-}
-
-void delete_all(const char *path) {
-    // max_openfd is ignored on OS X (which claims the parameter specifies the maximum traversal
-    // depth) and used by Linux to limit the number of file descriptors that are open (by opening
-    // and closing directories extra times if it needs to go deeper than that).
-    const int max_openfd = 128;
-    int res = nftw(path, delete_all_helper, max_openfd, FTW_PHYS | FTW_MOUNT | FTW_DEPTH);
-    guarantee_err(res == 0 || errno == ENOENT, "Trouble while traversing and destroying temporary directory %s.", path);
-}
-
-std::string temporary_directory_path(const base_path_t& base_path) {
-    return base_path.path() + "/tmp";
-}
-
-void recreate_temporary_directory(const base_path_t& base_path) {
-    const std::string path = temporary_directory_path(base_path);
-
-    delete_all(path.c_str());
-
-    int res;
-    do {
-        res = mkdir(path.c_str(), 0755);
-    } while (res == -1 && errno == EINTR);
-    guarantee_err(res == 0, "mkdir of temporary directory %s failed", path.c_str());
->>>>>>> 7739577c
-}
 
 MUST_USE bool numwrite(const char *path, int number) {
     // Try to figure out what this function does.
