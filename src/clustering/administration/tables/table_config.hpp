// Copyright 2010-2014 RethinkDB, all rights reserved.
#ifndef CLUSTERING_ADMINISTRATION_TABLES_TABLE_CONFIG_HPP_
#define CLUSTERING_ADMINISTRATION_TABLES_TABLE_CONFIG_HPP_

#include <string>
#include <vector>

#include "errors.hpp"
#include <boost/shared_ptr.hpp>

#include "clustering/administration/database_metadata.hpp"
#include "clustering/administration/namespace_metadata.hpp"
#include "clustering/administration/servers/name_client.hpp"
#include "clustering/administration/tables/table_common.hpp"
#include "containers/uuid.hpp"
#include "rdb_protocol/artificial_table/backend.hpp"
#include "rpc/semilattice/view.hpp"

class real_reql_cluster_interface_t;

/* This is publicly exposed so that it can be used to create the return value of
`table.reconfigure()`. */
ql::datum_t convert_table_config_to_datum(
        const table_config_t &config,
        server_name_client_t *name_client);

class table_config_artificial_table_backend_t :
    public common_table_artificial_table_backend_t
{
public:
    table_config_artificial_table_backend_t(
            boost::shared_ptr< semilattice_readwrite_view_t<
                cow_ptr_t<namespaces_semilattice_metadata_t> > > _table_sl_view,
            boost::shared_ptr< semilattice_readwrite_view_t<
                databases_semilattice_metadata_t> > _database_sl_view,
            real_reql_cluster_interface_t *_reql_cluster_interface,
            server_name_client_t *_name_client) :
        common_table_artificial_table_backend_t(_table_sl_view, _database_sl_view),
        reql_cluster_interface(_reql_cluster_interface),
        name_client(_name_client)
<<<<<<< HEAD
    {
        /* If we don't have this, then Clang complains about `name_client` being private
        but unused. But we can't mark `name_client` unused because GCC doesn't support
        the "unused" attribute on members. */
        (void)name_client;
    }
=======
        { }
>>>>>>> e9c85de9

    bool read_row_impl(
            namespace_id_t table_id,
            name_string_t table_name,
            name_string_t db_name,
            const namespace_semilattice_metadata_t &metadata,
            signal_t *interruptor,
            ql::datum_t *row_out,
            std::string *error_out);
    bool write_row(
            ql::datum_t primary_key,
            bool pkey_was_autogenerated,
            ql::datum_t new_value,
            signal_t *interruptor,
            std::string *error_out);

private:
    real_reql_cluster_interface_t *reql_cluster_interface;
<<<<<<< HEAD

    /* RSI(reql_admin): This is currently unused, but if we switch to storing machine IDs
    instead of names, it will be used again. So I don't want to tear it out when we're
    just going to put it back in again. */
=======
>>>>>>> e9c85de9
    server_name_client_t *name_client;
};

#endif /* CLUSTERING_ADMINISTRATION_TABLES_TABLE_CONFIG_HPP_ */
<|MERGE_RESOLUTION|>--- conflicted
+++ resolved
@@ -38,16 +38,7 @@
         common_table_artificial_table_backend_t(_table_sl_view, _database_sl_view),
         reql_cluster_interface(_reql_cluster_interface),
         name_client(_name_client)
-<<<<<<< HEAD
-    {
-        /* If we don't have this, then Clang complains about `name_client` being private
-        but unused. But we can't mark `name_client` unused because GCC doesn't support
-        the "unused" attribute on members. */
-        (void)name_client;
-    }
-=======
         { }
->>>>>>> e9c85de9
 
     bool read_row_impl(
             namespace_id_t table_id,
@@ -66,13 +57,6 @@
 
 private:
     real_reql_cluster_interface_t *reql_cluster_interface;
-<<<<<<< HEAD
-
-    /* RSI(reql_admin): This is currently unused, but if we switch to storing machine IDs
-    instead of names, it will be used again. So I don't want to tear it out when we're
-    just going to put it back in again. */
-=======
->>>>>>> e9c85de9
     server_name_client_t *name_client;
 };
 
