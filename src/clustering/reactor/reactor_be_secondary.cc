--- conflicted
+++ resolved
@@ -103,21 +103,12 @@
          it != bp.peers_roles.end();
          ++it) {
         typename reactor_directory_t::const_iterator p_it = _reactor_directory.find(it->first);
-<<<<<<< HEAD
-        if (p_it != _reactor_directory.end() && p_it->second) {
-            for (typename rb_t::activity_map_t::const_iterator a_it = p_it->second->internal.activities.begin();
-                 a_it != p_it->second->internal.activities.end();
+        if (p_it != _reactor_directory.end()) {
+            for (typename rb_t::activity_map_t::const_iterator a_it = p_it->second->activities.begin();
+                 a_it != p_it->second->activities.end();
                  ++a_it) {
                 if (a_it->second.region == region) {
                     if (const typename rb_t::primary_t *primary = boost::get<typename rb_t::primary_t>(&a_it->second.activity)) {
-=======
-        if (p_it != _reactor_directory.end()) {
-            for (typename rb_t::activity_map_t::const_iterator a_it  = p_it->second->activities.begin();
-                                                               a_it != p_it->second->activities.end();
-                                                               a_it++) {
-                if (a_it->second.first == region) {
-                    if (const typename rb_t::primary_t *primary = boost::get<typename rb_t::primary_t>(&a_it->second.second)) {
->>>>>>> 6e960938
                         if (primary->replier && primary->broadcaster.branch_id == b_id) {
                             backfill_candidates.push_back(get_directory_entry_view<typename rb_t::primary_t>(it->first, a_it->first)->
                                 subview(&extract_replier_from_reactor_business_card_primary<protocol_t>));
