--- conflicted
+++ resolved
@@ -108,18 +108,8 @@
             state_timestamp_t timestamp,
             order_token_t order_token,
             const mailbox_t<void()>::address_t &ack_addr)
-<<<<<<< HEAD
-        THROWS_NOTHING;
-=======
         THROWS_ONLY(interrupted_exc_t);
 
-    void perform_enqueued_write(
-            const write_queue_entry_t &serialized_write,
-            state_timestamp_t backfill_end_timestamp,
-            signal_t *interruptor)
-        THROWS_ONLY(interrupted_exc_t);
-
->>>>>>> 73e471fb
     void on_write_sync(
             signal_t *interruptor,
             const write_t &write,
@@ -127,12 +117,8 @@
             order_token_t order_token,
             write_durability_t durability,
             const mailbox_t<void(write_response_t)>::address_t &ack_addr)
-<<<<<<< HEAD
-        THROWS_NOTHING;
-=======
         THROWS_ONLY(interrupted_exc_t);
 
->>>>>>> 73e471fb
     void on_read(
             signal_t *interruptor,
             const read_t &read,
