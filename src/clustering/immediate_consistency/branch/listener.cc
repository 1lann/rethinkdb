#include "clustering/immediate_consistency/branch/listener.hpp"

#include "errors.hpp"
#include <boost/scoped_array.hpp>

#include "clustering/immediate_consistency/branch/backfillee.hpp"
#include "clustering/immediate_consistency/branch/broadcaster.hpp"
#include "clustering/immediate_consistency/branch/history.hpp"
#include "clustering/registrant.hpp"
#include "clustering/resource.hpp"

#define OPERATION_CORO_POOL_SIZE 10

template <class protocol_t>
listener_t<protocol_t>::listener_t(mailbox_manager_t *mm,
                                   clone_ptr_t<watchable_t<boost::optional<boost::optional<broadcaster_business_card_t<protocol_t> > > > > broadcaster_metadata,
                                   boost::shared_ptr<semilattice_read_view_t<branch_history_t<protocol_t> > > bh,
                                   multistore_ptr_t<protocol_t> *_svs,
                                   clone_ptr_t<watchable_t<boost::optional<boost::optional<replier_business_card_t<protocol_t> > > > > replier,
                                   backfill_session_id_t backfill_session_id,
                                   signal_t *interruptor)
    THROWS_ONLY(interrupted_exc_t, backfiller_lost_exc_t, broadcaster_lost_exc_t) :

    mailbox_manager(mm),
    branch_history(bh),
    svs(_svs),
    coro_pool(OPERATION_CORO_POOL_SIZE, &fifo_queue, &coro_pool_callback),

    write_mailbox(mailbox_manager, boost::bind(&listener_t::on_write, this,
                                               _1, _2, _3, _4, _5), mailbox_callback_mode_inline),
    writeread_mailbox(mailbox_manager, boost::bind(&listener_t::on_writeread, this,
                                                   _1, _2, _3, _4, _5), mailbox_callback_mode_inline),
    read_mailbox(mailbox_manager, boost::bind(&listener_t::on_read, this,
                                              _1, _2, _3, _4, _5), mailbox_callback_mode_inline) {
    if (interruptor->is_pulsed()) {
        throw interrupted_exc_t();
    }

    boost::optional<boost::optional<broadcaster_business_card_t<protocol_t> > > business_card =
        broadcaster_metadata->get();
    if (business_card && business_card.get()) {
        branch_id = business_card.get().get().branch_id;
    } else {
        throw broadcaster_lost_exc_t();
    }

    const int num_stores = svs->num_stores();

#ifndef NDEBUG
    branch_birth_certificate_t<protocol_t> this_branch_history =
        branch_history->get().branches[branch_id];

    rassert(region_is_superset(this_branch_history.region, svs->get_multistore_joined_region()));

    /* Sanity-check to make sure we're on the same timeline as the thing
       we're trying to join. The backfiller will perform an equivalent check,
       but if there's an error it would be nice to catch it where the action
       was initiated. */
    boost::scoped_ptr<fifo_enforcer_sink_t::exit_read_t> read_token;

    boost::scoped_array<boost::scoped_ptr<fifo_enforcer_sink_t::exit_read_t> > read_tokens(new boost::scoped_ptr<fifo_enforcer_sink_t::exit_read_t>[num_stores]);


    svs->new_read_tokens(read_tokens.get(), num_stores);

    region_map_t<protocol_t, version_range_t> start_point = svs->get_all_metainfos(order_token_t::ignore, read_tokens.get(), num_stores, interruptor);


    for (typename region_map_t<protocol_t, version_range_t>::const_iterator it = start_point.begin();
         it != start_point.end();
         it++) {

        version_t version = it->second.latest;
        rassert(
                version.branch == branch_id ||
                version_is_ancestor(
                                    branch_history->get(),
                                    version,
                                    version_t(branch_id, this_branch_history.initial_timestamp),
                                    it->first)
                );
    }
#endif

    /* Attempt to register for reads and writes */
    try_start_receiving_writes(broadcaster_metadata, interruptor);
    rassert(registration_done_cond.get_ready_signal()->is_pulsed());

    state_timestamp_t streaming_begin_point =
        registration_done_cond.get_value().broadcaster_begin_timestamp;

    try {
        /* Go through a little song and dance to make sure that the
         * backfiller will at least get us to the point that we will being
         * live streaming from. */

        cond_t backfiller_is_up_to_date;
        mailbox_t<void()> ack_mbox(
            mailbox_manager,
            boost::bind(&cond_t::pulse, &backfiller_is_up_to_date),
            mailbox_callback_mode_inline);

        resource_access_t<replier_business_card_t<protocol_t> > replier_access(replier);
        send(mailbox_manager, replier_access.access().synchronize_mailbox, streaming_begin_point, ack_mbox.get_address());

        wait_any_t interruptor2(interruptor, replier_access.get_failed_signal());
        wait_interruptible(&backfiller_is_up_to_date, &interruptor2);

        /* Backfill */
        backfillee<protocol_t>(mailbox_manager,
                               branch_history,
                               svs,
                               svs->get_multistore_joined_region(),
                               replier->subview(&listener_t<protocol_t>::get_backfiller_from_replier_bcard),
                               backfill_session_id,
                               interruptor
                               );
    } catch (resource_lost_exc_t) {
        throw backfiller_lost_exc_t();
    }

    boost::scoped_array< boost::scoped_ptr<fifo_enforcer_sink_t::exit_read_t> > read_tokens2(new boost::scoped_ptr<fifo_enforcer_sink_t::exit_read_t>[num_stores]);
    svs->new_read_tokens(read_tokens2.get(), num_stores);

    region_map_t<protocol_t, version_range_t> backfill_end_point = svs->get_all_metainfos(order_token_t::ignore, read_tokens2.get(), num_stores, interruptor);

    /* Sanity checking. */

    /* Make sure the region is not empty. */
    rassert(backfill_end_point.begin() != backfill_end_point.end());

    state_timestamp_t backfill_end_timestamp = backfill_end_point.begin()->second.earliest.timestamp;

    /* Make sure the backfiller put us in a coherent position on the right
     * branch. */
#ifndef NDEBUG
    region_map_t<protocol_t, version_range_t> expected_backfill_endpoint(svs->get_multistore_joined_region(),
                                                                         version_range_t(version_t(branch_id, backfill_end_timestamp)));
#endif

    rassert(backfill_end_point == expected_backfill_endpoint);

    rassert(backfill_end_timestamp >= streaming_begin_point);

    current_timestamp = backfill_end_timestamp;
    backfill_done_cond.pulse(backfill_end_timestamp);
}


template <class protocol_t>
listener_t<protocol_t>::listener_t(mailbox_manager_t *mm,
                                   clone_ptr_t<watchable_t<boost::optional<boost::optional<broadcaster_business_card_t<protocol_t> > > > > broadcaster_metadata,
                                   boost::shared_ptr<semilattice_readwrite_view_t<branch_history_t<protocol_t> > > bh,
                                   broadcaster_t<protocol_t> *broadcaster,
                                   signal_t *interruptor)
    THROWS_ONLY(interrupted_exc_t) :

    mailbox_manager(mm),
    branch_history(bh),

    coro_pool(10, &fifo_queue, &coro_pool_callback),

    write_mailbox(mailbox_manager, boost::bind(&listener_t::on_write, this,
                                               _1, _2, _3, _4, _5)),
    writeread_mailbox(mailbox_manager, boost::bind(&listener_t::on_writeread, this,
                                                   _1, _2, _3, _4, _5)),
    read_mailbox(mailbox_manager, boost::bind(&listener_t::on_read, this,
                                              _1, _2, _3, _4, _5)) {
    if (interruptor->is_pulsed()) {
        throw interrupted_exc_t();
    }

    /* We take our store directly from the broadcaster to make sure that we
       get the correct one. */
    rassert(broadcaster->bootstrap_svs != NULL);
    svs = broadcaster->bootstrap_svs;
    broadcaster->bootstrap_svs = NULL;

    branch_id = broadcaster->branch_id;

#ifndef NDEBUG
    const int num_stores = svs->num_stores();

    /* Confirm that `broadcaster_metadata` corresponds to `broadcaster` */
    boost::optional<boost::optional<broadcaster_business_card_t<protocol_t> > > business_card =
        broadcaster_metadata->get();
    rassert(business_card && business_card.get());
    rassert(business_card.get().get().branch_id == broadcaster->branch_id);

    /* Make sure the initial state of the store is sane */
    branch_birth_certificate_t<protocol_t> this_branch_history =
        branch_history->get().branches[branch_id];
    rassert(svs->get_multistore_joined_region() == this_branch_history.region);
    /* Snapshot the metainfo before we start receiving writes */
    boost::scoped_array< boost::scoped_ptr<fifo_enforcer_sink_t::exit_read_t> > read_tokens(new boost::scoped_ptr<fifo_enforcer_sink_t::exit_read_t>[num_stores]);
    svs->new_read_tokens(read_tokens.get(), num_stores);
    region_map_t<protocol_t, version_range_t> initial_metainfo = svs->get_all_metainfos(order_token_t::ignore, read_tokens.get(), num_stores, interruptor);
#endif

    /* Attempt to register for reads and writes */
    try_start_receiving_writes(broadcaster_metadata, interruptor);
    rassert(registration_done_cond.get_ready_signal()->is_pulsed());

#ifndef NDEBUG
    region_map_t<protocol_t, version_range_t> expected_initial_metainfo(svs->get_multistore_joined_region(),
                                                                        version_range_t(version_t(branch_id,
                                                                                                  registration_done_cond.get_value().broadcaster_begin_timestamp)));

    rassert(expected_initial_metainfo == initial_metainfo);
#endif

    /* Pretend we just finished an imaginary backfill */
    current_timestamp = registration_done_cond.get_value().broadcaster_begin_timestamp;
    backfill_done_cond.pulse(registration_done_cond.get_value().broadcaster_begin_timestamp);
}

template <class protocol_t>
listener_t<protocol_t>::~listener_t() { 
    on_destruct.pulse();
}

template <class protocol_t>
signal_t *listener_t<protocol_t>::get_broadcaster_lost_signal() {
    return registrant->get_failed_signal();
}



template <class protocol_t>
boost::optional<boost::optional<backfiller_business_card_t<protocol_t> > >
listener_t<protocol_t>::get_backfiller_from_replier_bcard(const boost::optional<boost::optional<replier_business_card_t<protocol_t> > > &replier_bcard) {
    if (!replier_bcard) {
        return boost::optional<boost::optional<backfiller_business_card_t<protocol_t> > >();
    } else if (!replier_bcard.get()) {
        return boost::optional<boost::optional<backfiller_business_card_t<protocol_t> > >(
            boost::optional<backfiller_business_card_t<protocol_t> >());
    } else {
        return boost::optional<boost::optional<backfiller_business_card_t<protocol_t> > >(
            boost::optional<backfiller_business_card_t<protocol_t> >(replier_bcard.get().get().backfiller_bcard));
    }
}


template <class protocol_t>
boost::optional<boost::optional<registrar_business_card_t<listener_business_card_t<protocol_t> > > >
listener_t<protocol_t>::get_registrar_from_broadcaster_bcard(const boost::optional<boost::optional<broadcaster_business_card_t<protocol_t> > > &broadcaster_bcard) {
    if (!broadcaster_bcard) {
        return boost::optional<boost::optional<registrar_business_card_t<listener_business_card_t<protocol_t> > > >();
    } else if (!broadcaster_bcard.get()) {
        return boost::optional<boost::optional<registrar_business_card_t<listener_business_card_t<protocol_t> > > >(
            boost::optional<registrar_business_card_t<listener_business_card_t<protocol_t> > >());
    } else {
        return boost::optional<boost::optional<registrar_business_card_t<listener_business_card_t<protocol_t> > > >(
            boost::optional<registrar_business_card_t<listener_business_card_t<protocol_t> > >(broadcaster_bcard.get().get().registrar));
    }
}

template <class protocol_t>
class intro_receiver_t : public signal_t {
public:
    typename listener_t<protocol_t>::intro_t intro;
    void fill(state_timestamp_t its,
              typename listener_business_card_t<protocol_t>::upgrade_mailbox_t::address_t um,
              typename listener_business_card_t<protocol_t>::downgrade_mailbox_t::address_t dm) {
        rassert(!is_pulsed());
        intro.broadcaster_begin_timestamp = its;
        intro.upgrade_mailbox = um;
        intro.downgrade_mailbox = dm;
        pulse();
    }
};

template <class protocol_t>
void listener_t<protocol_t>::try_start_receiving_writes(
        clone_ptr_t<watchable_t<boost::optional<boost::optional<broadcaster_business_card_t<protocol_t> > > > > broadcaster,
        signal_t *interruptor)
        THROWS_ONLY(interrupted_exc_t, broadcaster_lost_exc_t)
{
    intro_receiver_t<protocol_t> intro_receiver;
    typename listener_business_card_t<protocol_t>::intro_mailbox_t
        intro_mailbox(mailbox_manager,
                      boost::bind(&intro_receiver_t<protocol_t>::fill, &intro_receiver, _1, _2, _3));

    try {
        registrant.reset(new registrant_t<listener_business_card_t<protocol_t> >(
            mailbox_manager,
            broadcaster->subview(&listener_t<protocol_t>::get_registrar_from_broadcaster_bcard),
            listener_business_card_t<protocol_t>(intro_mailbox.get_address(), write_mailbox.get_address())
            ));
    } catch (resource_lost_exc_t) {
        throw broadcaster_lost_exc_t();
    }

    wait_any_t waiter(&intro_receiver, registrant->get_failed_signal());
    wait_interruptible(&waiter, interruptor);   /* May throw `interrupted_exc_t` */

    if (registrant->get_failed_signal()->is_pulsed()) {
        throw broadcaster_lost_exc_t();
    } else {
        rassert(intro_receiver.is_pulsed());
        registration_done_cond.pulse(intro_receiver.intro);
    }
}

template <class protocol_t>
void listener_t<protocol_t>::on_write(typename protocol_t::write_t write,
                                      transition_timestamp_t transition_timestamp,
                                      order_token_t order_token,
                                      fifo_enforcer_write_token_t fifo_token,
                                      mailbox_addr_t<void()> ack_addr) THROWS_NOTHING {
    fifo_queue.push(fifo_token, boost::bind(&listener_t<protocol_t>::perform_write, this, write, transition_timestamp, order_token, fifo_token, ack_addr));
}

template <class protocol_t>
void listener_t<protocol_t>::perform_write(typename protocol_t::write_t write,
<<<<<<< HEAD
                                           transition_timestamp_t transition_timestamp,
                                           order_token_t order_token,
                                           fifo_enforcer_write_token_t fifo_token,
                                           mailbox_addr_t<void()> ack_addr) THROWS_NOTHING {
=======
	transition_timestamp_t transition_timestamp,
	fifo_enforcer_write_token_t fifo_token,
	mailbox_addr_t<void()> ack_addr)
	THROWS_NOTHING 
{
>>>>>>> 0e146035
    try {
        const int num_stores = svs->num_stores();
        boost::scoped_array< boost::scoped_ptr<fifo_enforcer_sink_t::exit_write_t> > write_tokens(new boost::scoped_ptr<fifo_enforcer_sink_t::exit_write_t>[num_stores]);
        {
            death_runner_t finish_write(boost::bind(&fifo_enforcer_queue_t<boost::function<void()> >::finish_write, &fifo_queue, fifo_token));
            /* Enforce that we start our transaction in the same order as we
<<<<<<< HEAD
            entered the FIFO at the broadcaster. */
            fifo_enforcer_sink_t::exit_write_t fifo_exit(&fifo_sink, fifo_token);
=======
               entered the FIFO at the broadcaster. */
            fifo_enforcer_sink_t::exit_write_t fifo_exit(&fifo_sink, fifo_token);
            fifo_exit.wait();
>>>>>>> 0e146035
            wait_interruptible(&fifo_exit, &on_destruct);

            /* Validate write. */
            rassert(region_is_superset(branch_history->get().branches[branch_id].region, write.get_region()));
            rassert(!region_is_empty(write.get_region()));

            /* Block until registration has completely succeeded or failed.
               (May throw `interrupted_exc_t`) */
            wait_interruptible(registration_done_cond.get_ready_signal(), &on_destruct);

            /* Block until the backfill succeeds or fails. If the backfill
               fails, then the constructor will throw an exception, so
               `&on_destruct` will be pulsed. */
            wait_interruptible(backfill_done_cond.get_ready_signal(), &on_destruct);

            if (transition_timestamp.timestamp_before() < backfill_done_cond.get_value()) {
                /* `write` is a duplicate; we got it both as part of the
                   backfill, and from the broadcaster. Ignore this copy of it. */
                return;
            }

            advance_current_timestamp_and_pulse_waiters(transition_timestamp);

<<<<<<< HEAD
            // Acquire 'n release some write tokens.
            svs->new_write_tokens(write_tokens.get(), num_stores);
            fifo_queue.finish_write(fifo_token);
=======
            store->new_write_token(token);
            /* Now that we've gotten a write token, allow the next guy to
             * proceed, death runner gets called here ending the write. */
>>>>>>> 0e146035
        }

        /* Mask out any parts of the operation that don't apply to us */
        write = write.shard(region_intersection(write.get_region(), svs->get_multistore_joined_region()));

        cond_t non_interruptor;
<<<<<<< HEAD
        svs->write(
            DEBUG_ONLY(
                region_map_t<protocol_t, binary_blob_t>(svs->get_multistore_joined_region(),
                    binary_blob_t(version_range_t(version_t(branch_id, transition_timestamp.timestamp_before())))),
                )
            region_map_t<protocol_t, binary_blob_t>(svs->get_multistore_joined_region(),
                binary_blob_t(version_range_t(version_t(branch_id, transition_timestamp.timestamp_after())))),
            write,
            transition_timestamp,
            order_token,
            write_tokens.get(),
            num_stores,
            &non_interruptor);
=======
        store->write(
                DEBUG_ONLY(
                    region_map_t<protocol_t, binary_blob_t>(store->get_region(),
                        binary_blob_t(version_range_t(version_t(branch_id, transition_timestamp.timestamp_before())))),
                    )
                region_map_t<protocol_t, binary_blob_t>(store->get_region(),
                    binary_blob_t(version_range_t(version_t(branch_id, transition_timestamp.timestamp_after())))),
                write,
                transition_timestamp,
                token,
                &non_interruptor);
>>>>>>> 0e146035

        send(mailbox_manager, ack_addr);
    } catch (interrupted_exc_t) {
        return;
    }
}

template <class protocol_t>
void listener_t<protocol_t>::on_writeread(typename protocol_t::write_t write,
                                          transition_timestamp_t transition_timestamp,
                                          order_token_t order_token,
                                          fifo_enforcer_write_token_t fifo_token,
                                          mailbox_addr_t<void(typename protocol_t::write_response_t)> ack_addr) THROWS_NOTHING {
    fifo_queue.push(fifo_token, boost::bind(&listener_t<protocol_t>::perform_writeread, this, write, transition_timestamp, order_token, fifo_token, ack_addr));
}

template <class protocol_t>
void listener_t<protocol_t>::perform_writeread(typename protocol_t::write_t write,
                                               transition_timestamp_t transition_timestamp,
                                               order_token_t order_token,
                                               fifo_enforcer_write_token_t fifo_token,
                                               mailbox_addr_t<void(typename protocol_t::write_response_t)> ack_addr) THROWS_NOTHING {
    try {
        const int num_stores = svs->num_stores();
        boost::scoped_array< boost::scoped_ptr<fifo_enforcer_sink_t::exit_write_t> > write_tokens(new boost::scoped_ptr<fifo_enforcer_sink_t::exit_write_t>[num_stores]);
        {
            death_runner_t finish_write(boost::bind(&fifo_enforcer_queue_t<boost::function<void()> >::finish_write, &fifo_queue, fifo_token));

            fifo_enforcer_sink_t::exit_write_t fifo_exit(&fifo_sink, fifo_token);
            wait_interruptible(&fifo_exit, &on_destruct);

            /* Validate write. */
            rassert(region_is_superset(branch_history->get().branches[branch_id].region, write.get_region()));
            rassert(!region_is_empty(write.get_region()));

            /* We can't possibly be receiving writereads unless we successfully
               registered and completed a backfill */
            rassert(registration_done_cond.get_ready_signal()->is_pulsed());
            rassert(backfill_done_cond.get_ready_signal()->is_pulsed());

            /* This mustn't be a duplicate operation because we can't register for
               writereads until the backfill is over */
            rassert(transition_timestamp.timestamp_before() >=
                    backfill_done_cond.get_value());

            advance_current_timestamp_and_pulse_waiters(transition_timestamp);

<<<<<<< HEAD
            svs->new_write_tokens(write_tokens.get(), num_stores);
            /* Now that we've gotten a write token, allow the next guy to proceed */
            fifo_queue.finish_write(fifo_token);
=======
            store->new_write_token(token);
            /* Now that we've gotten a write token, allow the next guy to
             * proceed, death runner gets called here ending the write. */
>>>>>>> 0e146035
        }

        // Make sure we can serve the entire operation without masking it.
        // (We shouldn't have been signed up for writereads if we couldn't.)
        rassert(region_is_superset(svs->get_multistore_joined_region(), write.get_region()));

        // Perform the operation
        cond_t non_interruptor;
<<<<<<< HEAD
        typename protocol_t::write_response_t response = svs->write(DEBUG_ONLY(region_map_t<protocol_t, binary_blob_t>(svs->get_multistore_joined_region(),
                                                                                                                       binary_blob_t(version_range_t(version_t(branch_id, transition_timestamp.timestamp_before())))),
                                                                               )
                                                                    region_map_t<protocol_t, binary_blob_t>(svs->get_multistore_joined_region(),
                                                                                                            binary_blob_t(version_range_t(version_t(branch_id, transition_timestamp.timestamp_after())))),
                                                                    write,
                                                                    transition_timestamp,
                                                                    order_token,
                                                                    write_tokens.get(),
                                                                    num_stores,
                                                                    &non_interruptor);
=======
        typename protocol_t::write_response_t response = store->write(DEBUG_ONLY(
                    region_map_t<protocol_t, binary_blob_t>(store->get_region(),
                        binary_blob_t(version_range_t(version_t(branch_id, transition_timestamp.timestamp_before())))),
                    )
                region_map_t<protocol_t, binary_blob_t>(store->get_region(),
                    binary_blob_t(version_range_t(version_t(branch_id, transition_timestamp.timestamp_after())))),
                write,
                transition_timestamp,
                token,
                &non_interruptor);
>>>>>>> 0e146035

        send(mailbox_manager, ack_addr, response);
    } catch (interrupted_exc_t) {
        return;
    }
}

template <class protocol_t>
void listener_t<protocol_t>::on_read(typename protocol_t::read_t read,
                                     DEBUG_ONLY_VAR state_timestamp_t expected_timestamp,
                                     order_token_t order_token,
                                     fifo_enforcer_read_token_t fifo_token,
                                     mailbox_addr_t<void(typename protocol_t::read_response_t)> ack_addr) THROWS_NOTHING {
    fifo_queue.push(fifo_token, boost::bind(&listener_t<protocol_t>::perform_read, this, read, expected_timestamp, order_token, fifo_token, ack_addr));
}

template <class protocol_t>
void listener_t<protocol_t>::perform_read(typename protocol_t::read_t read,
                                          DEBUG_ONLY_VAR state_timestamp_t expected_timestamp,
                                          order_token_t order_token,
                                          fifo_enforcer_read_token_t fifo_token,
                                          mailbox_addr_t<void(typename protocol_t::read_response_t)> ack_addr) THROWS_NOTHING {
    try {
<<<<<<< HEAD
        const int num_stores = svs->num_stores();
        boost::scoped_array< boost::scoped_ptr<fifo_enforcer_sink_t::exit_read_t> > read_tokens(new boost::scoped_ptr<fifo_enforcer_sink_t::exit_read_t>[num_stores]);
        {
            fifo_enforcer_sink_t::exit_read_t fifo_exit(&fifo_sink, fifo_token);
            wait_interruptible(&fifo_exit, &on_destruct);

            /* Validate read. */
            rassert(region_is_superset(branch_history->get().branches[branch_id].region, read.get_region()));
            rassert(!region_is_empty(read.get_region()));

            /* We can't possibly be receiving reads unless we successfully
            registered and completed a backfill */
            rassert(registration_done_cond.get_ready_signal()->is_pulsed());
            rassert(backfill_done_cond.get_ready_signal()->is_pulsed());

            /* Now that we have the superblock, allow the next guy to proceed */
            svs->new_read_tokens(read_tokens.get(), num_stores);
            fifo_queue.finish_read(fifo_token);
        }
=======
	boost::scoped_ptr<fifo_enforcer_sink_t::exit_read_t> token;
	{
        death_runner_t finish_read(boost::bind(&fifo_enforcer_queue_t<boost::function<void()> >::finish_read, &fifo_queue, fifo_token));
	    fifo_enforcer_sink_t::exit_read_t fifo_exit(&fifo_sink, fifo_token);
	    wait_interruptible(&fifo_exit, &on_destruct);

	    /* Validate read. */
	    rassert(region_is_superset(branch_history->get().branches[branch_id].region, read.get_region()));
	    rassert(!region_is_empty(read.get_region()));

	    /* We can't possibly be receiving reads unless we successfully
	    registered and completed a backfill */
	    rassert(registration_done_cond.get_ready_signal()->is_pulsed());
	    rassert(backfill_done_cond.get_ready_signal()->is_pulsed());

        /* Now that we have the superblock, allow the next guy to proceed,
         * (death runner gets called here). */
	    store->new_read_token(token);
	}
>>>>>>> 0e146035

        /* Make sure we can serve the entire operation without masking it.
        (We shouldn't have been signed up for reads if we couldn't.) */
        rassert(region_is_superset(svs->get_multistore_joined_region(), read.get_region()));

        /* Perform the operation */
        typename protocol_t::read_response_t response = svs->read(
            DEBUG_ONLY(
                region_map_t<protocol_t, binary_blob_t>(svs->get_multistore_joined_region(),
                    binary_blob_t(version_range_t(version_t(branch_id, expected_timestamp)))),
                )
            read,
            order_token,
            read_tokens.get(),
            num_stores,
            &on_destruct);

        send(mailbox_manager, ack_addr, response);

    } catch (interrupted_exc_t) {
        return;
    }
}

template <class protocol_t>
void listener_t<protocol_t>::wait_for_version(state_timestamp_t timestamp, signal_t *interruptor) {
    rassert(backfill_done_cond.get_ready_signal()->is_pulsed(), "This shouldn't be called before the constructor has completed.");
    if (timestamp > current_timestamp) {
        cond_t c;
        multimap_insertion_sentry_t<state_timestamp_t, cond_t *> sentry(&synchronize_waiters, timestamp, &c);
        wait_interruptible(&c, interruptor);
    }
}

template <class protocol_t>
void listener_t<protocol_t>::advance_current_timestamp_and_pulse_waiters(transition_timestamp_t timestamp) {
    rassert(timestamp.timestamp_before() == current_timestamp);
    current_timestamp = timestamp.timestamp_after();

    for (std::multimap<state_timestamp_t, cond_t *>::const_iterator it  = synchronize_waiters.begin();
         it != synchronize_waiters.upper_bound(current_timestamp);
         ++it) {
        if (it->first < current_timestamp) {
            rassert(it->second->is_pulsed(), "This cond should have already been pulsed because we assume timestamps move in discrete minimal steps.");
        } else {
            it->second->pulse();
        }
    }
}


#include "mock/dummy_protocol.hpp"
#include "memcached/protocol.hpp"

template class listener_t<memcached_protocol_t>;
template class listener_t<mock::dummy_protocol_t>;<|MERGE_RESOLUTION|>--- conflicted
+++ resolved
@@ -313,32 +313,18 @@
 
 template <class protocol_t>
 void listener_t<protocol_t>::perform_write(typename protocol_t::write_t write,
-<<<<<<< HEAD
                                            transition_timestamp_t transition_timestamp,
                                            order_token_t order_token,
                                            fifo_enforcer_write_token_t fifo_token,
                                            mailbox_addr_t<void()> ack_addr) THROWS_NOTHING {
-=======
-	transition_timestamp_t transition_timestamp,
-	fifo_enforcer_write_token_t fifo_token,
-	mailbox_addr_t<void()> ack_addr)
-	THROWS_NOTHING 
-{
->>>>>>> 0e146035
     try {
         const int num_stores = svs->num_stores();
         boost::scoped_array< boost::scoped_ptr<fifo_enforcer_sink_t::exit_write_t> > write_tokens(new boost::scoped_ptr<fifo_enforcer_sink_t::exit_write_t>[num_stores]);
         {
             death_runner_t finish_write(boost::bind(&fifo_enforcer_queue_t<boost::function<void()> >::finish_write, &fifo_queue, fifo_token));
             /* Enforce that we start our transaction in the same order as we
-<<<<<<< HEAD
             entered the FIFO at the broadcaster. */
             fifo_enforcer_sink_t::exit_write_t fifo_exit(&fifo_sink, fifo_token);
-=======
-               entered the FIFO at the broadcaster. */
-            fifo_enforcer_sink_t::exit_write_t fifo_exit(&fifo_sink, fifo_token);
-            fifo_exit.wait();
->>>>>>> 0e146035
             wait_interruptible(&fifo_exit, &on_destruct);
 
             /* Validate write. */
@@ -362,22 +348,16 @@
 
             advance_current_timestamp_and_pulse_waiters(transition_timestamp);
 
-<<<<<<< HEAD
             // Acquire 'n release some write tokens.
             svs->new_write_tokens(write_tokens.get(), num_stores);
-            fifo_queue.finish_write(fifo_token);
-=======
-            store->new_write_token(token);
             /* Now that we've gotten a write token, allow the next guy to
              * proceed, death runner gets called here ending the write. */
->>>>>>> 0e146035
         }
 
         /* Mask out any parts of the operation that don't apply to us */
         write = write.shard(region_intersection(write.get_region(), svs->get_multistore_joined_region()));
 
         cond_t non_interruptor;
-<<<<<<< HEAD
         svs->write(
             DEBUG_ONLY(
                 region_map_t<protocol_t, binary_blob_t>(svs->get_multistore_joined_region(),
@@ -391,19 +371,6 @@
             write_tokens.get(),
             num_stores,
             &non_interruptor);
-=======
-        store->write(
-                DEBUG_ONLY(
-                    region_map_t<protocol_t, binary_blob_t>(store->get_region(),
-                        binary_blob_t(version_range_t(version_t(branch_id, transition_timestamp.timestamp_before())))),
-                    )
-                region_map_t<protocol_t, binary_blob_t>(store->get_region(),
-                    binary_blob_t(version_range_t(version_t(branch_id, transition_timestamp.timestamp_after())))),
-                write,
-                transition_timestamp,
-                token,
-                &non_interruptor);
->>>>>>> 0e146035
 
         send(mailbox_manager, ack_addr);
     } catch (interrupted_exc_t) {
@@ -451,15 +418,9 @@
 
             advance_current_timestamp_and_pulse_waiters(transition_timestamp);
 
-<<<<<<< HEAD
             svs->new_write_tokens(write_tokens.get(), num_stores);
-            /* Now that we've gotten a write token, allow the next guy to proceed */
-            fifo_queue.finish_write(fifo_token);
-=======
-            store->new_write_token(token);
             /* Now that we've gotten a write token, allow the next guy to
              * proceed, death runner gets called here ending the write. */
->>>>>>> 0e146035
         }
 
         // Make sure we can serve the entire operation without masking it.
@@ -468,30 +429,18 @@
 
         // Perform the operation
         cond_t non_interruptor;
-<<<<<<< HEAD
-        typename protocol_t::write_response_t response = svs->write(DEBUG_ONLY(region_map_t<protocol_t, binary_blob_t>(svs->get_multistore_joined_region(),
-                                                                                                                       binary_blob_t(version_range_t(version_t(branch_id, transition_timestamp.timestamp_before())))),
-                                                                               )
-                                                                    region_map_t<protocol_t, binary_blob_t>(svs->get_multistore_joined_region(),
-                                                                                                            binary_blob_t(version_range_t(version_t(branch_id, transition_timestamp.timestamp_after())))),
-                                                                    write,
-                                                                    transition_timestamp,
-                                                                    order_token,
-                                                                    write_tokens.get(),
-                                                                    num_stores,
-                                                                    &non_interruptor);
-=======
-        typename protocol_t::write_response_t response = store->write(DEBUG_ONLY(
-                    region_map_t<protocol_t, binary_blob_t>(store->get_region(),
-                        binary_blob_t(version_range_t(version_t(branch_id, transition_timestamp.timestamp_before())))),
-                    )
-                region_map_t<protocol_t, binary_blob_t>(store->get_region(),
-                    binary_blob_t(version_range_t(version_t(branch_id, transition_timestamp.timestamp_after())))),
-                write,
-                transition_timestamp,
-                token,
-                &non_interruptor);
->>>>>>> 0e146035
+        typename protocol_t::write_response_t response
+            = svs->write(DEBUG_ONLY(region_map_t<protocol_t, binary_blob_t>(svs->get_multistore_joined_region(),
+                                                                            binary_blob_t(version_range_t(version_t(branch_id, transition_timestamp.timestamp_before())))),
+                                    )
+                         region_map_t<protocol_t, binary_blob_t>(svs->get_multistore_joined_region(),
+                                                                 binary_blob_t(version_range_t(version_t(branch_id, transition_timestamp.timestamp_after())))),
+                         write,
+                         transition_timestamp,
+                         order_token,
+                         write_tokens.get(),
+                         num_stores,
+                         &non_interruptor);
 
         send(mailbox_manager, ack_addr, response);
     } catch (interrupted_exc_t) {
@@ -515,10 +464,11 @@
                                           fifo_enforcer_read_token_t fifo_token,
                                           mailbox_addr_t<void(typename protocol_t::read_response_t)> ack_addr) THROWS_NOTHING {
     try {
-<<<<<<< HEAD
         const int num_stores = svs->num_stores();
         boost::scoped_array< boost::scoped_ptr<fifo_enforcer_sink_t::exit_read_t> > read_tokens(new boost::scoped_ptr<fifo_enforcer_sink_t::exit_read_t>[num_stores]);
         {
+            death_runner_t finish_read(boost::bind(&fifo_enforcer_queue_t<boost::function<void()> >::finish_read, &fifo_queue, fifo_token));
+
             fifo_enforcer_sink_t::exit_read_t fifo_exit(&fifo_sink, fifo_token);
             wait_interruptible(&fifo_exit, &on_destruct);
 
@@ -531,31 +481,11 @@
             rassert(registration_done_cond.get_ready_signal()->is_pulsed());
             rassert(backfill_done_cond.get_ready_signal()->is_pulsed());
 
-            /* Now that we have the superblock, allow the next guy to proceed */
             svs->new_read_tokens(read_tokens.get(), num_stores);
-            fifo_queue.finish_read(fifo_token);
+
+            /* Now that we have the read tokens, allow the next guy to proceed,
+             * (death runner gets called here). */
         }
-=======
-	boost::scoped_ptr<fifo_enforcer_sink_t::exit_read_t> token;
-	{
-        death_runner_t finish_read(boost::bind(&fifo_enforcer_queue_t<boost::function<void()> >::finish_read, &fifo_queue, fifo_token));
-	    fifo_enforcer_sink_t::exit_read_t fifo_exit(&fifo_sink, fifo_token);
-	    wait_interruptible(&fifo_exit, &on_destruct);
-
-	    /* Validate read. */
-	    rassert(region_is_superset(branch_history->get().branches[branch_id].region, read.get_region()));
-	    rassert(!region_is_empty(read.get_region()));
-
-	    /* We can't possibly be receiving reads unless we successfully
-	    registered and completed a backfill */
-	    rassert(registration_done_cond.get_ready_signal()->is_pulsed());
-	    rassert(backfill_done_cond.get_ready_signal()->is_pulsed());
-
-        /* Now that we have the superblock, allow the next guy to proceed,
-         * (death runner gets called here). */
-	    store->new_read_token(token);
-	}
->>>>>>> 0e146035
 
         /* Make sure we can serve the entire operation without masking it.
         (We shouldn't have been signed up for reads if we couldn't.) */
