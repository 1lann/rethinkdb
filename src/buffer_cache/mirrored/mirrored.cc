--- conflicted
+++ resolved
@@ -680,11 +680,7 @@
     snapshotted(false)
 {
     block_pm_duration start_timer(&pm_transactions_starting);
-<<<<<<< HEAD
-    rassert(access == rwi_read);
-=======
     rassert(access == rwi_read || access == rwi_read_sync);
->>>>>>> 58c0efd6
     cache->assert_thread();
     rassert(!cache->shutting_down);
     cache->num_live_transactions++;
