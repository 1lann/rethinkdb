
#ifndef __MIRRORED_CACHE_HPP__
#define __MIRRORED_CACHE_HPP__

#include "arch/arch.hpp"
#include "buffer_cache/types.hpp"
#include "concurrency/access.hpp"
#include "concurrency/rwi_lock.hpp"
#include "concurrency/cond_var.hpp"
#include "buffer_cache/mirrored/callbacks.hpp"
#include "containers/two_level_array.hpp"
#include "serializer/serializer.hpp"
#include "serializer/translator.hpp"
#include "server/cmd_args.hpp"
#include "buffer_cache/stats.hpp"
#include "buffer_cache/buf_patch.hpp"
#include "buffer_cache/mirrored/patch_memory_storage.hpp"
#include "buffer_cache/mirrored/patch_disk_storage.hpp"
#include <boost/crc.hpp>

#include "writeback/writeback.hpp"

#include "page_repl/page_repl_random.hpp"
typedef page_repl_random_t page_repl_t;

#include "free_list.hpp"
typedef array_free_list_t free_list_t;

#include "page_map.hpp"
typedef array_map_t page_map_t;

// This cache doesn't actually do any operations itself. Instead, it
// provides a framework that collects all components of the cache
// (memory allocation, page lookup, page replacement, writeback, etc.)
// into a coherent whole. This allows easily experimenting with
// various components of the cache to improve performance.

#define MC_CONFIGBLOCK_ID (SUPERBLOCK_ID + 1)

class mc_inner_buf_t : public home_thread_mixin_t {
    friend class load_buf_fsm_t;
    friend class mc_cache_t;
    friend class mc_transaction_t;
    friend class mc_buf_t;
    friend class writeback_t;
    friend class writeback_t::local_buf_t;
    friend class writeback_t::concurrent_flush_t;
    friend class page_repl_random_t;
    friend class page_repl_random_t::local_buf_t;
    friend class array_map_t;
    friend class array_map_t::local_buf_t;
    friend class patch_disk_storage_t;

    typedef mc_cache_t cache_t;
    
    cache_t *cache;
    block_id_t block_id;
    repli_timestamp subtree_recency;
    void *data;
    rwi_lock_t lock;
    patch_counter_t next_patch_counter;

    /* The number of mc_buf_ts that exist for this mc_inner_buf_t */
    int refcount;

    /* true if we are being deleted */
    bool do_delete;
    bool write_empty_deleted_block;

    /* true if there is a mc_buf_t that holds a pointer to the data in read-only outdated-OK
    mode. */
    bool cow_will_be_needed;

    // Each of these local buf types holds a redundant pointer to the inner_buf that they are a part of
    writeback_t::local_buf_t writeback_buf;
    page_repl_t::local_buf_t page_repl_buf;
    page_map_t::local_buf_t page_map_buf;

    bool safe_to_unload();

    // Load an existing buf from disk
    mc_inner_buf_t(cache_t *cache, block_id_t block_id, bool should_load);

    // Load an existing buf but use the provided data buffer (for read ahead)
    mc_inner_buf_t(cache_t *cache, block_id_t block_id, void *buf);

    // Create an entirely new buf
    explicit mc_inner_buf_t(cache_t *cache);

    ~mc_inner_buf_t();

    ser_transaction_id_t transaction_id;

private:
    // Helper function for inner_buf construction from an existing block
    void replay_patches();

    DISABLE_COPYING(mc_inner_buf_t);
};

/* This class represents a hold on a mc_inner_buf_t. */
class mc_buf_t :
    public lock_available_callback_t
{
    typedef mc_cache_t cache_t;
    typedef mc_block_available_callback_t block_available_callback_t;

    friend class mc_cache_t;
    friend class mc_transaction_t;
    friend class patch_disk_storage_t;

private:
    mc_buf_t(mc_inner_buf_t *, access_t mode);
    void on_lock_available();
    bool ready;
    block_available_callback_t *callback;

    ticks_t start_time;

    access_t mode;
    bool non_locking_access;
    mc_inner_buf_t *inner_buf;
    void *data;   /* Same as inner_buf->data until a COW happens */

    ~mc_buf_t();

#ifndef FAST_PERFMON
    long int patches_affected_data_size_at_start;
#endif

public:
    void release();

    void apply_patch(buf_patch_t *patch); // This might delete the supplied patch, do not use patch after its application
    patch_counter_t get_next_patch_counter();

    const void *get_data_read() const {
        rassert(ready);
        return data;
    }
    // Use this only for writes which affect a large part of the block, as it bypasses the diff system
    void *get_data_major_write();
    // Convenience function to set some address in the buffer acquired through get_data_read. (similar to memcpy)
    void set_data(const void* dest, const void* src, const size_t n);
    // Convenience function to move data within the buffer acquired through get_data_read. (similar to memmove)
    void move_data(const void* dest, const void* src, const size_t n);

    // Makes sure the block itself gets flushed, instead of just the patch log
    void ensure_flush();

    block_id_t get_block_id() const {
        return inner_buf->block_id;
    }

    void mark_deleted(bool write_null = true) {
        rassert(mode == rwi_write);
        rassert(!inner_buf->safe_to_unload());
        inner_buf->do_delete = true;
        inner_buf->write_empty_deleted_block = write_null;
        ensure_flush(); // Disable patch log system for the buffer
    }

    void touch_recency(repli_timestamp timestamp) {
        // TODO: Add rassert(inner_buf->subtree_recency <= timestamp)

        // TODO: use some slice-specific timestamp that gets updated
        // every epoll call.
        inner_buf->subtree_recency = timestamp;
        inner_buf->writeback_buf.set_recency_dirty();
    }

    repli_timestamp get_recency() {
        // TODO: Make it possible to get the recency _without_
        // acquiring the buf.  The recency should be locked with a
        // lock that sits "above" buffer acquisition.  Or the recency
        // simply should be set _before_ trying to acquire the buf.
        return inner_buf->subtree_recency;
    }

    bool is_dirty() {
        return inner_buf->writeback_buf.dirty;
    }

private:
    DISABLE_COPYING(mc_buf_t);
};

/* Transaction class. */
class mc_transaction_t :
    public intrusive_list_node_t<mc_transaction_t>,
    public writeback_t::sync_callback_t,
    public home_thread_mixin_t
{
    typedef mc_cache_t cache_t;
    typedef mc_buf_t buf_t;
    typedef mc_inner_buf_t inner_buf_t;
    typedef mc_transaction_begin_callback_t transaction_begin_callback_t;
    typedef mc_transaction_commit_callback_t transaction_commit_callback_t;
    typedef mc_block_available_callback_t block_available_callback_t;

    friend class mc_cache_t;
    friend class writeback_t;
    friend struct acquire_lock_callback_t;
    
public:
    cache_t *get_cache() const { return cache; }
    access_t get_access() const { return access; }

    bool commit(transaction_commit_callback_t *callback);

    buf_t *acquire(block_id_t block_id, access_t mode,
                   block_available_callback_t *callback, bool should_load = true);
    buf_t *allocate();
    void get_subtree_recencies(block_id_t *block_ids, size_t num_block_ids, repli_timestamp *recencies_out);

    cache_t *cache;

private:
<<<<<<< HEAD
    explicit mc_transaction_t(cache_t *cache, access_t access, repli_timestamp recency_timestamp);
=======
    explicit mc_transaction_t(cache_t *cache, access_t access, int expected_change_count);
>>>>>>> 58d5eaf2
    ~mc_transaction_t();

    ticks_t start_time;
    int expected_change_count;

    void green_light();   // Called by the writeback when it's OK for us to start
    virtual void on_sync();

    access_t access;
    repli_timestamp recency_timestamp;
    transaction_begin_callback_t *begin_callback;
    transaction_commit_callback_t *commit_callback;
    enum { state_open, state_in_commit_call, state_committing, state_committed } state;

    DISABLE_COPYING(mc_transaction_t);
};

struct mc_cache_t :
    public home_thread_mixin_t,
    public translator_serializer_t::read_ahead_callback_t
{
    friend class load_buf_fsm_t;
    friend class mc_buf_t;
    friend class mc_inner_buf_t;
    friend class mc_transaction_t;
    friend class writeback_t;
    friend class writeback_t::local_buf_t;
    friend class writeback_t::concurrent_flush_t;
    friend class page_repl_random_t;
    friend class page_repl_random_t::local_buf_t;
    friend class array_map_t;
    friend class array_map_t::local_buf_t;
    friend class patch_disk_storage_t;

public:
    typedef mc_inner_buf_t inner_buf_t;
    typedef mc_buf_t buf_t;
    typedef mc_transaction_t transaction_t;
    typedef mc_block_available_callback_t block_available_callback_t;
    typedef mc_transaction_begin_callback_t transaction_begin_callback_t;
    typedef mc_transaction_commit_callback_t transaction_commit_callback_t;

private:

    mirrored_cache_config_t *dynamic_config;
    
    // TODO: how do we design communication between cache policies?
    // Should they all have access to the cache, or should they only
    // be given access to each other as necessary? The first is more
    // flexible as anyone can access anyone else, but encourages too
    // many dependencies. The second is more strict, but might not be
    // extensible when some policy implementation requires access to
    // components it wasn't originally given.

    translator_serializer_t *serializer;

    page_map_t page_map;
    page_repl_t page_repl;
    writeback_t writeback;
    free_list_t free_list;

public:
    static void create(translator_serializer_t *serializer, mirrored_cache_static_config_t *config);
    mc_cache_t(translator_serializer_t *serializer, mirrored_cache_config_t *dynamic_config);
    ~mc_cache_t();

public:
    block_size_t get_block_size();

    // Transaction API
<<<<<<< HEAD
    transaction_t *begin_transaction(access_t access, transaction_begin_callback_t *callback, repli_timestamp recency_timestamp);
=======
    transaction_t *begin_transaction(access_t access, int expected_change_count, transaction_begin_callback_t *callback);
>>>>>>> 58d5eaf2

private:
    void on_transaction_commit(transaction_t *txn);

    bool shutting_down;

    // Used to keep track of how many transactions there are so that we can wait for transactions to
    // complete before shutting down.
    int num_live_transactions;
    cond_t *to_pulse_when_last_transaction_commits;

private:
    patch_memory_storage_t patch_memory_storage;

    // Pointer, not member, because we need to call its destructor explicitly in our destructor
    boost::scoped_ptr<patch_disk_storage_t> patch_disk_storage;

    unsigned int max_patches_size_ratio;

public:
    void offer_read_ahead_buf(block_id_t block_id, void *buf);
private:
    bool offer_read_ahead_buf_home_thread(block_id_t block_id, void *buf);

    DISABLE_COPYING(mc_cache_t);
};

#endif // __MIRRORED_CACHE_HPP__
<|MERGE_RESOLUTION|>--- conflicted
+++ resolved
@@ -216,11 +216,7 @@
     cache_t *cache;
 
 private:
-<<<<<<< HEAD
-    explicit mc_transaction_t(cache_t *cache, access_t access, repli_timestamp recency_timestamp);
-=======
-    explicit mc_transaction_t(cache_t *cache, access_t access, int expected_change_count);
->>>>>>> 58d5eaf2
+    explicit mc_transaction_t(cache_t *cache, access_t access, int expected_change_count, repli_timestamp recency_timestamp);
     ~mc_transaction_t();
 
     ticks_t start_time;
@@ -291,11 +287,7 @@
     block_size_t get_block_size();
 
     // Transaction API
-<<<<<<< HEAD
-    transaction_t *begin_transaction(access_t access, transaction_begin_callback_t *callback, repli_timestamp recency_timestamp);
-=======
-    transaction_t *begin_transaction(access_t access, int expected_change_count, transaction_begin_callback_t *callback);
->>>>>>> 58d5eaf2
+    transaction_t *begin_transaction(access_t access, int expected_change_count, repli_timestamp recency_timestamp, transaction_begin_callback_t *callback);
 
 private:
     void on_transaction_commit(transaction_t *txn);
