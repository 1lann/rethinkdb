--- conflicted
+++ resolved
@@ -192,17 +192,7 @@
 
     // Write transactions need to specify a timestamp, even if it's
     // repli_timestamp_t::distant_past.
-<<<<<<< HEAD
     guarantee(txn_timestamp != repli_timestamp_t::invalid);
-=======
-
-    // Treat an invalid timestamp like distant_past since that's how we really want
-    // it to behave.
-    // Callers _should_ not be specifying invalid timestamps.
-    if (txn_timestamp == repli_timestamp_t::invalid) {
-        txn_timestamp = repli_timestamp_t::distant_past;
-    }
->>>>>>> 823da97b
 
     help_construct(txn_timestamp, expected_change_count, cache_conn);
 }
