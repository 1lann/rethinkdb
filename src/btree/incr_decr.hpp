--- conflicted
+++ resolved
@@ -53,13 +53,8 @@
         // stack.
 
         valuecpy(&temp_value, old_value);
-<<<<<<< HEAD
         int chars_written = sprintf(temp_value.value(), "%llu", (unsigned long long)number);
-        assert(chars_written <= MAX_IN_NODE_VALUE_SIZE); // Not really necessary.
-=======
-        int chars_written = sprintf(temp_value.value(), "%llu", (unsigned long long)new_number);
         rassert(chars_written <= MAX_IN_NODE_VALUE_SIZE); // Not really necessary.
->>>>>>> 531854c5
         temp_value.value_size(chars_written);
 
         *new_value = &temp_value;
