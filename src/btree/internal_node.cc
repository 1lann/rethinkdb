--- conflicted
+++ resolved
@@ -48,13 +48,9 @@
     return get_pair_by_index(node, index)->lnode;
 }
 
-<<<<<<< HEAD
-bool insert(block_size_t block_size, internal_node_t *node, const btree_key_t *key, block_id_t lnode, block_id_t rnode) {
-=======
-bool insert(block_size_t block_size, buf_t& node_buf, const btree_key *key, block_id_t lnode, block_id_t rnode) {
-    const internal_node_t *node = ptr_cast<internal_node_t>(node_buf.get_data_read());
-
->>>>>>> 194051f6
+bool insert(block_size_t block_size, buf_t& node_buf, const btree_key_t *key, block_id_t lnode, block_id_t rnode) {
+    const internal_node_t *node = ptr_cast<internal_node_t>(node_buf.get_data_read());
+
     //TODO: write a unit test for this
     rassert(key->size <= MAX_KEY_SIZE, "key too large");
     if (is_full(node)) return false;
@@ -76,12 +72,8 @@
     return true;
 }
 
-<<<<<<< HEAD
-bool remove(block_size_t block_size, internal_node_t *node, const btree_key_t *key) {
-=======
-bool remove(block_size_t block_size, buf_t &node_buf, const btree_key *key) {
-    const internal_node_t *node = ptr_cast<internal_node_t>(node_buf.get_data_read());
->>>>>>> 194051f6
+bool remove(block_size_t block_size, buf_t &node_buf, const btree_key_t *key) {
+    const internal_node_t *node = ptr_cast<internal_node_t>(node_buf.get_data_read());
 #ifdef BTREE_DEBUG
     printf("removing key\n");
     internal_node::print(node);
@@ -101,14 +93,10 @@
     return true;
 }
 
-<<<<<<< HEAD
-void split(block_size_t block_size, internal_node_t *node, internal_node_t *rnode, btree_key_t *median) {
-=======
-void split(block_size_t block_size, buf_t &node_buf, buf_t &rnode_buf, btree_key *median) {
+void split(block_size_t block_size, buf_t &node_buf, buf_t &rnode_buf, btree_key_t *median) {
     const internal_node_t *node = ptr_cast<internal_node_t>(node_buf.get_data_read());
     const internal_node_t *rnode = ptr_cast<internal_node_t>(rnode_buf.get_data_read());
 
->>>>>>> 194051f6
 #ifdef BTREE_DEBUG
     printf("splitting key\n");
     internal_node::print(node);
@@ -146,13 +134,9 @@
     validate(block_size, rnode);
 }
 
-<<<<<<< HEAD
-void merge(block_size_t block_size, const internal_node_t *node, internal_node_t *rnode, btree_key_t *key_to_remove, internal_node_t *parent) {
-=======
-void merge(block_size_t block_size, const internal_node_t *node, buf_t &rnode_buf, btree_key *key_to_remove, const internal_node_t *parent) {
+void merge(block_size_t block_size, const internal_node_t *node, buf_t &rnode_buf, btree_key_t *key_to_remove, const internal_node_t *parent) {
     const internal_node_t *rnode = ptr_cast<internal_node_t>(rnode_buf.get_data_read());
 
->>>>>>> 194051f6
 #ifdef BTREE_DEBUG
     printf("merging\n");
     printf("node:\n");
@@ -192,14 +176,10 @@
     validate(block_size, rnode);
 }
 
-<<<<<<< HEAD
-bool level(block_size_t block_size, internal_node_t *node, internal_node_t *sibling, btree_key_t *key_to_replace, btree_key_t *replacement_key, internal_node_t *parent) {
-=======
-bool level(block_size_t block_size, buf_t &node_buf, buf_t &sibling_buf, btree_key *key_to_replace, btree_key *replacement_key, const internal_node_t *parent) {
+bool level(block_size_t block_size, buf_t &node_buf, buf_t &sibling_buf, btree_key_t *key_to_replace, btree_key_t *replacement_key, const internal_node_t *parent) {
     const internal_node_t *node = ptr_cast<internal_node_t>(node_buf.get_data_read());
     const internal_node_t *sibling = ptr_cast<internal_node_t>(sibling_buf.get_data_read());
 
->>>>>>> 194051f6
     validate(block_size, node);
     validate(block_size, sibling);
 #ifdef BTREE_DEBUG
@@ -302,12 +282,8 @@
     return cmp; //equivalent to nodecmp(node, sibling)
 }
 
-<<<<<<< HEAD
-void update_key(internal_node_t *node, const btree_key_t *key_to_replace, const btree_key_t *replacement_key) {
-=======
-void update_key(buf_t &node_buf, const btree_key *key_to_replace, const btree_key *replacement_key) {
-    const internal_node_t *node = ptr_cast<internal_node_t>(node_buf.get_data_read());
->>>>>>> 194051f6
+void update_key(buf_t &node_buf, const btree_key_t *key_to_replace, const btree_key_t *replacement_key) {
+    const internal_node_t *node = ptr_cast<internal_node_t>(node_buf.get_data_read());
 #ifdef BTREE_DEBUG
     printf("updating key\n");
     internal_node::print(node);
@@ -484,12 +460,7 @@
     return frontmost_offset;
 }
 
-<<<<<<< HEAD
-uint16_t insert_pair(internal_node_t *node, block_id_t lnode, const btree_key_t *key) {
-    node->frontmost_offset -= pair_size_with_key(key);
-    btree_internal_pair *new_pair = get_pair(node, node->frontmost_offset);
-=======
-uint16_t insert_pair(buf_t &node_buf, block_id_t lnode, const btree_key *key) {
+uint16_t insert_pair(buf_t &node_buf, block_id_t lnode, const btree_key_t *key) {
     const internal_node_t *node = ptr_cast<internal_node_t>(node_buf.get_data_read());
     uint16_t frontmost_offset = node->frontmost_offset - pair_size_with_key(key);
     node_buf.set_data(&node->frontmost_offset, &frontmost_offset, sizeof(frontmost_offset));
@@ -498,7 +469,6 @@
     // Use a buffer to prepare the key/value pair which we can then use to generate a patch
     byte *pair_buf = new byte[pair_size_with_key(key)];
     btree_internal_pair *new_buf_pair = reinterpret_cast<btree_internal_pair *>(pair_buf);
->>>>>>> 194051f6
 
     // insert contents
     new_buf_pair->lnode = lnode;
