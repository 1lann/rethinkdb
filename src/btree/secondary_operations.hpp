// Copyright 2010-2015 RethinkDB, all rights reserved.
#ifndef BTREE_SECONDARY_OPERATIONS_HPP_
#define BTREE_SECONDARY_OPERATIONS_HPP_

#include <map>
#include <string>
#include <vector>

#include "btree/keys.hpp"
#include "buffer_cache/types.hpp"
#include "containers/archive/archive.hpp"
#include "containers/uuid.hpp"
#include "rpc/serialize_macros.hpp"
#include "rpc/semilattice/joins/macros.hpp"
#include "serializer/types.hpp"

/* This file contains code for working with the sindex block, which is a child of the
table's primary superblock.

`btree/secondary_operations.*` and `btree/reql_specific.*` are the only files in the
`btree/` directory that know about ReQL-specific concepts such as metainfo and sindexes.
They should probably be moved out of the `btree/` directory. */

class buf_lock_t;
class btree_sindex_cache_t;

struct secondary_index_t {
    secondary_index_t()
        : superblock(NULL_BLOCK_ID),
          needs_post_construction_range(key_range_t::universe()),
          being_deleted(false),
          id(generate_uuid()) { }

    /* A virtual superblock. */
    block_id_t superblock;

    /* Whether the index still needs to be post constructed, and/or is being deleted.
     Note that an index can be in any combination of those states. */
    key_range_t needs_post_construction_range;
    bool being_deleted;

    /* Note that this is even still relevant if the index is being deleted. In that case
     it tells us whether the index had completed post constructing before it got deleted
     or not. That is relevant because once an index got post-constructed, there can be
     snapshotted read queries that are still accessing it, and we must detach any
     values that we are deleting from the index.
     If on the other hand the index never finished post-construction, we must not detach
     values because they might be pointing to blocks that no longer exist (in general a
     not fully constructed index can be in an inconsistent state). */
    bool post_construction_complete() const {
        return needs_post_construction_range.is_empty();
    }

    /* Determines whether it's ok to query the index. */
    bool is_ready() const {
        return post_construction_complete() && !being_deleted;
    }

    /* An opaque blob that describes the index.  See serialize_sindex_info and
     deserialize_sindex_info.  At one point it contained a serialized map_wire_func_t
     and a sindex_multi_bool_t.  Now it also contains reql version info.  (This being
     a std::vector<char> is a holdover from when we had multiple protocols.) */
    std::vector<char> opaque_definition;

    /* Sindexes contain a uuid_u to prevent a rapid deletion and recreation of
     * a sindex with the same name from tricking a post construction in to
     * switching targets. This issue is described in more detail here:
     * https://github.com/rethinkdb/rethinkdb/issues/657 */
    uuid_u id;
};

RDB_DECLARE_SERIALIZABLE(secondary_index_t);
RDB_DECLARE_EQUALITY_COMPARABLE(secondary_index_t);

struct sindex_name_t {
    sindex_name_t()
        : name(""), being_deleted(false) { }
    explicit sindex_name_t(const std::string &n)
        : name(n), being_deleted(false) { }

    bool operator<(const sindex_name_t &other) const {
        return (being_deleted && !other.being_deleted) ||
               (being_deleted == other.being_deleted && name < other.name);
    }
    bool operator==(const sindex_name_t &other) const {
        return being_deleted == other.being_deleted && name == other.name;
    }

    std::string name;
    // This additional bool in `sindex_name_t` makes sure that the name
    // of an index that's being deleted can never conflict with any newly created
    // index.
    bool being_deleted;
};

RDB_DECLARE_SERIALIZABLE(sindex_name_t);

//Secondary Index functions

/* Note if this function is called after secondary indexes have been added it
 * will leak blocks (and also make those secondary indexes unusable.) There's
 * no reason to ever do this. */
void initialize_secondary_indexes(buf_lock_t *superblock,
                                  btree_sindex_cache_t *sindex_cache);

bool get_secondary_index(buf_lock_t *sindex_block,
                         const sindex_name_t &name,
                         btree_sindex_cache_t *sindex_cache,
                         secondary_index_t *sindex_out);

bool get_secondary_index(buf_lock_t *sindex_block, uuid_u id,
                         btree_sindex_cache_t *sindex_cache,
                         secondary_index_t *sindex_out);

void get_secondary_indexes_from_block(
        buf_lock_t *sindex_block,
        std::map<sindex_name_t, secondary_index_t> *sindexes_out);

/* Rewrites the secondary index block with up-to-date serialization */
<<<<<<< HEAD
void migrate_secondary_index_block(buf_lock_t *sindex_block,
                                   btree_sindex_cache_t *sindex_cache,
                                   std::map<sindex_name_t, secondary_index_t> *sindexes_out);
=======
void migrate_secondary_index_block(buf_lock_t *sindex_block);
>>>>>>> 6637dd84

/* Overwrites existing values with the same id. */
void set_secondary_index(buf_lock_t *sindex_block,
                         const sindex_name_t &name, const secondary_index_t &sindex,
                         btree_sindex_cache_t *sindex_cache);

/* Must be used to overwrite an already existing sindex. */
void set_secondary_index(buf_lock_t *sindex_block, uuid_u id,
                         const secondary_index_t &sindex,
                         btree_sindex_cache_t *sindex_cache);

// XXX note this just drops the entry. It doesn't cleanup the btree that it points
// to. `drop_sindex` Does both and should be used publicly.
bool delete_secondary_index(buf_lock_t *sindex_block, const sindex_name_t &name,
                            btree_sindex_cache_t *sindex_cache);

#endif /* BTREE_SECONDARY_OPERATIONS_HPP_ */<|MERGE_RESOLUTION|>--- conflicted
+++ resolved
@@ -117,13 +117,8 @@
         std::map<sindex_name_t, secondary_index_t> *sindexes_out);
 
 /* Rewrites the secondary index block with up-to-date serialization */
-<<<<<<< HEAD
 void migrate_secondary_index_block(buf_lock_t *sindex_block,
-                                   btree_sindex_cache_t *sindex_cache,
-                                   std::map<sindex_name_t, secondary_index_t> *sindexes_out);
-=======
-void migrate_secondary_index_block(buf_lock_t *sindex_block);
->>>>>>> 6637dd84
+                                   btree_sindex_cache_t *sindex_cache);
 
 /* Overwrites existing values with the same id. */
 void set_secondary_index(buf_lock_t *sindex_block,
