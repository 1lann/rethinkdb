// Copyright 2010-2014 RethinkDB, all rights reserved.
#include "btree/secondary_operations.hpp"

#include "btree/operations.hpp"
#include "buffer_cache/alt.hpp"
#include "buffer_cache/blob.hpp"
#include "buffer_cache/serialize_onto_blob.hpp"
#include "containers/archive/vector_stream.hpp"
#include "containers/archive/versioned.hpp"

RDB_IMPL_SERIALIZABLE_5_SINCE_v1_13(
        secondary_index_t, superblock, opaque_definition,
        post_construction_complete, being_deleted, id);


RDB_IMPL_SERIALIZABLE_2_SINCE_v1_13(sindex_name_t, name, being_deleted);

struct btree_sindex_block_t {
    static const int SINDEX_BLOB_MAXREFLEN = 4076;

    block_magic_t magic;
    char sindex_blob[SINDEX_BLOB_MAXREFLEN];
} __attribute__((__packed__));

template <cluster_version_t W>
struct btree_sindex_block_magic_t {
    static const block_magic_t value;
};

template <>
const block_magic_t
btree_sindex_block_magic_t<cluster_version_t::v1_13>::value
    = { { 's', 'i', 'n', 'd' } };
template <>
const block_magic_t
btree_sindex_block_magic_t<cluster_version_t::v1_14>::value
    = { { 's', 'i', 'n', 'e' } };
template <>
const block_magic_t
btree_sindex_block_magic_t<cluster_version_t::v1_15>::value
    = { { 's', 'i', 'n', 'f' } };
template <>
const block_magic_t
btree_sindex_block_magic_t<cluster_version_t::v1_16>::value
    = { { 's', 'i', 'n', 'g' } };
template <>
const block_magic_t
btree_sindex_block_magic_t<cluster_version_t::v2_0>::value
    = { { 's', 'i', 'n', 'h' } };
template <>
const block_magic_t
<<<<<<< HEAD
btree_sindex_block_magic_t<cluster_version_t::raft_is_latest_disk>::value
=======
btree_sindex_block_magic_t<cluster_version_t::v2_1_is_latest_disk>::value
>>>>>>> 1b240061
    = { { 's', 'i', 'n', 'i' } };

cluster_version_t sindex_block_version(const btree_sindex_block_t *data) {
    if (data->magic
        == btree_sindex_block_magic_t<cluster_version_t::v1_13>::value) {
        return cluster_version_t::v1_13;
    } else if (data->magic
               == btree_sindex_block_magic_t<cluster_version_t::v1_14>::value) {
        return cluster_version_t::v1_14;
    } else if (data->magic
               == btree_sindex_block_magic_t<cluster_version_t::v1_15>::value) {
        return cluster_version_t::v1_15;
    } else if (data->magic
               == btree_sindex_block_magic_t<cluster_version_t::v1_16>::value) {
        return cluster_version_t::v1_16;

    } else if (data->magic
               == btree_sindex_block_magic_t<cluster_version_t::v2_0>::value) {
        return cluster_version_t::v2_0;
<<<<<<< HEAD

    } else if (data->magic == btree_sindex_block_magic_t<
                   cluster_version_t::raft_is_latest_disk>::value) {
        return cluster_version_t::raft_is_latest_disk;
=======
    } else if (data->magic
               == btree_sindex_block_magic_t<cluster_version_t::v2_1_is_latest_disk>::value) {
        return cluster_version_t::v2_1_is_latest_disk;
>>>>>>> 1b240061
    } else {
        crash("Unexpected magic in btree_sindex_block_t.");
    }
}

void get_secondary_indexes_internal(
        buf_lock_t *sindex_block,
        std::map<sindex_name_t, secondary_index_t> *sindexes_out) {
    buf_read_t read(sindex_block);
    const btree_sindex_block_t *data
        = static_cast<const btree_sindex_block_t *>(read.get_data_read());

    blob_t sindex_blob(sindex_block->cache()->max_block_size(),
                       const_cast<char *>(data->sindex_blob),
                       btree_sindex_block_t::SINDEX_BLOB_MAXREFLEN);
    deserialize_for_version_from_blob(sindex_block_version(data),
                                      buf_parent_t(sindex_block), &sindex_blob, sindexes_out);
}

void set_secondary_indexes_internal(
        buf_lock_t *sindex_block,
        const std::map<sindex_name_t, secondary_index_t> &sindexes) {
    buf_write_t write(sindex_block);
    btree_sindex_block_t *data
        = static_cast<btree_sindex_block_t *>(write.get_data_write());

    blob_t sindex_blob(sindex_block->cache()->max_block_size(),
                       data->sindex_blob,
                       btree_sindex_block_t::SINDEX_BLOB_MAXREFLEN);
    // There's just one field in btree_sindex_block_t, sindex_blob.  So we set
    // the magic to the latest value and serialize with the latest version.
    data->magic = btree_sindex_block_magic_t<cluster_version_t::LATEST_DISK>::value;
    serialize_onto_blob<cluster_version_t::LATEST_DISK>(
            buf_parent_t(sindex_block), &sindex_blob, sindexes);
}

void initialize_secondary_indexes(buf_lock_t *sindex_block) {
    buf_write_t write(sindex_block);
    btree_sindex_block_t *data
        = static_cast<btree_sindex_block_t *>(write.get_data_write());
    data->magic = btree_sindex_block_magic_t<cluster_version_t::LATEST_DISK>::value;
    memset(data->sindex_blob, 0, btree_sindex_block_t::SINDEX_BLOB_MAXREFLEN);

    set_secondary_indexes_internal(sindex_block,
                                   std::map<sindex_name_t, secondary_index_t>());
}

bool get_secondary_index(buf_lock_t *sindex_block, const sindex_name_t &name,
                         secondary_index_t *sindex_out) {
    std::map<sindex_name_t, secondary_index_t> sindex_map;

    get_secondary_indexes_internal(sindex_block, &sindex_map);

    auto it = sindex_map.find(name);
    if (it != sindex_map.end()) {
        *sindex_out = it->second;
        return true;
    } else {
        return false;
    }
}

bool get_secondary_index(buf_lock_t *sindex_block, uuid_u id,
                         secondary_index_t *sindex_out) {
    std::map<sindex_name_t, secondary_index_t> sindex_map;

    get_secondary_indexes_internal(sindex_block, &sindex_map);
    for (auto it = sindex_map.begin(); it != sindex_map.end(); ++it) {
        if (it->second.id == id) {
            *sindex_out = it->second;
            return true;
        }
    }
    return false;
}

void get_secondary_indexes(buf_lock_t *sindex_block,
                           std::map<sindex_name_t, secondary_index_t> *sindexes_out) {
    get_secondary_indexes_internal(sindex_block, sindexes_out);
}

void set_secondary_index(buf_lock_t *sindex_block, const sindex_name_t &name,
                         const secondary_index_t &sindex) {
    std::map<sindex_name_t, secondary_index_t> sindex_map;
    get_secondary_indexes_internal(sindex_block, &sindex_map);

    /* We insert even if it already exists overwriting the old value. */
    sindex_map[name] = sindex;
    set_secondary_indexes_internal(sindex_block, sindex_map);
}

void set_secondary_index(buf_lock_t *sindex_block, uuid_u id,
                         const secondary_index_t &sindex) {
    std::map<sindex_name_t, secondary_index_t> sindex_map;
    get_secondary_indexes_internal(sindex_block, &sindex_map);

    for (auto it = sindex_map.begin(); it != sindex_map.end(); ++it) {
        if (it->second.id == id) {
            guarantee(sindex.id == id, "This shouldn't change the id.");
            it->second = sindex;
        }
    }
    set_secondary_indexes_internal(sindex_block, sindex_map);
}

bool delete_secondary_index(buf_lock_t *sindex_block, const sindex_name_t &name) {
    std::map<sindex_name_t, secondary_index_t> sindex_map;
    get_secondary_indexes_internal(sindex_block, &sindex_map);

    if (sindex_map.erase(name) == 1) {
        set_secondary_indexes_internal(sindex_block, sindex_map);
        return true;
    } else {
        return false;
    }
}
<|MERGE_RESOLUTION|>--- conflicted
+++ resolved
@@ -49,12 +49,13 @@
     = { { 's', 'i', 'n', 'h' } };
 template <>
 const block_magic_t
-<<<<<<< HEAD
+btree_sindex_block_magic_t<cluster_version_t::v2_1>::value
+    = { { 's', 'i', 'n', 'i' } };
+    template <>
+const block_magic_t
 btree_sindex_block_magic_t<cluster_version_t::raft_is_latest_disk>::value
-=======
-btree_sindex_block_magic_t<cluster_version_t::v2_1_is_latest_disk>::value
->>>>>>> 1b240061
-    = { { 's', 'i', 'n', 'i' } };
+    = { { 's', 'i', 'n', 'j' } };
+
 
 cluster_version_t sindex_block_version(const btree_sindex_block_t *data) {
     if (data->magic
@@ -69,20 +70,15 @@
     } else if (data->magic
                == btree_sindex_block_magic_t<cluster_version_t::v1_16>::value) {
         return cluster_version_t::v1_16;
-
     } else if (data->magic
                == btree_sindex_block_magic_t<cluster_version_t::v2_0>::value) {
         return cluster_version_t::v2_0;
-<<<<<<< HEAD
-
+    } else if (data->magic
+               == btree_sindex_block_magic_t<cluster_version_t::v2_1>::value) {
+        return cluster_version_t::v2_1_is_latest_disk;
     } else if (data->magic == btree_sindex_block_magic_t<
                    cluster_version_t::raft_is_latest_disk>::value) {
         return cluster_version_t::raft_is_latest_disk;
-=======
-    } else if (data->magic
-               == btree_sindex_block_magic_t<cluster_version_t::v2_1_is_latest_disk>::value) {
-        return cluster_version_t::v2_1_is_latest_disk;
->>>>>>> 1b240061
     } else {
         crash("Unexpected magic in btree_sindex_block_t.");
     }
