--- conflicted
+++ resolved
@@ -62,19 +62,13 @@
     } else if (data->magic
                == btree_sindex_block_magic_t<cluster_version_t::v1_16>::value) {
         return cluster_version_t::v1_16;
-<<<<<<< HEAD
-    } else if (
-        data->magic
-        == btree_sindex_block_magic_t<cluster_version_t::v2_0_is_latest_disk>::value) {
-        return cluster_version_t::v2_0_is_latest_disk;
-=======
     } else if (data->magic
                == btree_sindex_block_magic_t<cluster_version_t::v2_0>::value) {
         return cluster_version_t::v2_0;
     } else if (data->magic
-               == btree_sindex_block_magic_t<cluster_version_t::v2_1_is_latest_disk>::value) {
+               == btree_sindex_block_magic_t<
+                   cluster_version_t::v2_1_is_latest_disk>::value) {
         return cluster_version_t::v2_1_is_latest_disk;
->>>>>>> 80cbb95a
     } else {
         crash("Unexpected magic in btree_sindex_block_t.");
     }
