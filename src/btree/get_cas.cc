--- conflicted
+++ resolved
@@ -58,29 +58,26 @@
 void co_btree_get_cas(const store_key_t &key, castime_t castime, btree_slice_t *slice,
                       sequence_group_t *seq_group,
                       promise_t<get_result_t> *res, order_token_t token) {
+
     btree_get_cas_oper_t oper(castime.proposed_cas, res);
     run_btree_modify_oper(&oper, slice, seq_group, key, castime, token);
 }
 
-<<<<<<< HEAD
 void co_btree_get_cas(const store_key_t &key, castime_t castime, btree_slice_t *slice,
-                      promise_t<get_result_t> *res, order_token_t token,
-                      transaction_t *txn, got_superblock_t& superblock) {
+                      promise_t<get_result_t> *res, transaction_t *txn, got_superblock_t& superblock, UNUSED int disambiguate) {
+
     btree_get_cas_oper_t oper(castime.proposed_cas, res);
-    run_btree_modify_oper(&oper, slice, key, castime, token, txn, superblock);
+    run_btree_modify_oper(&oper, slice, key, castime, txn, superblock);
 }
 
-get_result_t btree_get_cas(const store_key_t &key, btree_slice_t *slice, castime_t castime, order_token_t token) {
-=======
 get_result_t btree_get_cas(const store_key_t &key, btree_slice_t *slice, sequence_group_t *seq_group, castime_t castime, order_token_t token) {
->>>>>>> 2a5908f2
     promise_t<get_result_t> res;
-    coro_t::spawn_now(boost::bind(co_btree_get_cas, key, castime, slice, seq_group, &res, token));
+    coro_t::spawn_now(boost::bind(co_btree_get_cas, boost::ref(key), castime, slice, seq_group, &res, token));
     return res.wait();
 }
 
-get_result_t btree_get_cas(const store_key_t &key, btree_slice_t *slice, castime_t castime, order_token_t token, transaction_t *txn, got_superblock_t& superblock) {
+get_result_t btree_get_cas(const store_key_t &key, btree_slice_t *slice, castime_t castime, transaction_t *txn, got_superblock_t& superblock) {
     promise_t<get_result_t> res;
-    coro_t::spawn_now(boost::bind(co_btree_get_cas, key, castime, slice, &res, token, txn, boost::ref(superblock)));
+    coro_t::spawn_now(boost::bind(co_btree_get_cas, boost::ref(key), castime, slice, &res, txn, boost::ref(superblock), 0));
     return res.wait();
 }
