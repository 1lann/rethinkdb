#ifndef CONTAINERS_ARCHIVE_VERSIONED_HPP_
#define CONTAINERS_ARCHIVE_VERSIONED_HPP_

#include "containers/archive/archive.hpp"
#include "version.hpp"

namespace archive_internal {

// This is used to implement serialize_cluster_version and
// deserialize_cluster_version.  (cluster_version_t conveniently has a contiguous set
<<<<<<< HEAD
// of valid representation, from v1_13 to raft_is_latest).
ARCHIVE_PRIM_MAKE_RANGED_SERIALIZABLE(cluster_version_t, int8_t,
                                      cluster_version_t::v1_13,
                                      cluster_version_t::raft_is_latest);
=======
// of valid representation, from v1_13 to v2_1_is_latest).
ARCHIVE_PRIM_MAKE_RANGED_SERIALIZABLE(cluster_version_t, int8_t,
                                      cluster_version_t::v1_13,
                                      cluster_version_t::v2_1_is_latest);
>>>>>>> 1b240061

class bogus_made_up_type_t;

}  // namespace archive_internal

// These are generally universal.  They must not have their behavior change -- except
// if we remove some cluster_version_t value, in which case... maybe would fail on a
// range error with the specific removed values.  Or maybe, we would do something
// differently.
inline void serialize_cluster_version(write_message_t *wm, cluster_version_t v) {
    archive_internal::serialize<cluster_version_t::LATEST_OVERALL>(wm, v);
}

inline MUST_USE archive_result_t deserialize_cluster_version(read_stream_t *s,
                                                             cluster_version_t *thing) {
    // Initialize `thing` to *something* because GCC 4.6.3 thinks that `thing`
    // could be used uninitialized, even when the return value of this function
    // is checked through `guarantee_deserialization()`.
    // See https://github.com/rethinkdb/rethinkdb/issues/2640
    *thing = cluster_version_t::LATEST_OVERALL;
    return archive_internal::deserialize<cluster_version_t::LATEST_OVERALL>(s, thing);
}


// Serializes a value for a given version.  DOES NOT SERIALIZE THE VERSION NUMBER!
template <class T>
void serialize_for_version(cluster_version_t version, write_message_t *wm,
                           const T &value) {
    // We currently only support serializing either the current disk or current
    // cluster version, no previous versions.
    if (version == cluster_version_t::CLUSTER) {
        serialize<cluster_version_t::CLUSTER>(wm, value);
    } else if (version == cluster_version_t::LATEST_DISK) {
        serialize<cluster_version_t::LATEST_DISK>(wm, value);
    } else {
        crash("Attempted to serialize for a non-current version");
    }
}

// Deserializes a value, assuming it's serialized for a given version.  (This doesn't
// deserialize any version numbers.)
template <class T>
archive_result_t deserialize_for_version(cluster_version_t version,
                                         read_stream_t *s,
                                         T *thing) {
    switch (version) {
    case cluster_version_t::v1_13:
        return deserialize<cluster_version_t::v1_13>(s, thing);
    case cluster_version_t::v1_13_2:
        return deserialize<cluster_version_t::v1_13_2>(s, thing);
    case cluster_version_t::v1_14:
        return deserialize<cluster_version_t::v1_14>(s, thing);
    case cluster_version_t::v1_15:
        return deserialize<cluster_version_t::v1_15>(s, thing);
    case cluster_version_t::v1_16:
        return deserialize<cluster_version_t::v1_16>(s, thing);
    case cluster_version_t::v2_0:
        return deserialize<cluster_version_t::v2_0>(s, thing);
<<<<<<< HEAD
    case cluster_version_t::raft_is_latest:
        return deserialize<cluster_version_t::raft_is_latest>(s, thing);
=======
    case cluster_version_t::v2_1_is_latest:
        return deserialize<cluster_version_t::v2_1_is_latest>(s, thing);
>>>>>>> 1b240061
    default:
        unreachable();
    }
}


// Some serialized_size needs to be visible, apparently, so that
// serialized_size_for_version will actually parse.
template <cluster_version_t W>
size_t serialized_size(const archive_internal::bogus_made_up_type_t &);

template <class T>
size_t serialized_size_for_version(cluster_version_t version,
                                   const T &thing) {
    switch (version) {
    case cluster_version_t::v1_13:
        return serialized_size<cluster_version_t::v1_13>(thing);
    case cluster_version_t::v1_13_2:
        return serialized_size<cluster_version_t::v1_13_2>(thing);
    case cluster_version_t::v1_14:
        return serialized_size<cluster_version_t::v1_14>(thing);
    case cluster_version_t::v1_15:
        return serialized_size<cluster_version_t::v1_15>(thing);
    case cluster_version_t::v1_16:
        return serialized_size<cluster_version_t::v1_16>(thing);
    case cluster_version_t::v2_0:
        return serialized_size<cluster_version_t::v2_0>(thing);
<<<<<<< HEAD
    case cluster_version_t::raft_is_latest:
        return serialized_size<cluster_version_t::raft_is_latest>(thing);
=======
    case cluster_version_t::v2_1_is_latest:
        return serialized_size<cluster_version_t::v2_1_is_latest>(thing);
>>>>>>> 1b240061
    default:
        unreachable();
    }
}

// We want to express explicitly whether a given serialization function
// is used for cluster messages or disk serialization in case the latest cluster
// and latest disk versions diverge.
//
// If you see either the INSTANTIATE_SERIALIZE_FOR_CLUSTER_AND_DISK
// of INSTANTIATE_SERIALIZE_FOR_DISK macro used somewhere, you know that if you
// change the serialization format of that type that will break the disk format,
// and you should consider writing a deserialize function for the older versions.

#define INSTANTIATE_SERIALIZE_FOR_DISK(typ)                  \
    template void serialize<cluster_version_t::LATEST_DISK>( \
            write_message_t *, const typ &)

#define INSTANTIATE_SERIALIZE_FOR_CLUSTER(typ)           \
    template void serialize<cluster_version_t::CLUSTER>( \
            write_message_t *, const typ &)

#define INSTANTIATE_DESERIALIZE_FOR_CLUSTER(typ)                       \
    template archive_result_t deserialize<cluster_version_t::CLUSTER>( \
                            read_stream_t *, typ *)

#ifdef CLUSTER_AND_DISK_VERSIONS_ARE_SAME
#define INSTANTIATE_SERIALIZE_FOR_CLUSTER_AND_DISK(typ)  \
    template void serialize<cluster_version_t::CLUSTER>( \
            write_message_t *, const typ &)
#else
#define INSTANTIATE_SERIALIZE_FOR_CLUSTER_AND_DISK(typ)      \
    template void serialize<cluster_version_t::CLUSTER>(     \
            write_message_t *, const typ &);                 \
    template void serialize<cluster_version_t::LATEST_DISK>( \
            write_message_t *, const typ &)
#endif

#define INSTANTIATE_DESERIALIZE_SINCE_v1_13(typ)                                 \
    template archive_result_t deserialize<cluster_version_t::v1_13>(             \
            read_stream_t *, typ *);                                             \
    template archive_result_t deserialize<cluster_version_t::v1_13_2>(           \
            read_stream_t *, typ *);                                             \
    template archive_result_t deserialize<cluster_version_t::v1_14>(             \
            read_stream_t *, typ *);                                             \
    template archive_result_t deserialize<cluster_version_t::v1_15>(             \
            read_stream_t *, typ *);                                             \
    template archive_result_t deserialize<cluster_version_t::v1_16>(             \
            read_stream_t *, typ *);                                             \
    template archive_result_t deserialize<cluster_version_t::v2_0>(              \
            read_stream_t *, typ *);                                             \
<<<<<<< HEAD
    template archive_result_t deserialize<cluster_version_t::raft_is_latest>(    \
=======
    template archive_result_t deserialize<cluster_version_t::v2_1_is_latest>(    \
>>>>>>> 1b240061
            read_stream_t *, typ *)

#define INSTANTIATE_SERIALIZABLE_SINCE_v1_13(typ)        \
    INSTANTIATE_SERIALIZE_FOR_CLUSTER_AND_DISK(typ);     \
    INSTANTIATE_DESERIALIZE_SINCE_v1_13(typ)

#define INSTANTIATE_DESERIALIZE_SINCE_v1_16(typ)                                 \
    template archive_result_t deserialize<cluster_version_t::v1_16>(             \
            read_stream_t *, typ *);                                             \
    template archive_result_t deserialize<cluster_version_t::v2_0>(              \
            read_stream_t *, typ *);                                             \
<<<<<<< HEAD
    template archive_result_t deserialize<cluster_version_t::raft_is_latest>(    \
=======
    template archive_result_t deserialize<cluster_version_t::v2_1_is_latest>(    \
>>>>>>> 1b240061
            read_stream_t *, typ *)

#define INSTANTIATE_SERIALIZABLE_SINCE_v1_16(typ)        \
    INSTANTIATE_SERIALIZE_FOR_CLUSTER_AND_DISK(typ);     \
    INSTANTIATE_DESERIALIZE_SINCE_v1_16(typ)

#define INSTANTIATE_SERIALIZABLE_FOR_CLUSTER(typ)                      \
    INSTANTIATE_SERIALIZE_FOR_CLUSTER(typ);                            \
    template archive_result_t deserialize<cluster_version_t::CLUSTER>( \
            read_stream_t *, typ *)

#endif  // CONTAINERS_ARCHIVE_VERSIONED_HPP_<|MERGE_RESOLUTION|>--- conflicted
+++ resolved
@@ -8,18 +8,10 @@
 
 // This is used to implement serialize_cluster_version and
 // deserialize_cluster_version.  (cluster_version_t conveniently has a contiguous set
-<<<<<<< HEAD
 // of valid representation, from v1_13 to raft_is_latest).
 ARCHIVE_PRIM_MAKE_RANGED_SERIALIZABLE(cluster_version_t, int8_t,
                                       cluster_version_t::v1_13,
                                       cluster_version_t::raft_is_latest);
-=======
-// of valid representation, from v1_13 to v2_1_is_latest).
-ARCHIVE_PRIM_MAKE_RANGED_SERIALIZABLE(cluster_version_t, int8_t,
-                                      cluster_version_t::v1_13,
-                                      cluster_version_t::v2_1_is_latest);
->>>>>>> 1b240061
-
 class bogus_made_up_type_t;
 
 }  // namespace archive_internal
@@ -77,13 +69,10 @@
         return deserialize<cluster_version_t::v1_16>(s, thing);
     case cluster_version_t::v2_0:
         return deserialize<cluster_version_t::v2_0>(s, thing);
-<<<<<<< HEAD
+    case cluster_version_t::v2_1:
+        return deserialize<cluster_version_t::v2_1>(s, thing);
     case cluster_version_t::raft_is_latest:
         return deserialize<cluster_version_t::raft_is_latest>(s, thing);
-=======
-    case cluster_version_t::v2_1_is_latest:
-        return deserialize<cluster_version_t::v2_1_is_latest>(s, thing);
->>>>>>> 1b240061
     default:
         unreachable();
     }
@@ -111,13 +100,10 @@
         return serialized_size<cluster_version_t::v1_16>(thing);
     case cluster_version_t::v2_0:
         return serialized_size<cluster_version_t::v2_0>(thing);
-<<<<<<< HEAD
+    case cluster_version_t::v2_1:
+        return serialized_size<cluster_version_t::v2_1>(thing);
     case cluster_version_t::raft_is_latest:
         return serialized_size<cluster_version_t::raft_is_latest>(thing);
-=======
-    case cluster_version_t::v2_1_is_latest:
-        return serialized_size<cluster_version_t::v2_1_is_latest>(thing);
->>>>>>> 1b240061
     default:
         unreachable();
     }
@@ -169,11 +155,9 @@
             read_stream_t *, typ *);                                             \
     template archive_result_t deserialize<cluster_version_t::v2_0>(              \
             read_stream_t *, typ *);                                             \
-<<<<<<< HEAD
+    template archive_result_t deserialize<cluster_version_t::v2_1>(              \
+            read_stream_t *, typ *);                                             \
     template archive_result_t deserialize<cluster_version_t::raft_is_latest>(    \
-=======
-    template archive_result_t deserialize<cluster_version_t::v2_1_is_latest>(    \
->>>>>>> 1b240061
             read_stream_t *, typ *)
 
 #define INSTANTIATE_SERIALIZABLE_SINCE_v1_13(typ)        \
@@ -185,11 +169,9 @@
             read_stream_t *, typ *);                                             \
     template archive_result_t deserialize<cluster_version_t::v2_0>(              \
             read_stream_t *, typ *);                                             \
-<<<<<<< HEAD
+    template archive_result_t deserialize<cluster_version_t::v2_1>(              \
+            read_stream_t *, typ *)                                              \
     template archive_result_t deserialize<cluster_version_t::raft_is_latest>(    \
-=======
-    template archive_result_t deserialize<cluster_version_t::v2_1_is_latest>(    \
->>>>>>> 1b240061
             read_stream_t *, typ *)
 
 #define INSTANTIATE_SERIALIZABLE_SINCE_v1_16(typ)        \
