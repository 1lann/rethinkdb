// Copyright 2010-2012 RethinkDB, all rights reserved.
#ifdef _WIN32

// TODO WINDOWS

#else

#include "containers/archive/file_stream.hpp"

#include <sys/types.h>
#include <sys/stat.h>
#include <fcntl.h>
#include <unistd.h>

blocking_read_file_stream_t::blocking_read_file_stream_t() { }

blocking_read_file_stream_t::~blocking_read_file_stream_t() { }

bool blocking_read_file_stream_t::init(const char *path, int *errsv_out) {
    guarantee(fd_.get() == INVALID_FD);

#ifdef _WIN32 // ATN TODO
    HANDLE h = CreateFile(path, GENERIC_READ, FILE_SHARE_READ, NULL, OPEN_EXISTING,
                          FILE_ATTRIBUTE_NORMAL, NULL);
    if (h == INVALID_HANDLE_VALUE) {
        rassert(false, "TODO ATN: convert getlasterror values to errno, or add custom error type");
        // WRONG, does not match errno values: errsv_out = GetLastError();
        return false;
    } else {
        errsv_out = 0;
        fd_.reset(h);
        return true;
    }
#else
    int res;
    do {
        res = open(path, O_RDONLY);
    } while (res == -1 && get_errno() == EINTR);

    if (res == -1) {
        *errsv_out = get_errno();
        return false;
    } else {
        fd_.reset(res);
        *errsv_out = 0;
        return true;
    }
#endif
}


bool blocking_read_file_stream_t::init(const char *path) {
    // This version of init simply doesn't provide the errno value to
    // the caller.
    int errsv;
    return init(path, &errsv);
}

int64_t blocking_read_file_stream_t::read(void *p, int64_t n) {
    guarantee(fd_.get() != INVALID_FD);

#ifdef _WIN32
    DWORD read_bytes;
    BOOL res = ReadFile(fd_.get(), p, n, &read_bytes, NULL);
    if (!res) {
        rassert(false, "TODO ATN: errno is not set");
        return -1;
    } else {
        return read_bytes;
    }
#else
    ssize_t res;
    do {
        res = ::read(fd_.get(), p, n);
    } while (res == -1 && get_errno() == EINTR);

    return res;
<<<<<<< HEAD
}

#endif
=======
#endif
}
>>>>>>> 10a18556
<|MERGE_RESOLUTION|>--- conflicted
+++ resolved
@@ -75,11 +75,7 @@
     } while (res == -1 && get_errno() == EINTR);
 
     return res;
-<<<<<<< HEAD
+#endif
 }
 
-#endif
-=======
-#endif
-}
->>>>>>> 10a18556
+#endif