--- conflicted
+++ resolved
@@ -20,12 +20,8 @@
 }
 
 std::string uuid_to_str(boost::uuids::uuid id) {
-<<<<<<< HEAD
     // Heh.
     return boost::uuids::to_string(id);
-=======
-    return boost::lexical_cast<std::string>(id);
->>>>>>> 0f891b2f
 }
 
 boost::uuids::uuid str_to_uuid(const std::string& uuid) {
