--- conflicted
+++ resolved
@@ -72,14 +72,9 @@
     cannot be changed after that. */
     typedef log_serializer_private_dynamic_config_t private_dynamic_config_t;
     typedef log_serializer_dynamic_config_t dynamic_config_t;
-<<<<<<< HEAD
-    typedef log_serializer_static_config_t static_config_t;
-
-=======
     typedef log_serializer_on_disk_static_config_t static_config_t;
     typedef log_serializer_static_config_t public_static_config_t;
     
->>>>>>> 3774c3f1
     dynamic_config_t *dynamic_config;
     private_dynamic_config_t *private_config;
     static_config_t static_config;
