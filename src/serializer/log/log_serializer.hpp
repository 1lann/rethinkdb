// Copyright 2010-2014 RethinkDB, all rights reserved.
#ifndef SERIALIZER_LOG_LOG_SERIALIZER_HPP_
#define SERIALIZER_LOG_LOG_SERIALIZER_HPP_

#include <map>
#include <string>
#include <vector>
#include <list>

#include "serializer/serializer.hpp"
#include "serializer/log/config.hpp"
#include "utils.hpp"
#include "concurrency/mutex.hpp"
#include "concurrency/mutex_assertion.hpp"
#include "concurrency/signal.hpp"
#include "concurrency/cond_var.hpp"

#include "serializer/log/metablock_manager.hpp"
#include "serializer/log/extent_manager.hpp"
#include "serializer/log/lba/lba_list.hpp"
#include "serializer/log/stats.hpp"

class cond_t;
class data_block_manager_t;
struct block_magic_t;
class io_backender_t;
class log_serializer_t;

namespace data_block_manager {
struct shutdown_callback_t {
    virtual void on_datablock_manager_shutdown() = 0;
    virtual ~shutdown_callback_t() {}
};

struct metablock_mixin_t {
    int64_t active_extent;
} __attribute__((__packed__));

}  // namespace data_block_manager

/**
 * This is the log-structured serializer, the holiest of holies of
 * RethinkDB. Please treat it with courtesy, professionalism, and
 * respect that it deserves.
 */

struct log_serializer_metablock_t {
    extent_manager_t::metablock_mixin_t extent_manager_part;
    lba_list_t::metablock_mixin_t lba_index_part;
    data_block_manager::metablock_mixin_t data_block_manager_part;
    block_sequence_id_t block_sequence_id;
} __attribute__((__packed__));

//  Data to be serialized to disk with each block.  Changing this changes the disk format!
// TODO: This header data should maybe go to the cache
typedef metablock_manager_t<log_serializer_metablock_t> mb_manager_t;

// Used to open a file (with the given filepath) for the log serializer.
class filepath_file_opener_t : public serializer_file_opener_t {
public:
    filepath_file_opener_t(const serializer_filepath_t &filepath,
                           io_backender_t *backender);
    ~filepath_file_opener_t();

    // The path of the final position of the file.
    std::string file_name() const;

    void open_serializer_file_create_temporary(scoped_ptr_t<file_t> *file_out);
    void move_serializer_file_to_permanent_location();
    void open_serializer_file_existing(scoped_ptr_t<file_t> *file_out);
    void unlink_serializer_file();
#ifdef SEMANTIC_SERIALIZER_CHECK
    void open_semantic_checking_file(scoped_ptr_t<semantic_checking_file_t> *file_out);
#endif

private:
    void open_serializer_file(const std::string &path, int extra_flags, scoped_ptr_t<file_t> *file_out);

    // The path of the temporary file.  This is file_name() with some suffix appended.
    std::string temporary_file_name() const;

    // Either file_name() or temporary_file_name(), depending on whether opened_temporary_ is true.
    std::string current_file_name() const;

    // The filepath of the final position of the file.
    const serializer_filepath_t filepath_;

    io_backender_t *const backender_;

    // Makes sure that only one member function gets called at a time.  Some of them are blocking,
    // and we don't want to have to worry about stuff like what the value of opened_temporary_
    // should be during the blocking call to move_serializer_file_to_permanent_location().
    mutex_assertion_t reentrance_mutex_;

    // This begins false.  It becomes true when open_serializer_file_create_temporary is called.  It
    // becomes false again when move_serializer_file_to_permanent_location is called.  It is used by
    // open_serializer_file_existing to know whether it should use the temporary or permanent path.
    bool opened_temporary_;

    DISABLE_COPYING(filepath_file_opener_t);
};


// Used internally
struct ls_start_existing_fsm_t;

class log_serializer_t :
#ifndef SEMANTIC_SERIALIZER_CHECK
    public serializer_t,
#else
    public home_thread_mixin_t,
#endif  // SEMANTIC_SERIALIZER_CHECK
    private data_block_manager::shutdown_callback_t
{
    friend struct ls_start_existing_fsm_t;
    friend class data_block_manager_t;
    friend class dbm_read_ahead_t;
    friend class ls_block_token_pointee_t;

public:
    /* Serializer configuration. dynamic_config_t is everything that can be changed from run
    to run; static_config_t is the parameters that are set when the database is created and
    cannot be changed after that. */
    typedef log_serializer_dynamic_config_t dynamic_config_t;
    typedef log_serializer_static_config_t static_config_t;

public:

    /* Blocks. Does not check for an existing database--use check_existing for that. */
    static void create(serializer_file_opener_t *file_opener, static_config_t static_config);

    /* Blocks. */
    log_serializer_t(dynamic_config_t dynamic_config, serializer_file_opener_t *file_opener, perfmon_collection_t *perfmon_collection);

    /* Blocks. */
    virtual ~log_serializer_t();

public:
    /* Implementation of the serializer_t API */
    scoped_malloc_t<ser_buffer_t> malloc();

#ifndef SEMANTIC_SERIALIZER_CHECK
    using serializer_t::make_io_account;
#endif
    file_account_t *make_io_account(int priority, int outstanding_requests_limit);

    void register_read_ahead_cb(serializer_read_ahead_callback_t *cb);
    void unregister_read_ahead_cb(serializer_read_ahead_callback_t *cb);
    block_id_t max_block_id();
<<<<<<< HEAD
    repli_timestamp_t get_recency(block_id_t id);
=======
>>>>>>> 1db2f996
    segmented_vector_t<repli_timestamp_t> get_all_recencies(block_id_t first,
                                                            block_id_t step);

    bool get_delete_bit(block_id_t id);
    counted_t<ls_block_token_pointee_t> index_read(block_id_t block_id);

    void block_read(const counted_t<ls_block_token_pointee_t> &token, ser_buffer_t *buf, file_account_t *io_account);

    void index_write(const std::vector<index_write_op_t> &write_ops, file_account_t *io_account);

    std::vector<counted_t<ls_block_token_pointee_t> > block_writes(const std::vector<buf_write_info_t> &write_infos,
                                                                   file_account_t *io_account, iocallback_t *cb);

    block_size_t max_block_size() const;

    bool coop_lock_and_check();

private:
    void register_block_token(ls_block_token_pointee_t *token, int64_t offset);
    bool tokens_exist_for_offset(int64_t off);
    void unregister_block_token(ls_block_token_pointee_t *token);
    void remap_block_to_new_offset(int64_t current_offset, int64_t new_offset);
    counted_t<ls_block_token_pointee_t> generate_block_token(int64_t offset,
                                                             block_size_t block_size);

    void offer_buf_to_read_ahead_callbacks(
            block_id_t block_id,
            scoped_malloc_t<ser_buffer_t> &&buf,
            const counted_t<standard_block_token_t>& token,
            repli_timestamp_t recency_timestamp);
    bool should_perform_read_ahead();

    /* Starts a new transaction, updates perfmons etc. */
    void index_write_prepare(extent_transaction_t *txn);
    /* Finishes a write transaction */
    void index_write_finish(extent_transaction_t *txn, file_account_t *io_account);

    /* This mess is because the serializer is still mostly FSM-based */
    bool shutdown(cond_t *cb);
    bool next_shutdown_step();

    virtual void on_datablock_manager_shutdown();

    /* Prepare a new metablock, then wait until safe_to_write_cond is pulsed.
    Finally write the new metablock to disk. Returns once the write is complete.
    This function writes the metablock in the state that it has when called, i.e.
    it does not block between calling and preparing the new metablock. */
    void write_metablock(const signal_t &safe_to_write_cond, file_account_t *io_account);

    typedef log_serializer_metablock_t metablock_t;
    void prepare_metablock(metablock_t *mb_buffer);

    void consider_start_gc();

    std::multimap<int64_t, ls_block_token_pointee_t *> offset_tokens;
    scoped_ptr_t<log_serializer_stats_t> stats;
    perfmon_collection_t disk_stats_collection;
    perfmon_membership_t disk_stats_membership;

    // TODO: Just make this available in release mode?
#ifndef NDEBUG
    // Makes sure we get no tokens after we thought that
    bool expecting_no_more_tokens;
#endif

    std::vector<serializer_read_ahead_callback_t *> read_ahead_callbacks;

    const dynamic_config_t dynamic_config;
    static_config_t static_config;

    cond_t *shutdown_callback;

    enum shutdown_state_t {
        shutdown_begin,
        shutdown_waiting_on_serializer,
        shutdown_waiting_on_datablock_manager,
        shutdown_waiting_on_block_tokens
    } shutdown_state;
    bool shutdown_in_one_shot;

    enum state_t {
        state_unstarted,
        state_starting_up,
        state_ready,
        state_shutting_down,
        state_shut_down
    } state;

    file_t *dbfile;

    extent_manager_t *extent_manager;
    mb_manager_t *metablock_manager;
    lba_list_t *lba_index;
    data_block_manager_t *data_block_manager;

    /* The running index writes organize themselves into a list so that they can be sure to
    write their metablocks in the correct order. The first element in the list
    is the oldest transaction that started but did not finish. */
    std::list<cond_t *> metablock_waiter_queue;

    int active_write_count;

    block_sequence_id_t latest_block_sequence_id;

    DISABLE_COPYING(log_serializer_t);
};

#endif /* SERIALIZER_LOG_LOG_SERIALIZER_HPP_ */<|MERGE_RESOLUTION|>--- conflicted
+++ resolved
@@ -147,10 +147,6 @@
     void register_read_ahead_cb(serializer_read_ahead_callback_t *cb);
     void unregister_read_ahead_cb(serializer_read_ahead_callback_t *cb);
     block_id_t max_block_id();
-<<<<<<< HEAD
-    repli_timestamp_t get_recency(block_id_t id);
-=======
->>>>>>> 1db2f996
     segmented_vector_t<repli_timestamp_t> get_all_recencies(block_id_t first,
                                                             block_id_t step);
 
