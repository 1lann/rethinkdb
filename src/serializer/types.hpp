--- conflicted
+++ resolved
@@ -173,12 +173,7 @@
     typedef ls_block_token_pointee_t block_token_type;
 };
 
-<<<<<<< HEAD
-class file_t;
-=======
 class rdb_file_t;
-class semantic_checking_file_t;
->>>>>>> cac3d81a
 
 class serializer_file_opener_t {
 public:
