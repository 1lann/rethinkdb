// Copyright 2010-2014 RethinkDB, all rights reserved.
#ifndef CONCURRENCY_WATCHABLE_HPP_
#define CONCURRENCY_WATCHABLE_HPP_

#include <functional>

#include "concurrency/interruptor.hpp"
#include "concurrency/mutex_assertion.hpp"
#include "concurrency/pubsub.hpp"
#include "concurrency/signal.hpp"
#include "containers/clone_ptr.hpp"
#include "utils.hpp"

/* `watchable_t` represents a variable that you can get the value of and also
subscribe to further changes to the value. To get the value of a `watchable_t`,
just call `get()`. To subscribe to further changes to the value, construct a
`watchable_t::freeze_t` and then construct a `watchable_t::subscription_t`,
passing it the `watchable_t` and the `freeze_t`.

To create a `watchable_t`, construct a `watchable_variable_t` and then call its
`get_watchable()` method. You can change the value of the `watchable_t` by
calling `watchable_variable_t::set_value()`.

`watchable_t` has a home thread; it can only be accessed from that thread. If
you need to access it from another thread, consider using
`cross_thread_watchable_variable_t` to create a proxy-watchable with a different
home thread. */

template <class value_t> class watchable_t;
template <class value_t> class watchable_freeze_t;

template <class value_t>
class watchable_subscription_t {
public:
    /* The `std::function<void()>` passed to the constructor is a callback
       that will be called whenever the value changes. The callback must not
       block, and it must not create or destroy `subscription_t` objects. */

    explicit watchable_subscription_t(const std::function<void()> &f)
        : subscription(f)
    { }

    watchable_subscription_t(const std::function<void()> &f, const clone_ptr_t<watchable_t<value_t> > &watchable,
                             watchable_freeze_t<value_t> *freeze)
        : subscription(f, watchable->get_publisher()) {
        watchable->assert_thread();
        freeze->rwi_lock_acquisition.assert_is_holding(watchable->get_rwi_lock_assertion());
    }

    void reset() {
        subscription.reset();
    }

    void reset(const clone_ptr_t<watchable_t<value_t> > &watchable, watchable_freeze_t<value_t> *freeze) {
        watchable->assert_thread();
        freeze->rwi_lock_acquisition.assert_is_holding(watchable->get_rwi_lock_assertion());
        subscription.reset(watchable->get_publisher());
    }

private:
    typename publisher_t<std::function<void()> >::subscription_t subscription;

    DISABLE_COPYING(watchable_subscription_t);
};


/* The purpose of the `freeze_t` is to assert that the value of the
   `watchable_t` doesn't change for as long as it exists. You should not block
   while the `freeze_t` exists. It's kind of like `mutex_assertion_t`.

   A common pattern is to construct a `freeze_t`, then call `get()` to
   initialize some object or objects that mirrors the `watchable_t`'s value,
   then construct a `subscription_t` to continually keep in sync with the
   `watchable_t`, then destroy the `freeze_t`. If it weren't for the
   `freeze_t`, a change might "slip through the cracks" if it happened after
   `get()` but before constructing the `subscription_t`. If you constructed the
   `subscription_t` before calling `get()`, then the callback might get run
   before the objects were first initialized. */

template <class value_t>
class watchable_freeze_t {
public:
    explicit watchable_freeze_t(const clone_ptr_t<watchable_t<value_t> > &watchable)
        : rwi_lock_acquisition(watchable->get_rwi_lock_assertion())
    {
        watchable->assert_thread();
    }

    void assert_is_holding(const clone_ptr_t<watchable_t<value_t> > &watchable) {
        rwi_lock_acquisition.assert_is_holding(watchable->get_rwi_lock_assertion());
    }

private:
    friend class watchable_subscription_t<value_t>;
    rwi_lock_assertion_t::read_acq_t rwi_lock_acquisition;

    DISABLE_COPYING(watchable_freeze_t);
};

template <class value_t>
class watchable_t : public home_thread_mixin_t {
public:
    typedef watchable_freeze_t<value_t> freeze_t;
    typedef watchable_subscription_t<value_t> subscription_t;

    virtual ~watchable_t() { }
    virtual watchable_t *clone() const = 0;

    virtual value_t get() = 0;

    /* Applies `read` to the current value of the watchable. `read` must not block
    and cannot change the value. */
    virtual void apply_read(const std::function<void(const value_t*)> &read) = 0;

    /* These are internal; the reason they're public is so that `subview()` and
    similar things can be implemented. */
    virtual publisher_t<std::function<void()> > *get_publisher() = 0;
    virtual rwi_lock_assertion_t *get_rwi_lock_assertion() = 0;

    /* `subview()` returns another `watchable_t` whose value is derived from
    this one by calling `lens` on it. */
    template<class callable_type>
    clone_ptr_t<watchable_t<typename std::result_of<callable_type(value_t)>::type> > subview(const callable_type &lens);
    /* `incremental_subview()` is like `subview()`. However it takes an incremental lens.
    An incremental lens has the signature
    `bool(const input_type &, result_type *current_out)`.
    In contrast to a regular (non-incremental) lens it therefore has access to
    the current value of the output value and can modify it in-place.
    It should return true if `current_out` has been modified, and false otherwise.
    We have two variants of this. The first one is a short-cut for incremental lenses
    which contain a `result_type` typedef. In this case, result_type does not have
    to be specified explicitly when calling `incremental_subview()`. Otherwise
    the second variant must be used and `result_type` be specified as a template
    parameter. */
    template<class callable_type>
    clone_ptr_t<watchable_t<typename callable_type::result_type> > incremental_subview(const callable_type &lens);
    template<class result_type, class callable_type>
    clone_ptr_t<watchable_t<result_type> > incremental_subview(const callable_type &lens);

    /* `run_until_satisfied()` repeatedly calls `fun` on the current value of
    `this` until either `fun` returns `true` or `interruptor` is pulsed. It's
    efficient because it only retries `fun` when the value changes. */
    template<class callable_type>
    void run_until_satisfied(const callable_type &fun, signal_t *interruptor,
            int64_t nap_before_retry_ms = 0) THROWS_ONLY(interrupted_exc_t);

protected:
    watchable_t() { }

private:
    DISABLE_COPYING(watchable_t);
};

/* `run_until_satisfied_2()` repeatedly calls `fun(a->get(), b->get())` until
`fun` returns `true` or `interruptor` is pulsed. It's efficient because it only
retries `fun` when the value of `a` or `b` changes. */
template<class a_type, class b_type, class callable_type>
void run_until_satisfied_2(
        const clone_ptr_t<watchable_t<a_type> > &a,
        const clone_ptr_t<watchable_t<b_type> > &b,
        const callable_type &fun,
        signal_t *interruptor,
        int64_t nap_before_retry_ms = 0) THROWS_ONLY(interrupted_exc_t);

inline void call_function(const std::function<void()> &f) {
    f();
}

template <class value_t>
class watchable_variable_t {
public:
    explicit watchable_variable_t(const value_t &_value)
        : value(_value), watchable(this)
    { }

    clone_ptr_t<watchable_t<value_t> > get_watchable() {
        return clone_ptr_t<watchable_t<value_t> >(watchable.clone());
    }

    void set_value(const value_t &_value) {
        DEBUG_VAR rwi_lock_assertion_t::write_acq_t acquisition(&rwi_lock_assertion);
        if (value != _value) {
            value = _value;
            publisher_controller.publish(&call_function);
        }
    }

    void set_value_no_equals(const value_t &_value) {
        DEBUG_VAR rwi_lock_assertion_t::write_acq_t acquisition(&rwi_lock_assertion);
        value = _value;
        publisher_controller.publish(&call_function);
    }

    // Applies an atomic modification to the value.
    // `op` must return true if the value was modified,
    // and should return false otherwise.
    void apply_atomic_op(const std::function<bool(value_t*)> &op) {  // NOLINT(readability/casting)
        DEBUG_VAR rwi_lock_assertion_t::write_acq_t acquisition(&rwi_lock_assertion);
        bool was_modified;
        {
            ASSERT_NO_CORO_WAITING;
            was_modified = op(&value);
        }
        if (was_modified) {
            publisher_controller.publish(&call_function);
        }
    }

    // This is similar to apply_atomic_op, except that the operation
    // cannot modify the value.
    void apply_read(const std::function<void(const value_t*)> &read) {
        ASSERT_NO_CORO_WAITING;
        read(&value);
    }

<<<<<<< HEAD
    /* This returns a const reference to the current value. The caller is responsible for
    ensuring that nothing calls `set_value()` or `apply_atomic_op()` while this reference
    exists. */
    const value_t &get_ref() {
=======
    value_t get() {
>>>>>>> 3b6316a8
        return value;
    }

private:
    class w_t : public watchable_t<value_t> {
    public:
        explicit w_t(watchable_variable_t<value_t> *p) : parent(p) { }
        w_t *clone() const {
            return new w_t(parent);
        }
        value_t get() {
            return parent->value;
        }
        publisher_t<std::function<void()> > *get_publisher() {
            return parent->publisher_controller.get_publisher();
        }
        rwi_lock_assertion_t *get_rwi_lock_assertion() {
            return &parent->rwi_lock_assertion;
        }
        void apply_read(const std::function<void(const value_t*)> &read) {
            parent->apply_read(read);
        }
        watchable_variable_t<value_t> *parent;
    };

    publisher_controller_t<std::function<void()> > publisher_controller;
    value_t value;
    rwi_lock_assertion_t rwi_lock_assertion;

    w_t watchable;

    DISABLE_COPYING(watchable_variable_t);
};

#include "concurrency/watchable.tcc"

#endif /* CONCURRENCY_WATCHABLE_HPP_ */<|MERGE_RESOLUTION|>--- conflicted
+++ resolved
@@ -213,14 +213,14 @@
         read(&value);
     }
 
-<<<<<<< HEAD
     /* This returns a const reference to the current value. The caller is responsible for
     ensuring that nothing calls `set_value()` or `apply_atomic_op()` while this reference
     exists. */
     const value_t &get_ref() {
-=======
+        return value;
+    }
+
     value_t get() {
->>>>>>> 3b6316a8
         return value;
     }
 
