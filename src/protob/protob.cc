// Copyright 2010-2015 RethinkDB, all rights reserved.
#include "protob/protob.hpp"

#include <google/protobuf/stubs/common.h>

#include <set>
#include <string>
#include <limits>

#include "errors.hpp"
#include <boost/lexical_cast.hpp>

#include "arch/arch.hpp"
#include "arch/io/network.hpp"
#include "clustering/administration/metadata.hpp"
#include "concurrency/coro_pool.hpp"
#include "concurrency/cross_thread_signal.hpp"
#include "concurrency/queue/limited_fifo.hpp"
#include "containers/auth_key.hpp"
#include "perfmon/perfmon.hpp"
#include "protob/json_shim.hpp"
#include "rapidjson/stringbuffer.h"
#include "rdb_protocol/backtrace.hpp"
#include "rdb_protocol/env.hpp"
#include "rpc/semilattice/view.hpp"
#include "utils.hpp"

#include "rdb_protocol/ql2.pb.h"
#include "rdb_protocol/query_server.hpp"
#include "rdb_protocol/query_cache.hpp"
#include "rdb_protocol/response.hpp"

http_conn_cache_t::http_conn_t::http_conn_t(rdb_context_t *rdb_ctx,
                                            ip_and_port_t client_addr_port) :
    last_accessed(time(0)),
    // We always return empty normal batches after the timeout for HTTP
    // connections; I think we have to do this to keep the conn cache
    // from timing out.
    query_cache(new ql::query_cache_t(rdb_ctx, client_addr_port,
                                      ql::return_empty_normal_batches_t::YES)),
    counter(&rdb_ctx->stats.client_connections) { }

ql::query_cache_t *http_conn_cache_t::http_conn_t::get_query_cache() {
    last_accessed = time(0);
    return query_cache.get();
}

signal_t *http_conn_cache_t::http_conn_t::get_interruptor() {
    return &interruptor;
}

void http_conn_cache_t::http_conn_t::pulse() {
    rassert(!interruptor.is_pulsed());
    interruptor.pulse();
}

time_t http_conn_cache_t::http_conn_t::last_accessed_time() const {
    return last_accessed;
}

http_conn_cache_t::http_conn_cache_t(uint32_t _http_timeout_sec) :
    next_id(0),
    http_timeout_timer(TIMER_RESOLUTION_MS, this),
    http_timeout_sec(_http_timeout_sec) { }

http_conn_cache_t::~http_conn_cache_t() {
    for (auto &pair : cache) pair.second->pulse();
}

std::string http_conn_cache_t::expired_error_message() const {
    return strprintf("HTTP ReQL query timed out after %" PRIu32 " seconds.",
                     http_timeout_sec);
}

bool http_conn_cache_t::is_expired(const http_conn_t &conn) const {
    return difftime(time(0), conn.last_accessed_time()) > http_timeout_sec;
}

counted_t<http_conn_cache_t::http_conn_t> http_conn_cache_t::find(int32_t key) {
    assert_thread();
    auto conn_it = cache.find(key);
    if (conn_it == cache.end()) return counted_t<http_conn_t>();
    return conn_it->second;
}

int32_t http_conn_cache_t::create(rdb_context_t *rdb_ctx,
                                  ip_and_port_t client_addr_port) {
    assert_thread();
    int32_t key = next_id++;
    cache.insert(
        std::make_pair(key, make_counted<http_conn_t>(rdb_ctx, client_addr_port)));
    return key;
}

void http_conn_cache_t::erase(int32_t key) {
    assert_thread();
    auto it = cache.find(key);
    if (it != cache.end()) {
        it->second->pulse();
        cache.erase(it);
    }
}

void http_conn_cache_t::on_ring() {
    assert_thread();
    for (auto it = cache.begin(); it != cache.end();) {
        auto tmp = it++;
        if (is_expired(*tmp->second)) {
            // We go through some rigmarole to make sure we erase from the
            // cache immediately and call the possibly-blocking destructor
            // in a separate coroutine to satisfy the
            // `ASSERT_FINITE_CORO_WAITING` in `call_ringer` in
            // `arch/timing.cc`.
            counted_t<http_conn_t> conn(std::move(tmp->second));
            conn->pulse();
            cache.erase(tmp);
            coro_t::spawn_now_dangerously(
                [&conn]() {
                    counted_t<http_conn_t> conn2;
                    conn2.swap(conn);
                });
            guarantee(!conn);
        }
    }
}

struct protob_server_exc_t : public std::exception {
public:
    explicit protob_server_exc_t(const std::string& data) : info(data) { }
    ~protob_server_exc_t() throw () { }
    const char *what() const throw () { return info.c_str(); }
private:
    std::string info;
};

<<<<<<< HEAD
=======
const uint32_t TOO_LARGE_QUERY_SIZE = 64 * MEGABYTE;
const uint32_t TOO_LARGE_RESPONSE_SIZE = std::numeric_limits<uint32_t>::max();

const std::string unparseable_query_message =
    "Client is buggy (failed to deserialize query).";

std::string too_large_query_message(uint32_t size) {
    return strprintf("Query size (%" PRIu32 ") greater than maximum (%" PRIu32 ").",
                     size, TOO_LARGE_QUERY_SIZE - 1);
}

std::string too_large_response_message(size_t size) {
    return strprintf("Response size (%zu) greater than maximum (%" PRIu32 ").",
                     size, TOO_LARGE_RESPONSE_SIZE - 1);
}

class json_protocol_t {
public:
    static bool parse_query(tcp_conn_t *conn,
                            signal_t *interruptor,
                            query_handler_t *handler,
                            ql::protob_t<Query> *query_out) {
        int64_t token;
        uint32_t size;
        conn->read(&token, sizeof(token), interruptor);
        conn->read(&size, sizeof(size), interruptor);

        if (size >= TOO_LARGE_QUERY_SIZE) {
            Response error_response;
            error_response.set_token(token);
            ql::fill_error(&error_response, Response::CLIENT_ERROR,
                           too_large_query_message(size),
                           ql::backtrace_registry_t::EMPTY_BACKTRACE);
            send_response(error_response, handler, conn, interruptor);
            throw tcp_conn_read_closed_exc_t();
        } else {
            scoped_array_t<char> data(size + 1);
            conn->read(data.data(), size, interruptor);
            data[size] = 0; // Null terminate the string, which the json parser requires

            if (!json_shim::parse_json_pb(query_out->get(),
                                          token,
                                          data.data())) {
                Response error_response;
                error_response.set_token(token);
                ql::fill_error(&error_response, Response::CLIENT_ERROR,
                               unparseable_query_message,
                               ql::backtrace_registry_t::EMPTY_BACKTRACE);
                send_response(error_response, handler, conn, interruptor);
                return false;
            }
        }
        return true;
    }

    static void send_response(const Response &response,
                              query_handler_t *handler,
                              tcp_conn_t *conn,
                              signal_t *interruptor) {
        const int64_t token = response.token();

        uint32_t data_size; // filled in below
        const size_t prefix_size = sizeof(token) + sizeof(data_size);
        // Reserve space for the token and the size
        rapidjson::StringBuffer str;
        str.Push(prefix_size);

        json_shim::write_json_pb(response, &str);
        guarantee(str.GetSize() >= prefix_size);

        if (str.GetSize() - prefix_size >= TOO_LARGE_RESPONSE_SIZE) {
            Response error_response;
            error_response.set_token(response.token());
            ql::fill_error(&error_response, Response::RUNTIME_ERROR,
                           too_large_response_message(str.GetSize() - prefix_size),
                           ql::backtrace_registry_t::EMPTY_BACKTRACE);
            send_response(error_response, handler, conn, interruptor);
            return;
        }

        data_size = static_cast<uint32_t>(str.GetSize() - prefix_size);

        // Fill in the prefix.
        char *mutable_str = str.GetMutableBuffer();
        for (size_t i = 0; i < sizeof(token); ++i) {
            mutable_str[i] = reinterpret_cast<const char *>(&token)[i];
        }
        for (size_t i = 0; i < sizeof(data_size); ++i) {
            mutable_str[i + sizeof(token)] = reinterpret_cast<const char *>(&data_size)[i];
        }

        conn->write(str.GetString(), str.GetSize(), interruptor);
    }
};

class protobuf_protocol_t {
public:
    static bool parse_query(tcp_conn_t *conn,
                            signal_t *interruptor,
                            query_handler_t *handler,
                            ql::protob_t<Query> *query_out) {
        uint32_t size;
        conn->read(&size, sizeof(size), interruptor);

        if (size >= TOO_LARGE_QUERY_SIZE) {
            Response error_response;
            error_response.set_token(0); // We don't actually know the token
            ql::fill_error(&error_response, Response::CLIENT_ERROR,
                           too_large_query_message(size),
                           ql::backtrace_registry_t::EMPTY_BACKTRACE);
            send_response(error_response, handler, conn, interruptor);
            return false;
        } else {
            scoped_array_t<char> data(size);
            conn->read(data.data(), size, interruptor);

            if (!query_out->get()->ParseFromArray(data.data(), size)) {
                Response error_response;
                error_response.set_token(query_out->get()->has_token() ?
                                         query_out->get()->token() : 0);
                ql::fill_error(&error_response, Response::CLIENT_ERROR,
                               unparseable_query_message,
                               ql::backtrace_registry_t::EMPTY_BACKTRACE);
                send_response(error_response, handler, conn, interruptor);
                return false;
            }
        }
        return true;
    }

    static void send_response(const Response &response,
                              query_handler_t *handler,
                              tcp_conn_t *conn,
                              signal_t *interruptor) {
        const uint32_t data_size = static_cast<uint32_t>(response.ByteSize());
        if (data_size >= TOO_LARGE_RESPONSE_SIZE) {
            Response error_response;
            error_response.set_token(response.token());
            ql::fill_error(&error_response, Response::RUNTIME_ERROR,
                           too_large_response_message(data_size),
                           ql::backtrace_registry_t::EMPTY_BACKTRACE);
            send_response(error_response, handler, conn, interruptor);
        } else {
            const size_t prefix_size = sizeof(data_size);
            const size_t total_size = prefix_size + data_size;

            scoped_array_t<char> scoped_array(total_size);
            memcpy(scoped_array.data(), &data_size, sizeof(data_size));
            response.SerializeToArray(scoped_array.data() + prefix_size, data_size);

            conn->write(scoped_array.data(), total_size, interruptor);
        }
    }
};

>>>>>>> 9504c0d5
query_server_t::query_server_t(rdb_context_t *_rdb_ctx,
                               const std::set<ip_address_t> &local_addresses,
                               int port,
                               query_handler_t *_handler,
                               uint32_t http_timeout_sec) :
        rdb_ctx(_rdb_ctx),
        handler(_handler),
        http_conn_cache(http_timeout_sec),
        next_thread(0) {
    rassert(rdb_ctx != NULL);
    try {
        tcp_listener.init(new tcp_listener_t(local_addresses, port,
            std::bind(&query_server_t::handle_conn,
                      this, ph::_1, auto_drainer_t::lock_t(&drainer))));
    } catch (const address_in_use_exc_t &ex) {
        throw address_in_use_exc_t(
            strprintf("Could not bind to RDB protocol port: %s", ex.what()));
    }
}

query_server_t::~query_server_t() { }

int query_server_t::get_port() const {
    return tcp_listener->get_port();
}

std::string query_server_t::read_sized_string(tcp_conn_t *conn,
                                              size_t max_size,
                                              const std::string &length_error_msg,
                                              signal_t *interruptor) {
    uint32_t str_length;
    conn->read(&str_length, sizeof(uint32_t), interruptor);

    if (str_length > max_size) {
        throw protob_server_exc_t(length_error_msg);
    }

    scoped_array_t<char> buffer(max_size);
    conn->read(buffer.data(), str_length, interruptor);

    return std::string(buffer.data(), str_length);
}

auth_key_t query_server_t::read_auth_key(tcp_conn_t *conn,
                                         signal_t *interruptor) {
    const std::string length_error_msg =
        "Client provided an authorization key that is too long.";
    std::string auth_key = read_sized_string(conn, auth_key_t::max_length,
                                             length_error_msg, interruptor);
    auth_key_t ret;
    if (!ret.assign_value(auth_key)) {
        // This should never happen, since we already checked above.
        rassert(false);
        throw protob_server_exc_t(length_error_msg);
    }
    return ret;
}

void query_server_t::handle_conn(const scoped_ptr_t<tcp_conn_descriptor_t> &nconn,
                                 auto_drainer_t::lock_t keepalive) {
    // This must be read here because of home threads and stuff
    auth_key_t auth_key = rdb_ctx->auth_metadata->get().auth_key.get_ref();

    threadnum_t chosen_thread = threadnum_t(next_thread);
    next_thread = (next_thread + 1) % get_num_db_threads();

    cross_thread_signal_t ct_keepalive(keepalive.get_drain_signal(), chosen_thread);
    on_thread_t rethreader(chosen_thread);

    scoped_ptr_t<tcp_conn_t> conn;
    nconn->make_overcomplicated(&conn);
    conn->enable_keepalive();

    ip_and_port_t client_addr_port(ip_address_t::any(AF_INET), port_t(0));
    UNUSED bool peer_res = conn->getpeername(&client_addr_port);

    std::string init_error;

    try {
        int32_t client_magic_number;
        conn->read(&client_magic_number, sizeof(client_magic_number), &ct_keepalive);

        bool pre_2 = client_magic_number == VersionDummy::V0_1;
        bool pre_3 = pre_2 || client_magic_number == VersionDummy::V0_2;
        bool pre_4 = pre_3 || client_magic_number == VersionDummy::V0_3;
        bool legal = pre_4 || client_magic_number == VersionDummy::V0_4;

        // With version 0_2 and up, the client drivers specifies the authorization key
        if (pre_2) {
            if (!auth_key.str().empty()) {
                throw protob_server_exc_t(
                    "Authorization required but client does not support it.");
            }
        } else if (legal) {
            auth_key_t provided_auth = read_auth_key(conn.get(), &ct_keepalive);
            if (!timing_sensitive_equals(provided_auth, auth_key)) {
                throw protob_server_exc_t("Incorrect authorization key.");
            }
        } else {
            throw protob_server_exc_t("Received an unsupported protocol version. "
                                      "This port is for RethinkDB queries. Does your "
                                      "client driver version not match the server?");
        }

        size_t max_concurrent_queries = pre_4 ? 1 : 1024;

        // With version 0_3, the client driver specifies which protocol to use
        int32_t wire_protocol = VersionDummy::PROTOBUF;
        if (!pre_3) {
            conn->read(&wire_protocol, sizeof(wire_protocol), &ct_keepalive);
        }

        ql::query_cache_t query_cache(rdb_ctx, client_addr_port,
                                      pre_4 ? ql::return_empty_normal_batches_t::YES :
                                              ql::return_empty_normal_batches_t::NO);

        switch (wire_protocol) {
            case VersionDummy::JSON: break;
            case VersionDummy::PROTOBUF:
                throw protob_server_exc_t("The PROTOBUF protocol version is "
                                          "no longer supported");
            default:
                throw protob_server_exc_t(strprintf("Unrecognized protocol specified: '%d'",
                                                    wire_protocol));
        }

        if (!pre_2) {
            const char *success_msg = "SUCCESS";
            conn->write(success_msg, strlen(success_msg) + 1, &ct_keepalive);
        }

        if (wire_protocol == VersionDummy::JSON) {
            connection_loop<json_protocol_t>(
                conn.get(), max_concurrent_queries, &query_cache, &ct_keepalive);
        } else {
            unreachable();
        }
    } catch (const protob_server_exc_t &ex) {
        // Can't write response here due to coro switching inside exception handler
        init_error = strprintf("ERROR: %s\n", ex.what());
    } catch (const interrupted_exc_t &ex) {
        // If we have been interrupted, we can't write a message to the client, as that
        // may block (and we would just be interrupted again anyway), just close.
    } catch (const tcp_conn_read_closed_exc_t &) {
    } catch (const tcp_conn_write_closed_exc_t &) {
    } catch (const std::exception &ex) {
        logERR("Unexpected exception in client handler: %s", ex.what());
    }

    if (!init_error.empty()) {
        try {
            conn->write(init_error.c_str(), init_error.length() + 1, &ct_keepalive);
            conn->shutdown_write();
        } catch (const tcp_conn_write_closed_exc_t &) {
            // Do nothing
        }
    }
}

void query_server_t::make_error_response(bool is_draining,
                                         const tcp_conn_t &conn,
                                         const std::string &err_str,
                                         ql::response_t *response_out) {
    // Best guess at the error that occurred
    if (!conn.is_write_open()) {
        // The other side closed it's socket - it won't get this message
        response_out->fill_error(Response::RUNTIME_ERROR,
                                 "Client closed the connection.",
                                 ql::backtrace_registry_t::EMPTY_BACKTRACE);
    } else if (is_draining) {
        // The query_server_t is being destroyed so this won't actually be written
        response_out->fill_error(Response::RUNTIME_ERROR,
                                 "Server is shutting down.",
                                 ql::backtrace_registry_t::EMPTY_BACKTRACE);
    } else {
        // Sort of a catch-all - there could be other reasons for this
        response_out->fill_error(Response::RUNTIME_ERROR,
            strprintf("Fatal error on another query: %s", err_str.c_str()),
            ql::backtrace_registry_t::EMPTY_BACKTRACE);
    }
}

template <class Callable>
void save_exception(std::exception_ptr *err,
                    std::string *err_str,
                    cond_t *abort,
                    Callable &&fn) {
    try {
        fn();
    } catch (const std::exception &ex) {
        if (!(*err)) {
            *err = std::current_exception();
            err_str->assign(ex.what());
        }
        abort->pulse_if_not_already_pulsed();
    }
}

template <class protocol_t>
void query_server_t::connection_loop(tcp_conn_t *conn,
                                     size_t max_concurrent_queries,
                                     ql::query_cache_t *query_cache,
                                     signal_t *drain_signal) {
    std::exception_ptr err;
    std::string err_str;
    cond_t abort;
    new_mutex_t send_mutex;
    scoped_perfmon_counter_t connection_counter(&rdb_ctx->stats.client_connections);

#ifdef __linux
    linux_event_watcher_t *ew = conn->get_event_watcher();
    linux_event_watcher_t::watch_t conn_interrupted(ew, poll_event_rdhup);
    wait_any_t interruptor(drain_signal, &abort, &conn_interrupted);
#else
    wait_any_t interruptor(drain_signal, &abort);
#endif  // __linux

    // The nascent_query_list_t exists to guarantee that ql::query_param_ts (which are
    // RAII) are allocated and destroyed properly.  When we read a query off of the
    // wire, it needs to be allocated a query_id_t immediately, because we then put it
    // into the coro pool.  Once it is in the coro pool, all ordering guarantees are
    // lost, so it must be done as soon as we receive the query.
    //
    // The nascent_query_list_t holds ownership of the ql::query_param_t until it is
    // successfully handed over to the coroutine that will run the query.  This allows us
    // to guarantee proper destruction of query_id_ts in exceptional interruption or
    // error cases.
    //
    // A ql::query_id_t is used to provide an absolute ordering of queries, and is
    // necessary for proper NOREPLY_WAIT semantics.
    typedef std::list<scoped_ptr_t<ql::query_params_t> > nascent_query_list_t;
    nascent_query_list_t query_list;


    std_function_callback_t<nascent_query_list_t::iterator> callback(
        [&](nascent_query_list_t::iterator query_it,
            signal_t *pool_interruptor) {

            scoped_ptr_t<ql::query_params_t> q(std::move(*query_it));
            query_list.erase(query_it);
            wait_any_t cb_interruptor(pool_interruptor, &interruptor);
            ql::response_t response;
            bool replied = false;

            save_exception(&err, &err_str, &abort, [&]() {
                    handler->run_query(*q.get(), &response, &cb_interruptor);
                    if (!q->noreply) {
                        new_mutex_acq_t send_lock(&send_mutex, &cb_interruptor);
                        protocol_t::send_response(&response, q->token,
                                                  conn, &cb_interruptor);
                        replied = true;
                    }
                });

            if (!replied && !q->noreply) {
                save_exception(&err, &err_str, &abort, [&]() {
                        make_error_response(drain_signal->is_pulsed(), *conn,
                                            err_str, &response);
                        new_mutex_acq_t send_lock(&send_mutex, drain_signal);
                        protocol_t::send_response(&response, q->token, conn, drain_signal);
                    });
            }
        });

    {
        // Pick a small limit so queries back up on the TCP connection.
        limited_fifo_queue_t<nascent_query_list_t::iterator> coro_queue(4);
        coro_pool_t<nascent_query_list_t::iterator> coro_pool(max_concurrent_queries,
                                                                    &coro_queue,
                                                                    &callback);

        while (!err) {
            save_exception(&err, &err_str, &abort, [&]() {
                    scoped_ptr_t<ql::query_params_t> q =
                        protocol_t::parse_query(conn, &interruptor, query_cache);
                    if (q.has()) {
                        query_list.push_front(std::move(q));
                        coro_queue.push(query_list.begin());
                    }
                });
        }

        // Stop processing queries here, so we don't get into race conditions
        // with the loop over `query_list` below.
    }

    // Respond to any queries still in the run queue
    for (auto const &q : query_list) {
        if (!q->noreply) {
            ql::response_t response;
            save_exception(&err, &err_str, &abort, [&]() {
                    make_error_response(drain_signal->is_pulsed(), *conn,
                                        err_str, &response);
                    new_mutex_acq_t send_lock(&send_mutex, drain_signal);
                    protocol_t::send_response(&response, q->token, conn, drain_signal);
                });
        }
    }

    if (err) {
        std::rethrow_exception(err);
    }
}

void query_server_t::handle(const http_req_t &req,
                            http_res_t *result,
                            signal_t *interruptor) {
    auto_drainer_t::lock_t auto_drainer_lock(&drainer);
    if (req.method == http_method_t::POST &&
        req.resource.as_string().find("open-new-connection") != std::string::npos) {
        int32_t conn_id = http_conn_cache.create(rdb_ctx, req.peer);

        std::string body_data;
        body_data.assign(reinterpret_cast<char *>(&conn_id), sizeof(conn_id));
        result->set_body("application/octet-stream", body_data);
        result->code = http_status_code_t::OK;
        return;
    }

    boost::optional<std::string> optional_conn_id = req.find_query_param("conn_id");
    if (!optional_conn_id) {
        *result = http_res_t(http_status_code_t::BAD_REQUEST, "application/text",
                             "Required parameter \"conn_id\" missing\n");
        return;
    }

    std::string string_conn_id = *optional_conn_id;
    int32_t conn_id = boost::lexical_cast<int32_t>(string_conn_id);

    if (req.method == http_method_t::POST &&
        req.resource.as_string().find("close-connection") != std::string::npos) {
        http_conn_cache.erase(conn_id);
        result->code = http_status_code_t::OK;
        return;
    }

    int64_t token;

    if (req.body.size() < sizeof(token)) {
        *result = http_res_t(http_status_code_t::BAD_REQUEST, "application/text",
                             "Client is buggy (request too small).");
        return;
    }

    // Copy the body into a mutable buffer so we can move it into parse_json_pb.
    std::vector<char> body_buf(req.body.size() + 1);
    memcpy(body_buf.data(), req.body.data(), req.body.size());
    body_buf[req.body.size()] = '\0';

    // Parse the token out from the start of the request
<<<<<<< HEAD
    scoped_array_t<char> data(req.body.size() + 1);
    memcpy(data.data(), req.body.c_str(), req.body.size() + 1);
    token = *reinterpret_cast<const int64_t *>(data.data());

    rapidjson::Document query_json;
    query_json.ParseInsitu(data.data() + sizeof(token));

    ql::response_t response;
    if (query_json.HasParseError()) {
        response.fill_error(Response::CLIENT_ERROR,
                            wire_protocol_t::unparseable_query_message,
                            ql::backtrace_registry_t::EMPTY_BACKTRACE);
=======
    char *data = body_buf.data();
    token = *reinterpret_cast<const int64_t *>(data);
    data += sizeof(token);

    const bool parse_succeeded =
        json_shim::parse_json_pb(query.get(), token, data);

    if (!parse_succeeded) {
        ql::fill_error(&response, Response::CLIENT_ERROR,
                       unparseable_query_message,
                       ql::backtrace_registry_t::EMPTY_BACKTRACE);
>>>>>>> 9504c0d5
    } else {
        counted_t<http_conn_cache_t::http_conn_t> conn = http_conn_cache.find(conn_id);
        if (!conn.has()) {
            response.fill_error(Response::CLIENT_ERROR,
                                "This HTTP connection is not open.",
                                ql::backtrace_registry_t::EMPTY_BACKTRACE);
        } else {
            ql::query_params_t q(token, conn->get_query_cache(), std::move(query_json));
            // Check for noreply, which we don't support here, as it causes
            // problems with interruption
            if (q.noreply) {
                *result = http_res_t(http_status_code_t::BAD_REQUEST,
                                     "application/text",
                                     "noreply queries are not supported over HTTP\n");
                return;
            }

            wait_any_t true_interruptor(interruptor, conn->get_interruptor(),
                                        drainer.get_drain_signal());
            try {
                handler->run_query(q, &response, &true_interruptor);
            } catch (const interrupted_exc_t &ex) {
                if (http_conn_cache.is_expired(*conn)) {
                    response.fill_error(Response::RUNTIME_ERROR,
                                        http_conn_cache.expired_error_message(),
                                        ql::backtrace_registry_t::EMPTY_BACKTRACE);
                } else if (interruptor->is_pulsed()) {
                    response.fill_error(Response::RUNTIME_ERROR,
                                        "This ReQL connection has been terminated.",
                                        ql::backtrace_registry_t::EMPTY_BACKTRACE);
                } else if (drainer.is_draining()) {
                    response.fill_error(Response::RUNTIME_ERROR,
                                        "Server is shutting down.",
                                        ql::backtrace_registry_t::EMPTY_BACKTRACE);
                } else if (conn->get_interruptor()->is_pulsed()) {
                    response.fill_error(Response::RUNTIME_ERROR,
                                        "This ReQL connection has been terminated.",
                                        ql::backtrace_registry_t::EMPTY_BACKTRACE);
                } else {
                    throw;
                }
            }
        }
    }

<<<<<<< HEAD
    rapidjson::StringBuffer buffer;
    json_protocol_t::write_response_to_buffer(&response, &buffer);
=======
    response.set_token(token);

    rapidjson::StringBuffer str;
    json_shim::write_json_pb(response, &str);
    if (str.GetSize() >= TOO_LARGE_RESPONSE_SIZE) {
        Response error_response;
        error_response.set_token(response.token());
        ql::fill_error(&error_response, Response::RUNTIME_ERROR,
                       too_large_response_message(str.GetSize()),
                       ql::backtrace_registry_t::EMPTY_BACKTRACE);
        str.Clear();
        json_shim::write_json_pb(error_response, &str);
    }
    uint32_t size = static_cast<uint32_t>(str.GetSize());
>>>>>>> 9504c0d5

    uint32_t size = static_cast<uint32_t>(buffer.GetSize());
    char header_buffer[sizeof(token) + sizeof(size)];
    memcpy(&header_buffer[0], &token, sizeof(token));
    memcpy(&header_buffer[sizeof(token)], &size, sizeof(size));

    std::string body_data;
<<<<<<< HEAD
    body_data.reserve(sizeof(header_buffer) + buffer.GetSize());
    body_data.append(&header_buffer[0], sizeof(header_buffer));
    body_data.append(buffer.GetString(), buffer.GetSize());
=======
    body_data.reserve(sizeof(header_buffer) + str.GetSize());
    body_data.append(&header_buffer[0], sizeof(header_buffer));
    body_data.append(str.GetString(), str.GetSize());
>>>>>>> 9504c0d5
    result->set_body("application/octet-stream", body_data);
    result->code = http_status_code_t::OK;
}<|MERGE_RESOLUTION|>--- conflicted
+++ resolved
@@ -133,164 +133,6 @@
     std::string info;
 };
 
-<<<<<<< HEAD
-=======
-const uint32_t TOO_LARGE_QUERY_SIZE = 64 * MEGABYTE;
-const uint32_t TOO_LARGE_RESPONSE_SIZE = std::numeric_limits<uint32_t>::max();
-
-const std::string unparseable_query_message =
-    "Client is buggy (failed to deserialize query).";
-
-std::string too_large_query_message(uint32_t size) {
-    return strprintf("Query size (%" PRIu32 ") greater than maximum (%" PRIu32 ").",
-                     size, TOO_LARGE_QUERY_SIZE - 1);
-}
-
-std::string too_large_response_message(size_t size) {
-    return strprintf("Response size (%zu) greater than maximum (%" PRIu32 ").",
-                     size, TOO_LARGE_RESPONSE_SIZE - 1);
-}
-
-class json_protocol_t {
-public:
-    static bool parse_query(tcp_conn_t *conn,
-                            signal_t *interruptor,
-                            query_handler_t *handler,
-                            ql::protob_t<Query> *query_out) {
-        int64_t token;
-        uint32_t size;
-        conn->read(&token, sizeof(token), interruptor);
-        conn->read(&size, sizeof(size), interruptor);
-
-        if (size >= TOO_LARGE_QUERY_SIZE) {
-            Response error_response;
-            error_response.set_token(token);
-            ql::fill_error(&error_response, Response::CLIENT_ERROR,
-                           too_large_query_message(size),
-                           ql::backtrace_registry_t::EMPTY_BACKTRACE);
-            send_response(error_response, handler, conn, interruptor);
-            throw tcp_conn_read_closed_exc_t();
-        } else {
-            scoped_array_t<char> data(size + 1);
-            conn->read(data.data(), size, interruptor);
-            data[size] = 0; // Null terminate the string, which the json parser requires
-
-            if (!json_shim::parse_json_pb(query_out->get(),
-                                          token,
-                                          data.data())) {
-                Response error_response;
-                error_response.set_token(token);
-                ql::fill_error(&error_response, Response::CLIENT_ERROR,
-                               unparseable_query_message,
-                               ql::backtrace_registry_t::EMPTY_BACKTRACE);
-                send_response(error_response, handler, conn, interruptor);
-                return false;
-            }
-        }
-        return true;
-    }
-
-    static void send_response(const Response &response,
-                              query_handler_t *handler,
-                              tcp_conn_t *conn,
-                              signal_t *interruptor) {
-        const int64_t token = response.token();
-
-        uint32_t data_size; // filled in below
-        const size_t prefix_size = sizeof(token) + sizeof(data_size);
-        // Reserve space for the token and the size
-        rapidjson::StringBuffer str;
-        str.Push(prefix_size);
-
-        json_shim::write_json_pb(response, &str);
-        guarantee(str.GetSize() >= prefix_size);
-
-        if (str.GetSize() - prefix_size >= TOO_LARGE_RESPONSE_SIZE) {
-            Response error_response;
-            error_response.set_token(response.token());
-            ql::fill_error(&error_response, Response::RUNTIME_ERROR,
-                           too_large_response_message(str.GetSize() - prefix_size),
-                           ql::backtrace_registry_t::EMPTY_BACKTRACE);
-            send_response(error_response, handler, conn, interruptor);
-            return;
-        }
-
-        data_size = static_cast<uint32_t>(str.GetSize() - prefix_size);
-
-        // Fill in the prefix.
-        char *mutable_str = str.GetMutableBuffer();
-        for (size_t i = 0; i < sizeof(token); ++i) {
-            mutable_str[i] = reinterpret_cast<const char *>(&token)[i];
-        }
-        for (size_t i = 0; i < sizeof(data_size); ++i) {
-            mutable_str[i + sizeof(token)] = reinterpret_cast<const char *>(&data_size)[i];
-        }
-
-        conn->write(str.GetString(), str.GetSize(), interruptor);
-    }
-};
-
-class protobuf_protocol_t {
-public:
-    static bool parse_query(tcp_conn_t *conn,
-                            signal_t *interruptor,
-                            query_handler_t *handler,
-                            ql::protob_t<Query> *query_out) {
-        uint32_t size;
-        conn->read(&size, sizeof(size), interruptor);
-
-        if (size >= TOO_LARGE_QUERY_SIZE) {
-            Response error_response;
-            error_response.set_token(0); // We don't actually know the token
-            ql::fill_error(&error_response, Response::CLIENT_ERROR,
-                           too_large_query_message(size),
-                           ql::backtrace_registry_t::EMPTY_BACKTRACE);
-            send_response(error_response, handler, conn, interruptor);
-            return false;
-        } else {
-            scoped_array_t<char> data(size);
-            conn->read(data.data(), size, interruptor);
-
-            if (!query_out->get()->ParseFromArray(data.data(), size)) {
-                Response error_response;
-                error_response.set_token(query_out->get()->has_token() ?
-                                         query_out->get()->token() : 0);
-                ql::fill_error(&error_response, Response::CLIENT_ERROR,
-                               unparseable_query_message,
-                               ql::backtrace_registry_t::EMPTY_BACKTRACE);
-                send_response(error_response, handler, conn, interruptor);
-                return false;
-            }
-        }
-        return true;
-    }
-
-    static void send_response(const Response &response,
-                              query_handler_t *handler,
-                              tcp_conn_t *conn,
-                              signal_t *interruptor) {
-        const uint32_t data_size = static_cast<uint32_t>(response.ByteSize());
-        if (data_size >= TOO_LARGE_RESPONSE_SIZE) {
-            Response error_response;
-            error_response.set_token(response.token());
-            ql::fill_error(&error_response, Response::RUNTIME_ERROR,
-                           too_large_response_message(data_size),
-                           ql::backtrace_registry_t::EMPTY_BACKTRACE);
-            send_response(error_response, handler, conn, interruptor);
-        } else {
-            const size_t prefix_size = sizeof(data_size);
-            const size_t total_size = prefix_size + data_size;
-
-            scoped_array_t<char> scoped_array(total_size);
-            memcpy(scoped_array.data(), &data_size, sizeof(data_size));
-            response.SerializeToArray(scoped_array.data() + prefix_size, data_size);
-
-            conn->write(scoped_array.data(), total_size, interruptor);
-        }
-    }
-};
-
->>>>>>> 9504c0d5
 query_server_t::query_server_t(rdb_context_t *_rdb_ctx,
                                const std::set<ip_address_t> &local_addresses,
                                int port,
@@ -628,56 +470,40 @@
     }
 
     int64_t token;
-
     if (req.body.size() < sizeof(token)) {
         *result = http_res_t(http_status_code_t::BAD_REQUEST, "application/text",
                              "Client is buggy (request too small).");
         return;
     }
 
-    // Copy the body into a mutable buffer so we can move it into parse_json_pb.
-    std::vector<char> body_buf(req.body.size() + 1);
-    memcpy(body_buf.data(), req.body.data(), req.body.size());
-    body_buf[req.body.size()] = '\0';
-
-    // Parse the token out from the start of the request
-<<<<<<< HEAD
-    scoped_array_t<char> data(req.body.size() + 1);
-    memcpy(data.data(), req.body.c_str(), req.body.size() + 1);
-    token = *reinterpret_cast<const int64_t *>(data.data());
-
-    rapidjson::Document query_json;
-    query_json.ParseInsitu(data.data() + sizeof(token));
-
     ql::response_t response;
-    if (query_json.HasParseError()) {
+    counted_t<http_conn_cache_t::http_conn_t> conn = http_conn_cache.find(conn_id);
+    if (!conn.has()) {
         response.fill_error(Response::CLIENT_ERROR,
-                            wire_protocol_t::unparseable_query_message,
+                            "This HTTP connection is not open.",
                             ql::backtrace_registry_t::EMPTY_BACKTRACE);
-=======
-    char *data = body_buf.data();
-    token = *reinterpret_cast<const int64_t *>(data);
-    data += sizeof(token);
-
-    const bool parse_succeeded =
-        json_shim::parse_json_pb(query.get(), token, data);
-
-    if (!parse_succeeded) {
-        ql::fill_error(&response, Response::CLIENT_ERROR,
-                       unparseable_query_message,
-                       ql::backtrace_registry_t::EMPTY_BACKTRACE);
->>>>>>> 9504c0d5
     } else {
-        counted_t<http_conn_cache_t::http_conn_t> conn = http_conn_cache.find(conn_id);
-        if (!conn.has()) {
+        // Copy the body into a mutable buffer so we can move it into parse_json_pb.
+        std::vector<char> body_buf(req.body.size() + 1);
+        memcpy(body_buf.data(), req.body.data(), req.body.size());
+        body_buf[req.body.size()] = '\0';
+
+        // Parse the token out from the start of the request
+        char *data = body_buf.data();
+        token = *reinterpret_cast<const int64_t *>(data);
+        data += sizeof(token);
+
+        scoped_ptr_t<ql::query_params_t> q = json_protocol_t::parse_query_from_buffer(
+            data, conn->get_query_cache(), token);
+
+        if (!q.has()) {
             response.fill_error(Response::CLIENT_ERROR,
-                                "This HTTP connection is not open.",
+                                wire_protocol_t::unparseable_query_message,
                                 ql::backtrace_registry_t::EMPTY_BACKTRACE);
         } else {
-            ql::query_params_t q(token, conn->get_query_cache(), std::move(query_json));
             // Check for noreply, which we don't support here, as it causes
             // problems with interruption
-            if (q.noreply) {
+            if (q->noreply) {
                 *result = http_res_t(http_status_code_t::BAD_REQUEST,
                                      "application/text",
                                      "noreply queries are not supported over HTTP\n");
@@ -686,8 +512,9 @@
 
             wait_any_t true_interruptor(interruptor, conn->get_interruptor(),
                                         drainer.get_drain_signal());
+
             try {
-                handler->run_query(q, &response, &true_interruptor);
+                handler->run_query(*q, &response, &true_interruptor);
             } catch (const interrupted_exc_t &ex) {
                 if (http_conn_cache.is_expired(*conn)) {
                     response.fill_error(Response::RUNTIME_ERROR,
@@ -712,25 +539,8 @@
         }
     }
 
-<<<<<<< HEAD
     rapidjson::StringBuffer buffer;
     json_protocol_t::write_response_to_buffer(&response, &buffer);
-=======
-    response.set_token(token);
-
-    rapidjson::StringBuffer str;
-    json_shim::write_json_pb(response, &str);
-    if (str.GetSize() >= TOO_LARGE_RESPONSE_SIZE) {
-        Response error_response;
-        error_response.set_token(response.token());
-        ql::fill_error(&error_response, Response::RUNTIME_ERROR,
-                       too_large_response_message(str.GetSize()),
-                       ql::backtrace_registry_t::EMPTY_BACKTRACE);
-        str.Clear();
-        json_shim::write_json_pb(error_response, &str);
-    }
-    uint32_t size = static_cast<uint32_t>(str.GetSize());
->>>>>>> 9504c0d5
 
     uint32_t size = static_cast<uint32_t>(buffer.GetSize());
     char header_buffer[sizeof(token) + sizeof(size)];
@@ -738,15 +548,9 @@
     memcpy(&header_buffer[sizeof(token)], &size, sizeof(size));
 
     std::string body_data;
-<<<<<<< HEAD
     body_data.reserve(sizeof(header_buffer) + buffer.GetSize());
     body_data.append(&header_buffer[0], sizeof(header_buffer));
     body_data.append(buffer.GetString(), buffer.GetSize());
-=======
-    body_data.reserve(sizeof(header_buffer) + str.GetSize());
-    body_data.append(&header_buffer[0], sizeof(header_buffer));
-    body_data.append(str.GetString(), str.GetSize());
->>>>>>> 9504c0d5
     result->set_body("application/octet-stream", body_data);
     result->code = http_status_code_t::OK;
 }