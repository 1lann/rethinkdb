--- conflicted
+++ resolved
@@ -598,10 +598,10 @@
                 ql::query_id_t query_id(query_cache);
                 wait_any_t cb_interruptor(coro_drainer_lock.get_drain_signal(),
                                           &interruptor);
-                Response response;
-                bool replied = false;
-
-                save_exception(&err, &err_str, &abort, [&]() {
+            Response response;
+            bool replied = false;
+
+            save_exception(&err, &err_str, &abort, [&]() {
                     handler->run_query(std::move(query_id), query_pb, &response,
                                        query_cache, acq.get(), &cb_interruptor);
                     if (!ql::is_noreply(query_pb)) {
@@ -610,7 +610,7 @@
                         protocol_t::send_response(
                             response, handler, conn, &cb_interruptor);
                         replied = true;
-                        }
+                    }
                 });
                 save_exception(&err, &err_str, &abort, [&]() {
                     if (!replied && !ql::is_noreply(query_pb)) {
@@ -619,9 +619,9 @@
                         response.set_token(query_pb->token());
                         new_mutex_acq_t send_lock(&send_mutex, drain_signal);
                         protocol_t::send_response(response, handler, conn, drain_signal);
-                    }
+            }
+        });
                 });
-            });
             guarantee(!outer_acq.has());
         }
     }
@@ -713,19 +713,8 @@
             ql::query_id_t query_id(conn->get_query_cache());
             try {
                 ticks_t start = get_ticks();
-<<<<<<< HEAD
-                // We don't throttle HTTP queries.
-                new_semaphore_acq_t dummy_throttler;
-                handler->run_query(std::move(query_id),
-                                   query,
-                                   &response,
-                                   conn->get_query_cache(),
-                                   &dummy_throttler,
-                                   &true_interruptor);
-=======
                 handler->run_query(std::move(query_id), query, &response,
                                    conn->get_query_cache(), &true_interruptor);
->>>>>>> 541a7065
                 ticks_t ticks = get_ticks() - start;
 
                 if (!response.has_profile()) {
