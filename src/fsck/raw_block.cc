--- conflicted
+++ resolved
@@ -11,30 +11,21 @@
 
 bool raw_block_t::init(int64_t size, nondirect_file_t *file, off64_t offset) {
     rassert(!realbuf);
-<<<<<<< HEAD
-    realbuf = (buf_data_t *)malloc_aligned(size, DEVICE_BLOCK_SIZE);
+    realbuf = (ls_buf_data_t *)malloc_aligned(size, DEVICE_BLOCK_SIZE);
     off64_t filesize = file->get_size();
     if (offset > filesize || offset + size > filesize) {
         err = bad_offset;
         return false;
     }
-=======
-    realbuf = (ls_buf_data_t *)malloc_aligned(size, DEVICE_BLOCK_SIZE);
->>>>>>> 93e27d58
     file->read_blocking(offset, size, realbuf);
     buf = (void *)(realbuf + 1);
     return true;
 }
 
-<<<<<<< HEAD
 bool raw_block_t::init(block_size_t size, nondirect_file_t *file, off64_t offset, block_id_t ser_block_id) {
     if (!init(size.ser_value(), file, offset)) {
         return false;
     }
-=======
-bool raw_block::init(block_size_t size, nondirect_file_t *file, off64_t offset, UNUSED ser_block_id_t ser_block_id) {
-    init(size.ser_value(), file, offset);
->>>>>>> 93e27d58
 
     if (realbuf->block_id != ser_block_id) {
         err = block_id_mismatch;
