--- conflicted
+++ resolved
@@ -177,17 +177,14 @@
 
 class filter_datum_stream_t : public eager_datum_stream_t {
 public:
-<<<<<<< HEAD
     filter_datum_stream_t(env_t *env, counted_t<func_t> _f,
                           counted_t<func_t> _default_filter_val,
                           counted_t<datum_stream_t> _source);
-=======
-    filter_datum_stream_t(env_t *env, counted_t<func_t> _f, counted_t<datum_stream_t> _source);
 
     virtual void reset_interruptor(signal_t *new_interruptor) {
         source->reset_interruptor(new_interruptor);
     }
->>>>>>> f388e4e2
+
 private:
     counted_t<const datum_t> next_impl();
 
