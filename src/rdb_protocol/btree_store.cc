--- conflicted
+++ resolved
@@ -21,11 +21,7 @@
 #include "rdb_protocol/btree.hpp"
 #include "rdb_protocol/erase_range.hpp"
 #include "rdb_protocol/protocol.hpp"
-<<<<<<< HEAD
 #include "rdb_protocol/sindex_cache.hpp"
-#include "serializer/config.hpp"
-=======
->>>>>>> 6637dd84
 #include "stl_utils.hpp"
 
 // The maximal number of writes that can be in line for a superblock acquisition
@@ -150,14 +146,10 @@
                                 superblock->get_sindex_block_id(),
                                 access_t::read);
 
-        std::map<sindex_name_t, secondary_index_t> sindexes;
-<<<<<<< HEAD
-        migrate_secondary_index_block(&sindex_block, sindex_cache.get(), &sindexes);
-=======
-        get_secondary_indexes(&sindex_block, &sindexes);
->>>>>>> 6637dd84
-
-        for (auto it = sindexes.begin(); it != sindexes.end(); ++it) {
+        std::shared_ptr<const std::map<sindex_name_t, secondary_index_t> > sindexes =
+            sindex_cache->get_sindex_map(&sindex_block);
+
+        for (auto it = sindexes->begin(); it != sindexes->end(); ++it) {
             // Deleted secondary indexes should not be added to the perfmons
             perfmon_collection_t *pc =
                 it->first.being_deleted
@@ -389,6 +381,7 @@
                                      *sindex_id,
                                      key_range_t::universe(),
                                      this,
+                                     sindex_cache.get(),
                                      drainer.lock()));
 }
 
@@ -609,13 +602,8 @@
         const std::vector<char> &opaque_definition,
         buf_lock_t *sindex_block) {
     secondary_index_t sindex;
-<<<<<<< HEAD
     if (::get_secondary_index(sindex_block, name, sindex_cache.get(), &sindex)) {
-        return false; // sindex was already created
-=======
-    if (::get_secondary_index(sindex_block, name, &sindex)) {
         return boost::none; // sindex was already created
->>>>>>> 6637dd84
     } else {
         {
             buf_lock_t sb_lock(sindex_block, alt_create_t::create);
@@ -635,13 +623,8 @@
 
         sindex.needs_post_construction_range = key_range_t::universe();
 
-<<<<<<< HEAD
         ::set_secondary_index(sindex_block, name, sindex, sindex_cache.get());
-        return true;
-=======
-        ::set_secondary_index(sindex_block, name, sindex);
         return sindex.id;
->>>>>>> 6637dd84
     }
 }
 
@@ -724,7 +707,8 @@
         superblock->release();
 
         secondary_index_t sindex;
-        bool found = get_secondary_index(&sindex_block, sindex_id, &sindex);
+        bool found =
+            get_secondary_index(&sindex_block, sindex_id, sindex_cache.get(), &sindex);
         if (!found) {
             // The index got dropped by someone else. That's ok, there's nothing left
             // to do for us.
@@ -819,7 +803,8 @@
     superblock->release();
 
     secondary_index_t sindex;
-    bool found = get_secondary_index(&sindex_block, sindex_id, &sindex);
+    bool found =
+        get_secondary_index(&sindex_block, sindex_id, sindex_cache.get(), &sindex);
     if (!found) {
         // The index got dropped by someone else. That's ok, there's nothing left for us
         // to do.
@@ -879,25 +864,15 @@
             sind_block.write_acq_signal()->wait_lazily_unordered();
             sind_block.mark_deleted();
         }
-<<<<<<< HEAD
-        /* Now it's safe to completely delete the index */
-        buf_lock_t sindex_superblock_lock(buf_parent_t(&sindex_block),
-                                          sindex.superblock, access_t::write);
-        sindex_superblock_lock.write_acq_signal()->wait_lazily_unordered();
-        sindex_superblock_lock.mark_deleted();
-        ::delete_secondary_index(&sindex_block, compute_sindex_deletion_name(sindex.id),
-                                 sindex_cache.get());
-        size_t num_erased = secondary_index_slices.erase(sindex.id);
-        guarantee(num_erased == 1);
-=======
->>>>>>> 6637dd84
     }
     /* Now it's safe to completely delete the index */
     buf_lock_t sindex_superblock_lock(buf_parent_t(&sindex_block),
                                       sindex.superblock, access_t::write);
     sindex_superblock_lock.write_acq_signal()->wait_lazily_unordered();
     sindex_superblock_lock.mark_deleted();
-    ::delete_secondary_index(&sindex_block, compute_sindex_deletion_name(sindex.id));
+    ::delete_secondary_index(&sindex_block,
+                             compute_sindex_deletion_name(sindex.id),
+                             sindex_cache.get());
     size_t num_erased = secondary_index_slices.erase(sindex.id);
     guarantee(num_erased == 1);
 }
@@ -953,25 +928,6 @@
     return *sindexes;
 }
 
-<<<<<<< HEAD
-bool store_t::mark_index_up_to_date(const sindex_name_t &name,
-                                    buf_lock_t *sindex_block)
-    THROWS_NOTHING {
-    secondary_index_t sindex;
-    bool found = ::get_secondary_index(sindex_block, name, sindex_cache.get(),
-                                       &sindex);
-
-    if (found) {
-        sindex.post_construction_complete = true;
-
-        ::set_secondary_index(sindex_block, name, sindex, sindex_cache.get());
-    }
-
-    return found;
-}
-
-=======
->>>>>>> 6637dd84
 bool store_t::mark_index_up_to_date(uuid_u id,
                                     buf_lock_t *sindex_block,
                                     const key_range_t &except_for_remaining_range)
@@ -1124,67 +1080,6 @@
             sindex_sbs_out);
 }
 
-<<<<<<< HEAD
-void store_t::acquire_post_constructed_sindex_superblocks_for_write(
-        buf_lock_t *sindex_block,
-        sindex_access_vector_t *sindex_sbs_out)
-    THROWS_NOTHING {
-    assert_thread();
-    std::set<sindex_name_t> sindexes_to_acquire;
-    std::shared_ptr<const std::map<sindex_name_t, secondary_index_t> > sindexes
-        = sindex_cache->get_sindex_map(sindex_block);
-
-    for (auto it = sindexes->begin(); it != sindexes->end(); ++it) {
-        /* Note that this can include indexes currently being deleted.
-        In fact it must include those indexes if they had been post constructed
-        before, since there might still be ongoing transactions traversing the
-        index despite it being under deletion.*/
-        if (it->second.post_construction_complete) {
-            sindexes_to_acquire.insert(it->first);
-        }
-    }
-
-    acquire_sindex_superblocks_for_write(
-            sindexes_to_acquire, sindex_block,
-            sindex_sbs_out);
-}
-
-bool store_t::acquire_sindex_superblocks_for_write(
-            boost::optional<std::set<sindex_name_t> > sindexes_to_acquire, //none means acquire all sindexes
-            buf_lock_t *sindex_block,
-            sindex_access_vector_t *sindex_sbs_out)
-    THROWS_ONLY(sindex_not_ready_exc_t) {
-    assert_thread();
-
-    std::shared_ptr<const std::map<sindex_name_t, secondary_index_t> > sindexes
-        = sindex_cache->get_sindex_map(sindex_block);
-
-    for (auto it = sindexes->begin(); it != sindexes->end(); ++it) {
-        if (sindexes_to_acquire && !std_contains(*sindexes_to_acquire, it->first)) {
-            continue;
-        }
-
-        /* Getting the slice and asserting we're on the right thread. */
-        btree_slice_t *sindex_slice = secondary_index_slices.at(it->second.id).get();
-        sindex_slice->assert_thread();
-
-        buf_lock_t superblock_lock(
-                sindex_block, it->second.superblock, access_t::write);
-
-        sindex_sbs_out->push_back(
-                make_scoped<sindex_access_t>(
-                        get_sindex_slice(it->second.id),
-                        it->first,
-                        it->second,
-                        make_scoped<sindex_superblock_t>(std::move(superblock_lock))));
-    }
-
-    //return's true if we got all of the sindexes requested.
-    return sindex_sbs_out->size() == sindexes_to_acquire->size();
-}
-
-=======
->>>>>>> 6637dd84
 bool store_t::acquire_sindex_superblocks_for_write(
             boost::optional<std::set<uuid_u> > sindexes_to_acquire, //none means acquire all sindexes
             buf_lock_t *sindex_block,
