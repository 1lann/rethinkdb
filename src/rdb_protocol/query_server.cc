--- conflicted
+++ resolved
@@ -29,56 +29,30 @@
 
 // Predeclaration for run, only used here
 namespace ql {
-<<<<<<< HEAD
     void run(query_params_t *query_params,
              response_t *response_out,
+             new_semaphore_acq_t *throttler,
              signal_t *interruptor);
 }
 
 void rdb_query_server_t::run_query(ql::query_params_t *query_params,
                                    ql::response_t *response_out,
-=======
-    void run(ql::query_id_t &&query_id,
-             protob_t<Query> q,
-             Response *response_out,
-             ql::query_cache_t *query_cache,
-             new_semaphore_acq_t *throttler,
-             signal_t *interruptor);
-}
-
-void rdb_query_server_t::run_query(ql::query_id_t &&query_id,
-                                   const ql::protob_t<Query> &query,
-                                   Response *response_out,
-                                   ql::query_cache_t *query_cache,
                                    new_semaphore_acq_t *throttler,
->>>>>>> 072575e3
                                    signal_t *interruptor) {
     guarantee(interruptor != nullptr);
     guarantee(rdb_ctx->cluster_interface != nullptr);
     try {
         scoped_perfmon_counter_t client_active(&rdb_ctx->stats.clients_active); // TODO: make this correct for parallelized queries
         // `ql::run` will set the status code
-<<<<<<< HEAD
-        ql::run(query_params, response_out, interruptor);
-=======
-        ql::run(std::move(query_id), query, response_out, query_cache,
-                throttler, interruptor);
->>>>>>> 072575e3
+        ql::run(query_params, response_out, throttler, interruptor);
     } catch (const interrupted_exc_t &ex) {
         throw; // Interruptions should be handled by our caller, who can provide context
 #ifdef NDEBUG // In debug mode we crash, in release we send an error.
     } catch (const std::exception &e) {
-<<<<<<< HEAD
         response_out->fill_error(Response::RUNTIME_ERROR,
+                                 Response::INTERNAL,
                                  strprintf("Unexpected exception: %s\n", e.what()),
                                  ql::backtrace_registry_t::EMPTY_BACKTRACE);
-=======
-        ql::fill_error(response_out,
-                       Response::RUNTIME_ERROR,
-                       Response::INTERNAL,
-                       strprintf("Unexpected exception: %s\n", e.what()),
-                       ql::backtrace_registry_t::EMPTY_BACKTRACE);
->>>>>>> 072575e3
 #endif // NDEBUG
     }
 
