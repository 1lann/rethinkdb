--- conflicted
+++ resolved
@@ -182,20 +182,12 @@
         const std::vector<ql::datum_t> &keys,
         const counted_t<const ql::func_t> &func,
         return_changes_t return_changes,
-<<<<<<< HEAD
-        UNUSED durability_requirement_t durability) {
-    env->get_user_context().require_read_permission(
-        m_rdb_context, m_database_id, m_backend->get_table_id());
-    env->get_user_context().require_write_permission(
-        m_rdb_context, m_database_id, m_backend->get_table_id());
-=======
         UNUSED durability_requirement_t durability,
         UNUSED ignore_write_hook_t ignore_write_hook) {
-    rcheck_datum(
-        !m_check_permissions || env->get_user_context().is_admin(),
-        ql::base_exc_t::PERMISSION_ERROR,
-        "Only administrators may access system tables.");
->>>>>>> cbcafbb8
+    env->get_user_context().require_read_permission(
+        m_rdb_context, m_database_id, m_backend->get_table_id());
+    env->get_user_context().require_write_permission(
+        m_rdb_context, m_database_id, m_backend->get_table_id());
 
     /* Note that we ignore the `durability` optarg. In theory we could assert that it's
     unspecified or specified to be "soft", since durability is irrelevant or effectively
@@ -240,20 +232,12 @@
         conflict_behavior_t conflict_behavior,
         boost::optional<counted_t<const ql::func_t> > conflict_func,
         return_changes_t return_changes,
-<<<<<<< HEAD
-        UNUSED durability_requirement_t durability) {
-    env->get_user_context().require_read_permission(
-        m_rdb_context, m_database_id, m_backend->get_table_id());
-    env->get_user_context().require_write_permission(
-        m_rdb_context, m_database_id, m_backend->get_table_id());
-=======
         UNUSED durability_requirement_t durability,
         UNUSED ignore_write_hook_t ignore_write_hook) {
-    rcheck_datum(
-        !m_check_permissions || env->get_user_context().is_admin(),
-        ql::base_exc_t::PERMISSION_ERROR,
-        "Only administrators may access system tables.");
->>>>>>> cbcafbb8
+    env->get_user_context().require_read_permission(
+        m_rdb_context, m_database_id, m_backend->get_table_id());
+    env->get_user_context().require_write_permission(
+        m_rdb_context, m_database_id, m_backend->get_table_id());
 
     ql::datum_t stats = ql::datum_t::empty_object();
     std::set<std::string> conditions;
