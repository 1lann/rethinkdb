--- conflicted
+++ resolved
@@ -63,24 +63,6 @@
     virtual const char *name() const { return "to_epoch_time"; }
 };
 
-<<<<<<< HEAD
-=======
-class now_term_t : public op_term_t {
-public:
-    now_term_t(compile_env_t *env, const protob_t<const Term> &term)
-        : op_term_t(env, term, argspec_t(0)) { }
-private:
-    counted_t<val_t> eval_impl(scope_env_t *, eval_flags_t) const {
-        // This should never get called because we rewrite `now` calls to a
-        // constant so that they're deterministic.
-        r_sanity_check(false);
-        unreachable();
-    }
-    bool is_deterministic() const { return false; }
-    virtual const char *name() const { return "now"; }
-};
-
->>>>>>> d5a26756
 class in_timezone_term_t : public op_term_t {
 public:
     in_timezone_term_t(compile_env_t *env, const protob_t<const Term> &term)
