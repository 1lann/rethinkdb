--- conflicted
+++ resolved
@@ -112,7 +112,6 @@
     virtual scoped_ptr_t<val_t>
     eval_impl(scope_env_t *env, args_t *args, eval_flags_t) const {
         std::vector<std::pair<order_direction_t, counted_t<const func_t> > > comparisons;
-<<<<<<< HEAD
         r_sanity_check(get_src()->num_args() == args->num_args());
         // RSI (grey): get this working with r.args
         auto arg_it = get_src()->args();
@@ -120,17 +119,6 @@
         for (size_t i = 1; i < get_src()->num_args(); ++i) {
             const raw_term_t *t = arg_it.next();
             if (t->type == Term::DESC) {
-=======
-        for (int i = 0; i < get_src()->args_size(); ++i) {
-            // Abort if any of the arguments is `r.args`. We don't currently
-            // support that with `order_by`.
-            rcheck(get_src()->args(i).type() != Term::ARGS, base_exc_t::LOGIC,
-                   "r.args is not supported in an order_by command yet.");
-        }
-        r_sanity_check(static_cast<size_t>(get_src()->args_size()) == args->num_args());
-        for (size_t i = 1; i < args->num_args(); ++i) {
-            if (get_src()->args(i).type() == Term::DESC) {
->>>>>>> 072575e3
                 comparisons.push_back(
                     std::make_pair(
                         DESC, args->arg(env, i)->as_func(env->env, GET_FIELD_SHORTCUT)));
