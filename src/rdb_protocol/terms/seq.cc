--- conflicted
+++ resolved
@@ -18,18 +18,10 @@
     map_acc_term_t(compile_env_t *env, const protob_t<const Term> &term)
         : grouped_seq_op_term_t(env, term, argspec_t(1, 2), optargspec_t({"index"})) { }
 private:
-<<<<<<< HEAD
     virtual scoped_ptr_t<val_t> eval_impl(scope_env_t *env, args_t *args,
-                                          eval_flags_t) const {
-        return args->num_args() == 1
-            ? args->arg(env, 0)->as_seq(env->env)->run_terminal(env->env, T(backtrace()))
-            : args->arg(env, 0)->as_seq(env->env)->run_terminal(
-                env->env, T(backtrace(), args->arg(env, 1)->as_func(GET_FIELD_SHORTCUT)));
-=======
-    virtual counted_t<val_t> eval_impl(scope_env_t *env, args_t *args,
                                        eval_flags_t) const {
-        counted_t<val_t> v = args->arg(env, 0);
-        counted_t<val_t> idx = args->optarg(env, "index");
+        scoped_ptr_t<val_t> v = args->arg(env, 0);
+        scoped_ptr_t<val_t> idx = args->optarg(env, "index");
         counted_t<const func_t> func;
         if (args->num_args() == 2) {
             func = args->arg(env, 1)->as_func(GET_FIELD_SHORTCUT);
@@ -37,24 +29,23 @@
         if (!func.has() && !idx.has()) {
             // TODO: make this use a table slice.
             if (uses_idx() && v->get_type().is_convertible(val_t::type_t::TABLE)) {
-                return on_idx(env->env, v->as_table(), idx);
+                return on_idx(env->env, v->as_table(), std::move(idx));
             } else {
                 return v->as_seq(env->env)->run_terminal(env->env, T(backtrace()));
             }
         } else if (func.has() && !idx.has()) {
             return v->as_seq(env->env)->run_terminal(env->env, T(backtrace(), func));
         } else if (!func.has() && idx.has()) {
-            return on_idx(env->env, v->as_table(), idx);
+            return on_idx(env->env, v->as_table(), std::move(idx));
         } else {
             rfail(base_exc_t::GENERIC,
                   "Cannot provide both a function and an index to %s.",
                   name());
         }
->>>>>>> 4f6b1e67
     }
     virtual bool uses_idx() const = 0;
-    virtual counted_t<val_t> on_idx(
-        env_t *env, counted_t<table_t> tbl, counted_t<val_t> idx) const = 0;
+    virtual scoped_ptr_t<val_t> on_idx(
+        env_t *env, counted_t<table_t> tbl, scoped_ptr_t<val_t> idx) const = 0;
 };
 
 template<class T>
@@ -64,8 +55,8 @@
         : map_acc_term_t<T>(args...) { }
 private:
     virtual bool uses_idx() const { return false; }
-    virtual counted_t<val_t> on_idx(
-        env_t *, counted_t<table_t>, counted_t<val_t>) const {
+    virtual scoped_ptr_t<val_t> on_idx(
+        env_t *, counted_t<table_t>, scoped_ptr_t<val_t>) const {
         rfail(base_exc_t::GENERIC, "Cannot call %s on an index.", this->name());
     }
 };
@@ -92,8 +83,8 @@
     virtual ~indexable_map_acc_term_t() { }
 private:
     virtual bool uses_idx() const { return true; }
-    virtual counted_t<val_t> on_idx(
-        env_t *env, counted_t<table_t> tbl, counted_t<val_t> idx) const {
+    virtual scoped_ptr_t<val_t> on_idx(
+        env_t *env, counted_t<table_t> tbl, scoped_ptr_t<val_t> idx) const {
         boost::optional<std::string> idx_str;
         if (idx.has()) {
             idx_str = idx->as_str().to_std();
@@ -275,16 +266,10 @@
           default_filter_term(lazy_literal_optarg(env, "default")) { }
 
 private:
-<<<<<<< HEAD
-    virtual scoped_ptr_t<val_t> eval_impl(scope_env_t *env, args_t *args, eval_flags_t) const {
+    virtual scoped_ptr_t<val_t> eval_impl(
+        scope_env_t *env, args_t *args, eval_flags_t) const {
         scoped_ptr_t<val_t> v0 = args->arg(env, 0);
         scoped_ptr_t<val_t> v1 = args->arg(env, 1, LITERAL_OK);
-=======
-    virtual counted_t<val_t> eval_impl(
-        scope_env_t *env, args_t *args, eval_flags_t) const {
-        counted_t<val_t> v0 = args->arg(env, 0);
-        counted_t<val_t> v1 = args->arg(env, 1, LITERAL_OK);
->>>>>>> 4f6b1e67
         counted_t<const func_t> f = v1->as_func(CONSTANT_SHORTCUT);
         boost::optional<wire_func_t> defval;
         if (default_filter_term.has()) {
@@ -313,12 +298,8 @@
     reduce_term_t(compile_env_t *env, const protob_t<const Term> &term) :
         grouped_seq_op_term_t(env, term, argspec_t(2), optargspec_t({ "base" })) { }
 private:
-<<<<<<< HEAD
-    virtual scoped_ptr_t<val_t> eval_impl(scope_env_t *env, args_t *args, eval_flags_t) const {
-=======
-    virtual counted_t<val_t> eval_impl(
+    virtual scoped_ptr_t<val_t> eval_impl(
         scope_env_t *env, args_t *args, eval_flags_t) const {
->>>>>>> 4f6b1e67
         return args->arg(env, 0)->as_seq(env->env)->run_terminal(
             env->env, reduce_wire_func_t(args->arg(env, 1)->as_func()));
     }
@@ -352,15 +333,7 @@
 private:
     virtual scoped_ptr_t<val_t> eval_impl(
         scope_env_t *env, args_t *args, eval_flags_t) const {
-<<<<<<< HEAD
         scoped_ptr_t<val_t> v = args->arg(env, 0);
-        if (v->get_type().is_convertible(val_t::type_t::TABLE)) {
-            counted_t<table_t> tbl = v->as_table();
-            return new_val(env->env,
-                tbl->table->read_all_changes(
-                    env->env, backtrace(), tbl->display_name()));
-=======
-        counted_t<val_t> v = args->arg(env, 0);
         if (v->get_type().is_convertible(val_t::type_t::SELECTION)) {
             counted_t<selection_t> selection = v->as_selection(env->env);
             counted_t<table_t> tbl = selection->table;
@@ -373,7 +346,6 @@
                 env->env,
                 tbl->tbl->read_changes(
                     env->env, std::move(spec), backtrace(), tbl->display_name()));
->>>>>>> 4f6b1e67
         } else if (v->get_type().is_convertible(val_t::type_t::SINGLE_SELECTION)) {
             return new_val(
                 env->env, v->as_single_selection()->read_changes());
@@ -390,14 +362,9 @@
     between_term_t(compile_env_t *env, const protob_t<const Term> &term)
         : bounded_op_term_t(env, term, argspec_t(3), optargspec_t({"index"})) { }
 private:
-<<<<<<< HEAD
-    virtual scoped_ptr_t<val_t> eval_impl(scope_env_t *env, args_t *args, eval_flags_t) const {
-        counted_t<table_t> tbl = args->arg(env, 0)->as_table();
-=======
-    virtual counted_t<val_t>
+    virtual scoped_ptr_t<val_t>
     eval_impl(scope_env_t *env, args_t *args, eval_flags_t) const {
         counted_t<table_slice_t> tbl_slice = args->arg(env, 0)->as_table_slice();
->>>>>>> 4f6b1e67
         bool left_open = is_left_open(env, args);
         datum_t lb = args->arg(env, 1)->as_datum();
         if (lb.get_type() == datum_t::R_NULL) {
@@ -421,18 +388,7 @@
             }
         }
 
-<<<<<<< HEAD
         scoped_ptr_t<val_t> sindex = args->optarg(env, "index");
-        std::string sid = (sindex.has() ? sindex->as_str().to_std() : tbl->get_pkey());
-
-        tbl->add_bounds(
-            datum_range_t(
-                lb, left_open ? key_range_t::open : key_range_t::closed,
-                rb, right_open ? key_range_t::open : key_range_t::closed),
-            sid, this);
-        return new_val(tbl);
-=======
-        counted_t<val_t> sindex = args->optarg(env, "index");
         std::string idx;
         if (sindex.has()) {
             idx = sindex->as_str().to_std();
@@ -446,7 +402,6 @@
                 datum_range_t(
                     lb, left_open ? key_range_t::open : key_range_t::closed,
                     rb, right_open ? key_range_t::open : key_range_t::closed)));
->>>>>>> 4f6b1e67
     }
     virtual const char *name() const { return "between"; }
 
