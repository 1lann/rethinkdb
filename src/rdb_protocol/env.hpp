--- conflicted
+++ resolved
@@ -89,11 +89,8 @@
 
     env_t(
         extproc_pool_t *_extproc_pool,
-<<<<<<< HEAD
         changefeed::client_t *_changefeed_client,
-=======
         const std::string &_reql_http_proxy,
->>>>>>> 46d295a0
         base_namespace_repo_t *_ns_repo,
 
         clone_ptr_t<watchable_t<cow_ptr_t<ns_metadata_t> > >
@@ -110,11 +107,8 @@
 
     env_t(
         extproc_pool_t *_extproc_pool,
-<<<<<<< HEAD
         changefeed::client_t *_changefeed_client,
-=======
         const std::string &_reql_http_proxy,
->>>>>>> 46d295a0
         base_namespace_repo_t *_ns_repo,
 
         clone_ptr_t<watchable_t<cow_ptr_t<ns_metadata_t> > >
@@ -164,13 +158,11 @@
     // js_runner_t.
     extproc_pool_t *extproc_pool;
 
-<<<<<<< HEAD
     // Holds a bunch of mailboxes and maps them to streams.
     changefeed::client_t *changefeed_client;
-=======
+
     // HTTP proxy to use when running `r.http(...)` queries
     const std::string reql_http_proxy;
->>>>>>> 46d295a0
 
     // Access to the cluster, for talking over the cluster or about the cluster.
     cluster_access_t cluster_access;
