--- conflicted
+++ resolved
@@ -59,13 +59,6 @@
 
     bool fits(const void *value, int length_available) const;
 
-<<<<<<< HEAD
-    bool deep_fsck(block_getter_t *getter,
-                   const void *value,
-                   int length_available,
-                   std::string *msg_out) const;
-=======
->>>>>>> 2c2055b4
     int max_possible_size() const;
 
     static block_magic_t leaf_magic();
