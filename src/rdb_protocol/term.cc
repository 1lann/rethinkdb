// Copyright 2010-2012 RethinkDB, all rights reserved.
#include "rdb_protocol/term.hpp"

#include "rdb_protocol/counted_term.hpp"
#include "rdb_protocol/env.hpp"
#include "rdb_protocol/pb_utils.hpp"
#include "rdb_protocol/stream_cache.hpp"
#include "rdb_protocol/term_walker.hpp"
#include "rdb_protocol/validate.hpp"

#include "rdb_protocol/terms/terms.hpp"

#pragma GCC diagnostic ignored "-Wshadow"

namespace ql {

counted_t<term_t> compile_term(env_t *env, protob_t<const Term> t) {
    switch (t->type()) {
    case Term::DATUM:              return make_datum_term(env, t);
    case Term::MAKE_ARRAY:         return make_make_array_term(env, t);
    case Term::MAKE_OBJ:           return make_make_obj_term(env, t);
    case Term::VAR:                return make_var_term(env, t);
    case Term::JAVASCRIPT:         return make_javascript_term(env, t);
    case Term::ERROR:              return make_error_term(env, t);
    case Term::IMPLICIT_VAR:       return make_implicit_var_term(env, t);
    case Term::DB:                 return make_db_term(env, t);
    case Term::TABLE:              return make_table_term(env, t);
    case Term::GET:                return make_get_term(env, t);
    case Term::GET_ALL:            return make_get_all_term(env, t);
    case Term::EQ:                 // fallthru
    case Term::NE:                 // fallthru
    case Term::LT:                 // fallthru
    case Term::LE:                 // fallthru
    case Term::GT:                 // fallthru
    case Term::GE:                 return make_predicate_term(env, t);
    case Term::NOT:                return make_not_term(env, t);
    case Term::ADD:                // fallthru
    case Term::SUB:                // fallthru
    case Term::MUL:                // fallthru
    case Term::DIV:                return make_arith_term(env, t);
    case Term::MOD:                return make_mod_term(env, t);
    case Term::CONTAINS:           return make_contains_term(env, t);
    case Term::APPEND:             return make_append_term(env, t);
    case Term::PREPEND:            return make_prepend_term(env, t);
    case Term::DIFFERENCE:         return make_difference_term(env, t);
    case Term::SET_INSERT:         return make_set_insert_term(env, t);
    case Term::SET_INTERSECTION:   return make_set_intersection_term(env, t);
    case Term::SET_UNION:          return make_set_union_term(env, t);
    case Term::SET_DIFFERENCE:     return make_set_difference_term(env, t);
    case Term::SLICE:              return make_slice_term(env, t);
    case Term::GETATTR:            return make_getattr_term(env, t);
    case Term::INDEXES_OF:         return make_indexes_of_term(env, t);
    case Term::KEYS:               return make_keys_term(env, t);
    case Term::HAS_FIELDS:         return make_has_fields_term(env, t);
    case Term::WITH_FIELDS:        return make_with_fields_term(env, t);
    case Term::PLUCK:              return make_pluck_term(env, t);
    case Term::WITHOUT:            return make_without_term(env, t);
    case Term::MERGE:              return make_merge_term(env, t);
    case Term::BETWEEN:            return make_between_term(env, t);
    case Term::REDUCE:             return make_reduce_term(env, t);
    case Term::MAP:                return make_map_term(env, t);
    case Term::FILTER:             return make_filter_term(env, t);
    case Term::CONCATMAP:          return make_concatmap_term(env, t);
    case Term::ORDERBY:            return make_orderby_term(env, t);
    case Term::DISTINCT:           return make_distinct_term(env, t);
    case Term::COUNT:              return make_count_term(env, t);
    case Term::UNION:              return make_union_term(env, t);
    case Term::NTH:                return make_nth_term(env, t);
    case Term::GROUPED_MAP_REDUCE: return make_gmr_term(env, t);
    case Term::LIMIT:              return make_limit_term(env, t);
    case Term::SKIP:               return make_skip_term(env, t);
    case Term::GROUPBY:            return make_groupby_term(env, t);
    case Term::INNER_JOIN:         return make_inner_join_term(env, t);
    case Term::OUTER_JOIN:         return make_outer_join_term(env, t);
    case Term::EQ_JOIN:            return make_eq_join_term(env, t);
    case Term::ZIP:                return make_zip_term(env, t);
    case Term::INSERT_AT:          return make_insert_at_term(env, t);
    case Term::DELETE_AT:          return make_delete_at_term(env, t);
    case Term::CHANGE_AT:          return make_change_at_term(env, t);
    case Term::SPLICE_AT:          return make_splice_at_term(env, t);
    case Term::COERCE_TO:          return make_coerce_term(env, t);
    case Term::TYPEOF:             return make_typeof_term(env, t);
    case Term::UPDATE:             return make_update_term(env, t);
    case Term::DELETE:             return make_delete_term(env, t);
    case Term::REPLACE:            return make_replace_term(env, t);
    case Term::INSERT:             return make_insert_term(env, t);
    case Term::DB_CREATE:          return make_db_create_term(env, t);
    case Term::DB_DROP:            return make_db_drop_term(env, t);
    case Term::DB_LIST:            return make_db_list_term(env, t);
    case Term::TABLE_CREATE:       return make_table_create_term(env, t);
    case Term::TABLE_DROP:         return make_table_drop_term(env, t);
    case Term::TABLE_LIST:         return make_table_list_term(env, t);
    case Term::INDEX_CREATE:       return make_sindex_create_term(env, t);
    case Term::INDEX_DROP:         return make_sindex_drop_term(env, t);
    case Term::INDEX_LIST:         return make_sindex_list_term(env, t);
    case Term::FUNCALL:            return make_funcall_term(env, t);
    case Term::BRANCH:             return make_branch_term(env, t);
    case Term::ANY:                return make_any_term(env, t);
    case Term::ALL:                return make_all_term(env, t);
    case Term::FOREACH:            return make_foreach_term(env, t);
    case Term::FUNC:               return make_counted<func_term_t>(env, t);
    case Term::ASC:                return make_asc_term(env, t);
    case Term::DESC:               return make_desc_term(env, t);
    case Term::INFO:               return make_info_term(env, t);
<<<<<<< HEAD
    case Term::MATCH:              return make_match_term(env, t);
=======
    case Term::SAMPLE:             return make_sample_term(env, t);
    case Term::IS_EMPTY:           return make_is_empty_term(env, t);
    case Term::DEFAULT:            return make_default_term(env, t);
>>>>>>> 941ba094
    default: unreachable();
    }
    unreachable();
}

void run(protob_t<Query> q, scoped_ptr_t<env_t> *env_ptr,
         Response *res, stream_cache2_t *stream_cache2,
         bool *response_needed_out) {
    try {
        validate_pb(*q);
    } catch (const base_exc_t &e) {
        fill_error(res, Response::CLIENT_ERROR, e.what(), backtrace_t());
        return;
    }
#ifdef INSTRUMENT
    debugf("Query: %s\n", q->DebugString().c_str());
#endif // INSTRUMENT
    env_t *env = env_ptr->get();
    int64_t token = q->token();

    switch (q->type()) {
    case Query_QueryType_START: {
        counted_t<term_t> root_term;
        try {
            Term *t = q->mutable_query();
            preprocess_term(t);
            Backtrace *t_bt = t->MutableExtension(ql2::extension::backtrace);


            // We parse out the `noreply` optarg in a special step so that we
            // don't send back an unneeded response in the case where another
            // optional argument throws a compilation error.
            for (int i = 0; i < q->global_optargs_size(); ++i) {
                const Query::AssocPair &ap = q->global_optargs(i);
                if (ap.key() == "noreply") {
                    bool conflict = env->add_optarg(ap.key(), ap.val());
                    r_sanity_check(!conflict);
                    counted_t<val_t> noreply = env->get_optarg("noreply");
                    r_sanity_check(noreply.has());
                    *response_needed_out = !noreply->as_bool();
                    break;
                }
            }

            // Parse global optargs
            for (int i = 0; i < q->global_optargs_size(); ++i) {
                const Query::AssocPair &ap = q->global_optargs(i);
                if (ap.key() != "noreply") {
                    bool conflict = env->add_optarg(ap.key(), ap.val());
                    rcheck_toplevel(
                        !conflict, base_exc_t::GENERIC,
                        strprintf("Duplicate global optarg: %s", ap.key().c_str()));
                }
            }

            protob_t<Term> ewt = make_counted_term();
            Term *const arg = ewt.get();

            N1(DB, NDATUM("test"));

            propagate_backtrace(arg, t_bt); // duplicate toplevel backtrace
            UNUSED bool _b = env->add_optarg("db", *arg);
            //          ^^ UNUSED because user can override this value safely

            // Parse actual query
            root_term = compile_term(env, q.make_child(t));
            // TODO: handle this properly
        } catch (const exc_t &e) {
            fill_error(res, Response::COMPILE_ERROR, e.what(), e.backtrace());
            return;
        } catch (const datum_exc_t &e) {
            fill_error(res, Response::COMPILE_ERROR, e.what(), backtrace_t());
            return;
        }

        try {
            rcheck_toplevel(!stream_cache2->contains(token),
                            base_exc_t::GENERIC,
                            strprintf("ERROR: duplicate token %" PRIi64, token));
        } catch (const exc_t &e) {
            fill_error(res, Response::CLIENT_ERROR, e.what(), e.backtrace());
            return;
        } catch (const datum_exc_t &e) {
            fill_error(res, Response::CLIENT_ERROR, e.what(), backtrace_t());
            return;
        }

        try {
            counted_t<val_t> val = root_term->eval();

            if (!*response_needed_out) {
                // It's fine to just abort here because we don't allow write
                // operations inside of lazy operations, which means the writes
                // will have already occured even if `val` is a sequence that we
                // haven't yet exhuasted.
                return;
            }

            if (val->get_type().is_convertible(val_t::type_t::DATUM)) {
                res->set_type(Response_ResponseType_SUCCESS_ATOM);
                counted_t<const datum_t> d = val->as_datum();
                d->write_to_protobuf(res->add_response());
            } else if (val->get_type().is_convertible(val_t::type_t::SEQUENCE)) {
                stream_cache2->insert(token, env_ptr, val->as_seq());
                bool b = stream_cache2->serve(token, res, env->interruptor);
                r_sanity_check(b);
            } else {
                rfail_toplevel(base_exc_t::GENERIC,
                               "Query result must be of type DATUM or STREAM (got %s).",
                               val->get_type().name());
            }
        } catch (const exc_t &e) {
            fill_error(res, Response::RUNTIME_ERROR, e.what(), e.backtrace());
            return;
        } catch (const datum_exc_t &e) {
            fill_error(res, Response::RUNTIME_ERROR, e.what(), backtrace_t());
            return;
        }

    } break;
    case Query_QueryType_CONTINUE: {
        try {
            bool b = stream_cache2->serve(token, res, env->interruptor);
            rcheck_toplevel(b, base_exc_t::GENERIC,
                            strprintf("Token %" PRIi64 " not in stream cache.", token));
        } catch (const exc_t &e) {
            fill_error(res, Response::CLIENT_ERROR, e.what(), e.backtrace());
            return;
        }
    } break;
    case Query_QueryType_STOP: {
        try {
            rcheck_toplevel(stream_cache2->contains(token), base_exc_t::GENERIC,
                            strprintf("Token %" PRIi64 " not in stream cache.", token));
            stream_cache2->erase(token);
        } catch (const exc_t &e) {
            fill_error(res, Response::CLIENT_ERROR, e.what(), e.backtrace());
            return;
        }
    } break;
    default: unreachable();
    }
}

term_t::term_t(env_t *_env, protob_t<const Term> _src)
    : pb_rcheckable_t(_src), env(_env), src(_src) {
    guarantee(env != NULL);
}
term_t::~term_t() { }

// Uncomment the define to enable instrumentation (you'll be able to see where
// you are in query execution when something goes wrong).
// #define INSTRUMENT 1

#ifdef INSTRUMENT
__thread int DBG_depth = 0;
#define DBG(s, args...) do {                                            \
        std::string DBG_s = "";                                         \
        for (int DBG_i = 0; DBG_i < DBG_depth; ++DBG_i) DBG_s += " ";   \
        debugf("%s" s, DBG_s.c_str(), ##args);                          \
    } while (0)
#define INC_DEPTH do { ++DBG_depth; } while (0)
#define DEC_DEPTH do { --DBG_depth; } while (0)
#else // INSTRUMENT
#define DBG(s, args...)
#define INC_DEPTH
#define DEC_DEPTH
#endif // INSTRUMENT

bool term_t::is_deterministic() const {
    bool b = is_deterministic_impl();
    // DBG("%s det: %d\n", name(), b);
    return b;
}

protob_t<const Term> term_t::get_src() const {
    return src;
}

void term_t::prop_bt(Term *t) const {
    propagate_backtrace(t, &get_src()->GetExtension(ql2::extension::backtrace));
}

counted_t<val_t> term_t::eval() {
    // This is basically a hook for unit tests to change things mid-query
    DEBUG_ONLY_CODE(env->do_eval_callback());
    DBG("EVALUATING %s (%d):\n", name(), is_deterministic());
    env->throw_if_interruptor_pulsed();
    INC_DEPTH;

    try {
        try {
            counted_t<val_t> ret = eval_impl();
            DEC_DEPTH;
            DBG("%s returned %s\n", name(), ret->print().c_str());
            return ret;
        } catch (const datum_exc_t &e) {
            DEC_DEPTH;
            DBG("%s THREW\n", name());
            rfail(e.get_type(), "%s", e.what());
        }
    } catch (...) {
        DEC_DEPTH;
        DBG("%s THREW OUTER\n", name());
        throw;
    }
}

counted_t<val_t> term_t::new_val(counted_t<const datum_t> d) {
    return make_counted<val_t>(d, this);
}
counted_t<val_t> term_t::new_val(counted_t<const datum_t> d, counted_t<table_t> t) {
    return make_counted<val_t>(d, t, this);
}

counted_t<val_t> term_t::new_val(counted_t<datum_stream_t> s) {
    return make_counted<val_t>(s, this);
}
counted_t<val_t> term_t::new_val(counted_t<datum_stream_t> s, counted_t<table_t> d) {
    return make_counted<val_t>(d, s, this);
}
counted_t<val_t> term_t::new_val(counted_t<const db_t> db) {
    return make_counted<val_t>(db, this);
}
counted_t<val_t> term_t::new_val(counted_t<table_t> t) {
    return make_counted<val_t>(t, this);
}
counted_t<val_t> term_t::new_val(counted_t<func_t> f) {
    return make_counted<val_t>(f, this);
}
counted_t<val_t> term_t::new_val_bool(bool b) {
    return new_val(make_counted<const datum_t>(datum_t::R_BOOL, b));
}

} //namespace ql<|MERGE_RESOLUTION|>--- conflicted
+++ resolved
@@ -102,13 +102,10 @@
     case Term::ASC:                return make_asc_term(env, t);
     case Term::DESC:               return make_desc_term(env, t);
     case Term::INFO:               return make_info_term(env, t);
-<<<<<<< HEAD
     case Term::MATCH:              return make_match_term(env, t);
-=======
     case Term::SAMPLE:             return make_sample_term(env, t);
     case Term::IS_EMPTY:           return make_is_empty_term(env, t);
     case Term::DEFAULT:            return make_default_term(env, t);
->>>>>>> 941ba094
     default: unreachable();
     }
     unreachable();
