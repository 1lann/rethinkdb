// Copyright 2010-2013 RethinkDB, all rights reserved.
#include "rdb_protocol/protocol.hpp"

#include <algorithm>

#include "errors.hpp"
#include <boost/bind.hpp>
#include <boost/make_shared.hpp>

#include "arch/io/disk.hpp"
#include "btree/erase_range.hpp"
#include "btree/parallel_traversal.hpp"
#include "btree/slice.hpp"
#include "btree/superblock.hpp"
#include "clustering/administration/metadata.hpp"
#include "concurrency/cross_thread_watchable.hpp"
#include "concurrency/pmap.hpp"
#include "concurrency/wait_any.hpp"
#include "containers/archive/vector_stream.hpp"
#include "protob/protob.hpp"
#include "rdb_protocol/btree.hpp"
#include "rdb_protocol/env.hpp"
#include "rdb_protocol/transform_visitors.hpp"
#include "rpc/semilattice/view/field.hpp"
#include "rpc/semilattice/watchable.hpp"
#include "serializer/config.hpp"


typedef rdb_protocol_details::backfill_atom_t rdb_backfill_atom_t;

typedef rdb_protocol_t::context_t context_t;

typedef rdb_protocol_t::store_t store_t;
typedef rdb_protocol_t::region_t region_t;

typedef rdb_protocol_t::read_t read_t;
typedef rdb_protocol_t::read_response_t read_response_t;

typedef rdb_protocol_t::point_read_t point_read_t;
typedef rdb_protocol_t::point_read_response_t point_read_response_t;

typedef rdb_protocol_t::rget_read_t rget_read_t;
typedef rdb_protocol_t::rget_read_response_t rget_read_response_t;

typedef rdb_protocol_t::distribution_read_t distribution_read_t;
typedef rdb_protocol_t::distribution_read_response_t distribution_read_response_t;

typedef rdb_protocol_t::sindex_list_t sindex_list_t;
typedef rdb_protocol_t::sindex_list_response_t sindex_list_response_t;

typedef rdb_protocol_t::write_t write_t;
typedef rdb_protocol_t::write_response_t write_response_t;

typedef rdb_protocol_t::point_replace_t point_replace_t;
typedef rdb_protocol_t::point_replace_response_t point_replace_response_t;

typedef rdb_protocol_t::batched_replaces_t batched_replaces_t;

typedef rdb_protocol_t::point_write_t point_write_t;
typedef rdb_protocol_t::point_write_response_t point_write_response_t;

typedef rdb_protocol_t::point_delete_t point_delete_t;
typedef rdb_protocol_t::point_delete_response_t point_delete_response_t;

typedef rdb_protocol_t::sindex_create_t sindex_create_t;
typedef rdb_protocol_t::sindex_create_response_t sindex_create_response_t;

typedef rdb_protocol_t::sindex_drop_t sindex_drop_t;
typedef rdb_protocol_t::sindex_drop_response_t sindex_drop_response_t;

typedef rdb_protocol_t::backfill_chunk_t backfill_chunk_t;

typedef rdb_protocol_t::backfill_progress_t backfill_progress_t;

typedef rdb_protocol_t::rget_read_response_t::stream_t stream_t;
typedef rdb_protocol_t::rget_read_response_t::groups_t groups_t;
typedef rdb_protocol_t::rget_read_response_t::atom_t atom_t;
typedef rdb_protocol_t::rget_read_response_t::length_t length_t;
typedef rdb_protocol_t::rget_read_response_t::inserted_t inserted_t;

typedef btree_store_t<rdb_protocol_t>::sindex_access_vector_t sindex_access_vector_t;

const std::string rdb_protocol_t::protocol_name("rdb");

RDB_IMPL_PROTOB_SERIALIZABLE(Term);
RDB_IMPL_PROTOB_SERIALIZABLE(Datum);


namespace rdb_protocol_details {

RDB_IMPL_SERIALIZABLE_3(backfill_atom_t, key, value, recency);
RDB_IMPL_SERIALIZABLE_3(transform_atom_t, variant, scopes, backtrace);
RDB_IMPL_SERIALIZABLE_3(terminal_t, variant, scopes, backtrace);

void post_construct_and_drain_queue(
        const std::set<std::string> &sindexes_to_bring_up_to_date,
        btree_store_t<rdb_protocol_t> *store,
        boost::shared_ptr<internal_disk_backed_queue_t> mod_queue,
        auto_drainer_t::lock_t lock)
    THROWS_NOTHING;
/* Creates a queue of operations for the sindex, runs a post construction for
 * the data already in the btree and finally drains the queue. */
void bring_sindexes_up_to_date(
        const std::set<std::string> &sindexes_to_bring_up_to_date,
        btree_store_t<rdb_protocol_t> *store,
        buf_lock_t *sindex_block)
    THROWS_NOTHING
{
    /* We register our modification queue here. An important point about
     * correctness here: we've held the superblock this whole time and will
     * continue to do so until the call to post_construct_secondary_indexes
     * begins a parallel traversal which releases the superblock. This
     * serves to make sure that every changes which we don't learn about in
     * the parallel traversal we do learn about from the mod queue. */
    uuid_u post_construct_id = generate_uuid();

    boost::shared_ptr<internal_disk_backed_queue_t> mod_queue(
            new internal_disk_backed_queue_t(
                store->io_backender_,
                serializer_filepath_t(store->base_path_, "post_construction_" + uuid_to_str(post_construct_id)),
                &store->perfmon_collection));

    {
        mutex_t::acq_t acq;
        store->lock_sindex_queue(sindex_block, &acq);
        store->register_sindex_queue(mod_queue.get(), &acq);
    }

    coro_t::spawn_sometime(boost::bind(
                &post_construct_and_drain_queue,
                sindexes_to_bring_up_to_date,
                store,
                mod_queue,
                auto_drainer_t::lock_t(&store->drainer)));
}

/* This function is really part of the logic of bring_sindexes_up_to_date
 * however it needs to be in a seperate function so that it can be spawned in a
 * coro. */
void post_construct_and_drain_queue(
        const std::set<std::string> &sindexes_to_bring_up_to_date,
        btree_store_t<rdb_protocol_t> *store,
        boost::shared_ptr<internal_disk_backed_queue_t> mod_queue,
        auto_drainer_t::lock_t lock)
    THROWS_NOTHING
{
    try {
        post_construct_secondary_indexes(store, sindexes_to_bring_up_to_date, lock.get_drain_signal());

        /* Drain the queue. */

        int previous_size = mod_queue->size();
        while (!lock.get_drain_signal()->is_pulsed()) {
            write_token_pair_t token_pair;
            store->new_write_token_pair(&token_pair);

            scoped_ptr_t<transaction_t> queue_txn;
            scoped_ptr_t<real_superblock_t> queue_superblock;

            store->acquire_superblock_for_write(
                rwi_write,
                repli_timestamp_t::distant_past,
                2,
                &token_pair.main_write_token,
                &queue_txn,
                &queue_superblock,
                lock.get_drain_signal());

            scoped_ptr_t<buf_lock_t> queue_sindex_block;
            store->acquire_sindex_block_for_write(
                &token_pair,
                queue_txn.get(),
                &queue_sindex_block,
                queue_superblock->get_sindex_block_id(),
                lock.get_drain_signal());

            sindex_access_vector_t sindexes;
            store->acquire_sindex_superblocks_for_write(
                    sindexes_to_bring_up_to_date,
                    queue_sindex_block.get(),
                    queue_txn.get(),
                    &sindexes);

            mutex_t::acq_t acq;
            store->lock_sindex_queue(queue_sindex_block.get(), &acq);

            while (mod_queue->size() >= previous_size &&
                   mod_queue->size() > 0) {
                std::vector<char> data_vec;
                mod_queue->pop(&data_vec);
                vector_read_stream_t read_stream(&data_vec);

                rdb_modification_report_t mod_report;
                int ser_res = deserialize(&read_stream, &mod_report);
                guarantee_err(ser_res == 0, "corruption in disk-backed queue");

                rdb_update_sindexes(sindexes, &mod_report, queue_txn.get());
            }

            previous_size = mod_queue->size();

            if (mod_queue->size() == 0) {
                for (auto it = sindexes_to_bring_up_to_date.begin();
                        it != sindexes_to_bring_up_to_date.end(); ++it) {
                        store->mark_index_up_to_date(*it, queue_txn.get(), queue_sindex_block.get());
                }
                store->deregister_sindex_queue(mod_queue.get(), &acq);
                break;
            }
        }
    } catch (const interrupted_exc_t &) {
        // We were interrupted so we just exit. Sindex post construct is in an
        // indeterminate state and will be cleaned up at a later point.
    }
}


}  // namespace rdb_protocol_details

rdb_protocol_t::context_t::context_t()
    : pool_group(NULL), ns_repo(NULL),
    cross_thread_namespace_watchables(get_num_threads()),
    cross_thread_database_watchables(get_num_threads()),
    directory_read_manager(NULL),
    signals(get_num_threads())
{ }

rdb_protocol_t::context_t::context_t(
    extproc::pool_group_t *_pool_group,
    namespace_repo_t<rdb_protocol_t> *_ns_repo,
    boost::shared_ptr<semilattice_readwrite_view_t<cluster_semilattice_metadata_t> >
        _semilattice_metadata,
    directory_read_manager_t<cluster_directory_metadata_t>
        *_directory_read_manager,
    machine_id_t _machine_id)
    : pool_group(_pool_group), ns_repo(_ns_repo),
      cross_thread_namespace_watchables(get_num_threads()),
      cross_thread_database_watchables(get_num_threads()),
      semilattice_metadata(_semilattice_metadata),
      directory_read_manager(_directory_read_manager),
      signals(get_num_threads()),
      machine_id(_machine_id)
{
    for (int thread = 0; thread < get_num_threads(); ++thread) {
        cross_thread_namespace_watchables[thread].init(new cross_thread_watchable_variable_t<cow_ptr_t<namespaces_semilattice_metadata_t<rdb_protocol_t> > >(
                                                    clone_ptr_t<semilattice_watchable_t<cow_ptr_t<namespaces_semilattice_metadata_t<rdb_protocol_t> > > >
                                                        (new semilattice_watchable_t<cow_ptr_t<namespaces_semilattice_metadata_t<rdb_protocol_t> > >(
                                                            metadata_field(&cluster_semilattice_metadata_t::rdb_namespaces, _semilattice_metadata))), thread));

        cross_thread_database_watchables[thread].init(new cross_thread_watchable_variable_t<databases_semilattice_metadata_t>(
                                                    clone_ptr_t<semilattice_watchable_t<databases_semilattice_metadata_t> >
                                                        (new semilattice_watchable_t<databases_semilattice_metadata_t>(
                                                            metadata_field(&cluster_semilattice_metadata_t::databases, _semilattice_metadata))), thread));

        signals[thread].init(new cross_thread_signal_t(&interruptor, thread));
    }
}

rdb_protocol_t::context_t::~context_t() { }

// Construct a region containing only the specified key
region_t rdb_protocol_t::monokey_region(const store_key_t &k) {
    uint64_t h = hash_region_hasher(k.contents(), k.size());
    return region_t(h, h + 1, key_range_t(key_range_t::closed, k, key_range_t::closed, k));
}

key_range_t rdb_protocol_t::sindex_key_range(const store_key_t &k) {
    store_key_t start(key_to_unescaped_str(k) + "\0"),
                end(key_to_unescaped_str(k) + std::string(1, '\0' + 1));
    return key_range_t(key_range_t::closed, start, key_range_t::open, end);
}

/* read_t::get_region implementation */
struct rdb_r_get_region_visitor : public boost::static_visitor<region_t> {
    region_t operator()(const point_read_t &pr) const {
        return rdb_protocol_t::monokey_region(pr.key);
    }

    region_t operator()(const rget_read_t &rg) const {
        return rg.region;
    }

    region_t operator()(const distribution_read_t &dg) const {
        return dg.region;
    }

    region_t operator()(UNUSED const sindex_list_t &sl) const {
        return rdb_protocol_t::monokey_region(store_key_t());
    }
};

region_t read_t::get_region() const THROWS_NOTHING {
    return boost::apply_visitor(rdb_r_get_region_visitor(), read);
}

struct rdb_r_shard_visitor : public boost::static_visitor<read_t> {
    explicit rdb_r_shard_visitor(const region_t &_region)
        : region(_region)
    { }

    read_t operator()(const point_read_t &pr) const {
        rassert(rdb_protocol_t::monokey_region(pr.key) == region);
        return read_t(pr);
    }

    read_t operator()(const rget_read_t &rg) const {
        rassert(region_is_superset(rg.region, region));
        rget_read_t _rg(rg);
        _rg.region = region;
        return read_t(_rg);
    }

    read_t operator()(const distribution_read_t &dg) const {
        rassert(region_is_superset(dg.region, region));
        distribution_read_t _dg(dg);
        _dg.region = region;
        return read_t(_dg);
    }

    read_t operator()(const sindex_list_t &sl) const {
        return read_t(sl);
    }

    const region_t &region;
};

read_t read_t::shard(const region_t &region) const THROWS_NOTHING {
    return boost::apply_visitor(rdb_r_shard_visitor(region), read);
}

/* read_t::unshard implementation */
bool read_response_cmp(const read_response_t &l, const read_response_t &r) {
    const rget_read_response_t *lr = boost::get<rget_read_response_t>(&l.response);
    guarantee(lr);
    const rget_read_response_t *rr = boost::get<rget_read_response_t>(&r.response);
    guarantee(rr);
    return lr->key_range < rr->key_range;
}

/* A visitor to handle this unsharding process for us. */

class distribution_read_response_less_t {
public:
    bool operator()(const distribution_read_response_t& x, const distribution_read_response_t& y) {
        if (x.region.inner == y.region.inner) {
            return x.region < y.region;
        } else {
            return x.region.inner < y.region.inner;
        }
    }
};

// Scale the distribution down by combining ranges to fit it within the limit of
// the query
void scale_down_distribution(size_t result_limit, std::map<store_key_t, int64_t> *key_counts) {
    guarantee(result_limit > 0);
    const size_t combine = (key_counts->size() / result_limit); // Combine this many other ranges into the previous range
    for (std::map<store_key_t, int64_t>::iterator it = key_counts->begin(); it != key_counts->end(); ) {
        std::map<store_key_t, int64_t>::iterator next = it;
        ++next;
        for (size_t i = 0; i < combine && next != key_counts->end(); ++i) {
            it->second += next->second;
            std::map<store_key_t, int64_t>::iterator tmp = next;
            ++next;
            key_counts->erase(tmp);
        }
        it = next;
    }
}

class rdb_r_unshard_visitor_t : public boost::static_visitor<void> {
public:
<<<<<<< HEAD
    rdb_r_unshard_visitor_t(const read_response_t *_responses,
                            size_t _count,
                            read_response_t *_response_out)
        : responses(_responses), count(_count), response_out(_response_out) { }
=======
    unshard_visitor_t(const read_response_t *_responses,
                      size_t _count,
                      read_response_t *_response_out,
                      rdb_protocol_t::context_t *ctx,
                      signal_t *interruptor)
        : responses(_responses), count(_count), response_out(_response_out),
          ql_env(ctx->pool_group,
                 ctx->ns_repo,
                 ctx->cross_thread_namespace_watchables[get_thread_id()].get()
                     ->get_watchable(),
                 ctx->cross_thread_database_watchables[get_thread_id()].get()
                     ->get_watchable(),
                 ctx->semilattice_metadata,
                 NULL,
                 boost::make_shared<js::runner_t>(),
                 interruptor,
                 ctx->machine_id,
                 std::map<std::string, ql::wire_func_t>()
                )
    { }
>>>>>>> f77290a5

    void operator()(const point_read_t &) {
        guarantee(count == 1);
        guarantee(NULL != boost::get<point_read_response_t>(&responses[0].response));
        *response_out = responses[0];
    }

    void operator()(const rget_read_t &rg) {
        response_out->response = rget_read_response_t();
        rget_read_response_t *rg_response = boost::get<rget_read_response_t>(&response_out->response);
        rg_response->truncated = false;
        rg_response->key_range = read_t(rg).get_region().inner;
        rg_response->last_considered_key = read_t(rg).get_region().inner.left;

        try {
            /* First check to see if any of the responses we're unsharding threw. */
            for (size_t i = 0; i < count; ++i) {
                // TODO: we're ignoring the limit when recombining.
                const rget_read_response_t *rr = boost::get<rget_read_response_t>(&responses[i].response);
                guarantee(rr != NULL);

<<<<<<< HEAD
                if (const runtime_exc_t *e = boost::get<runtime_exc_t>(&rr->result)) {
                    throw *e;
                } else if (const ql::exc_t *e2 = boost::get<ql::exc_t>(&rr->result)) {
=======
                if (auto e = boost::get<runtime_exc_t>(&(_rr->result))) {
                    throw *e;
                } else if (auto e2 = boost::get<ql::exc_t>(&(_rr->result))) {
>>>>>>> f77290a5
                    throw *e2;
                } else if (auto e3 = boost::get<ql::datum_exc_t>(&(_rr->result))) {
                    throw *e3;
                }
            }

            if (!rg.terminal) {
                //A vanilla range get
                //First we need to determine the cutoff key:
                rg_response->last_considered_key = store_key_t::max();
                for (size_t i = 0; i < count; ++i) {
                    const rget_read_response_t *rr = boost::get<rget_read_response_t>(&responses[i].response);
                    guarantee(rr != NULL);

                    if (rg_response->last_considered_key > rr->last_considered_key && rr->truncated) {
                        rg_response->last_considered_key = rr->last_considered_key;
                    }
                }

                rg_response->result = stream_t();
                stream_t *res_stream = boost::get<stream_t>(&rg_response->result);
                for (size_t i = 0; i < count; ++i) {
                    // TODO: we're ignoring the limit when recombining.
                    const rget_read_response_t *rr = boost::get<rget_read_response_t>(&responses[i].response);
                    guarantee(rr != NULL);

                    const stream_t *stream = boost::get<stream_t>(&(rr->result));

                    for (stream_t::const_iterator it = stream->begin(); it != stream->end(); ++it) {
                        if (it->first <= rg_response->last_considered_key) {
                            res_stream->push_back(*it);
                        }
                    }

                    rg_response->truncated = rg_response->truncated || rr->truncated;
                }
<<<<<<< HEAD
            } else if (boost::get<ql::reduce_wire_func_t>(&rg.terminal->variant) != NULL
                       || boost::get<ql::count_wire_func_t>(&rg.terminal->variant) != NULL) {
                typedef std::vector<ql::wire_datum_t> wire_data_t;
                rg_response->result = wire_data_t();
                wire_data_t *out_vec = boost::get<wire_data_t>(&rg_response->result);
                for (size_t i = 0; i < count; ++i) {
                    const rget_read_response_t *rr = boost::get<rget_read_response_t>(&responses[i].response);
                    guarantee(rr != NULL);
                    if (const ql::wire_datum_t *d = boost::get<ql::wire_datum_t>(&rr->result)) {
                        out_vec->push_back(*d);
                    } else {
                        guarantee(boost::get<rget_read_response_t::empty_t>(&rr->result));
=======
            } else {
                try {
                    if (const ql::reduce_wire_func_t *reduce_func =
                            boost::get<ql::reduce_wire_func_t>(&rg.terminal->variant)) {
                        ql::reduce_wire_func_t local_reduce_func = *reduce_func;
                        rg_response.result = rget_read_response_t::empty_t();
                        for (size_t i = 0; i < count; ++i) {
                            const rget_read_response_t *_rr =
                                boost::get<rget_read_response_t>(&responses[i].response);
                            guarantee(_rr);
                            ql::wire_datum_t *lhs = boost::get<ql::wire_datum_t>(&rg_response.result);
                            const ql::wire_datum_t *rhs = boost::get<ql::wire_datum_t>(&(_rr->result));
                            if (!rhs) {
                                guarantee(boost::get<rget_read_response_t::empty_t>(&(_rr->result)));
                                continue;
                            } else {
                                ql::wire_datum_t local_rhs = *rhs;
                                if (lhs) {
                                    const ql::datum_t *reduced_val =
                                        local_reduce_func.
                                            compile(&ql_env)->
                                                call(lhs->compile(&ql_env), local_rhs.compile(&ql_env))->
                                                    as_datum();
                                    rg_response.result = ql::wire_datum_t(reduced_val);
                                } else {
                                    guarantee(boost::get<rget_read_response_t::empty_t>(&rg_response.result));
                                    rg_response.result = _rr->result;
                                }
                            }
                        }
                        ql::wire_datum_t *final_val = boost::get<ql::wire_datum_t>(&rg_response.result);
                        if (final_val) {
                            final_val->finalize();
                        }
                    } else if (boost::get<ql::count_wire_func_t>(&rg.terminal->variant)) {
                        rg_response.result =
                            ql::wire_datum_t(ql_env.add_ptr(new ql::datum_t(0.0)));

                        for (size_t i = 0; i < count; ++i) {
                            const rget_read_response_t *_rr =
                                boost::get<rget_read_response_t>(&responses[i].response);
                            guarantee(_rr);
                            ql::wire_datum_t *lhs = boost::get<ql::wire_datum_t>(&rg_response.result);
                            const ql::wire_datum_t *rhs = boost::get<ql::wire_datum_t>(&(_rr->result));
                            ql::wire_datum_t local_rhs = *rhs;

                            const ql::datum_t *sum =
                                ql_env.add_ptr(new ql::datum_t(
                                                   lhs->compile(&ql_env)->as_num() +
                                                   local_rhs.compile(&ql_env)->as_num()));
                            rg_response.result = ql::wire_datum_t(sum);
                        }
                        boost::get<ql::wire_datum_t>(rg_response.result).finalize();
                    } else if (const ql::gmr_wire_func_t *gmr_func =
                            boost::get<ql::gmr_wire_func_t>(&rg.terminal->variant)) {
                        ql::gmr_wire_func_t local_gmr_func = *gmr_func;
                        rg_response.result = ql::wire_datum_map_t();
                        ql::wire_datum_map_t *map =
                            boost::get<ql::wire_datum_map_t>(&rg_response.result);

                        for (size_t i = 0; i < count; ++i) {
                            const rget_read_response_t *_rr =
                                boost::get<rget_read_response_t>(&responses[i].response);
                            guarantee(_rr);
                            const ql::wire_datum_map_t *rhs =
                                boost::get<ql::wire_datum_map_t>(&(_rr->result));
                            r_sanity_check(rhs);
                            ql::wire_datum_map_t local_rhs = *rhs;
                            local_rhs.compile(&ql_env);

                            const ql::datum_t *rhs_arr = local_rhs.to_arr(&ql_env);
                            for (size_t f = 0; f < rhs_arr->size(); ++f) {
                                const ql::datum_t *key = rhs_arr->get(f)->get("group");
                                const ql::datum_t *val = rhs_arr->get(f)->get("reduction");
                                if (!map->has(key)) {
                                    map->set(key, val);
                                } else {
                                    ql::func_t *r = local_gmr_func.compile_reduce(&ql_env);
                                    map->set(key, r->call(map->get(key), val)->as_datum());
                                }
                            }
                        }
                        boost::get<ql::wire_datum_map_t>(rg_response.result).finalize();
                    } else {
                        unreachable();
>>>>>>> f77290a5
                    }
                } catch (const ql::datum_exc_t &e) {
                    /* Evaluation threw so we're not going to be accepting any
                       more requests. */
                    boost::apply_visitor(ql::exc_visitor_t(e, &rg_response.result),
                                         rg.terminal->variant);
                }
<<<<<<< HEAD
            } else if (boost::get<ql::gmr_wire_func_t>(&rg.terminal->variant) != NULL) {
                typedef std::vector<ql::wire_datum_map_t> wire_datum_maps_t;
                rg_response->result = wire_datum_maps_t();
                wire_datum_maps_t *out_vec = boost::get<wire_datum_maps_t>(&rg_response->result);
                for (size_t i = 0; i < count; ++i) {
                    const rget_read_response_t *rr = boost::get<rget_read_response_t>(&responses[i].response);
                    guarantee(rr != NULL);
                    const ql::wire_datum_map_t *dm = boost::get<ql::wire_datum_map_t>(&rr->result);
                    r_sanity_check(dm);
                    out_vec->push_back(*dm);
                }
            } else {
                unreachable();
=======
>>>>>>> f77290a5
            }
        } catch (const runtime_exc_t &e) {
            rg_response->result = e;
        } catch (const ql::exc_t &e) {
<<<<<<< HEAD
            rg_response->result = e;
=======
            rg_response.result = e;
        } catch (const ql::datum_exc_t &e) {
            rg_response.result = e;
>>>>>>> f77290a5
        }
    }

    void operator()(const distribution_read_t &dg) {
        // TODO: do this without copying so much and/or without dynamic memory
        // Sort results by region
        std::vector<distribution_read_response_t> results(count);
        guarantee(count > 0);

        for (size_t i = 0; i < count; ++i) {
            const distribution_read_response_t *result = boost::get<distribution_read_response_t>(&responses[i].response);
            guarantee(result != NULL, "Bad boost::get\n");
            results[i] = *result;
        }

        std::sort(results.begin(), results.end(), distribution_read_response_less_t());

        distribution_read_response_t res;
        size_t i = 0;
        while (i < results.size()) {
            // Find the largest hash shard for this key range
            key_range_t range = results[i].region.inner;
            size_t largest_index = i;
            size_t largest_size = 0;
            size_t total_range_keys = 0;

            while (i < results.size() && results[i].region.inner == range) {
                size_t tmp_total_keys = 0;
                for (std::map<store_key_t, int64_t>::const_iterator mit = results[i].key_counts.begin(); mit != results[i].key_counts.end(); ++mit) {
                    tmp_total_keys += mit->second;
                }

                if (tmp_total_keys > largest_size) {
                    largest_size = tmp_total_keys;
                    largest_index = i;
                }

                total_range_keys += tmp_total_keys;
                ++i;
            }

            if (largest_size > 0) {
                // Scale up the selected hash shard
                double scale_factor = static_cast<double>(total_range_keys) / static_cast<double>(largest_size);

                guarantee(scale_factor >= 1.0);  // Directly provable from code above.

                for (std::map<store_key_t, int64_t>::iterator mit = results[largest_index].key_counts.begin();
                     mit != results[largest_index].key_counts.end();
                     ++mit) {
                    mit->second = static_cast<int64_t>(mit->second * scale_factor);
                }

                res.key_counts.insert(results[largest_index].key_counts.begin(), results[largest_index].key_counts.end());
            }
        }

        // If the result is larger than the requested limit, scale it down
        if (dg.result_limit > 0 && res.key_counts.size() > dg.result_limit) {
            scale_down_distribution(dg.result_limit, &res.key_counts);
        }

        response_out->response = res;
    }

    void operator()(UNUSED const sindex_list_t &sl) {
        guarantee(count == 1);
        guarantee(boost::get<sindex_list_response_t>(&responses[0].response));
        *response_out = responses[0];
    }

private:
    const read_response_t *responses;
    size_t count;
    read_response_t *response_out;
    ql::env_t ql_env;
};

<<<<<<< HEAD
void read_t::unshard(read_response_t *responses, size_t count, read_response_t *response, UNUSED context_t *ctx) const THROWS_NOTHING {
    rdb_r_unshard_visitor_t v(responses, count, response);
=======
void read_t::unshard(read_response_t *responses, size_t count, read_response_t
        *response, context_t *ctx, signal_t *interruptor) const
THROWS_ONLY(interrupted_exc_t) {
    unshard_visitor_t v(responses, count, response, ctx, interruptor);
>>>>>>> f77290a5
    boost::apply_visitor(v, read);
}

bool rget_data_cmp(const std::pair<store_key_t, boost::shared_ptr<scoped_cJSON_t> >& a,
                   const std::pair<store_key_t, boost::shared_ptr<scoped_cJSON_t> >& b) {
    return a.first < b.first;
}

/* write_t::get_region() implementation */

// TODO: This entire type is suspect, given the performance for batched_replaces_t.  Is it used in
// anything other than assertions?
struct rdb_w_get_region_visitor : public boost::static_visitor<region_t> {
    region_t operator()(const point_replace_t &pr) const {
        return rdb_protocol_t::monokey_region(pr.key);
    }

    static const store_key_t &point_replace_key(const std::pair<int64_t, point_replace_t> &pair) {
        return pair.second.key;
    }

    region_t operator()(const batched_replaces_t &br) const {
        // It shouldn't be empty, but we let the places that would break use a guarantee.
        rassert(!br.point_replaces.empty());
        if (br.point_replaces.empty()) {
            return hash_region_t<key_range_t>();
        }

        store_key_t minimum_key = store_key_t::min();
        store_key_t maximum_key = store_key_t::max();
        uint64_t minimum_hash_value = HASH_REGION_HASH_SIZE - 1;
        uint64_t maximum_hash_value = 0;

        for (auto pair = br.point_replaces.begin(); pair != br.point_replaces.end(); ++pair) {
            if (pair->second.key < minimum_key) {
                minimum_key = pair->second.key;
            }
            if (pair->second.key > maximum_key) {
                maximum_key = pair->second.key;
            }

            const uint64_t hash_value = hash_region_hasher(pair->second.key.contents(), pair->second.key.size());
            if (hash_value < minimum_hash_value) {
                minimum_hash_value = hash_value;
            }
            if (hash_value > maximum_hash_value) {
                maximum_hash_value = hash_value;
            }
        }

        return hash_region_t<key_range_t>(minimum_hash_value, maximum_hash_value + 1,
                                          key_range_t(key_range_t::closed, minimum_key, key_range_t::closed, maximum_key));
    }

    region_t operator()(const point_write_t &pw) const {
        return rdb_protocol_t::monokey_region(pw.key);
    }

    region_t operator()(const point_delete_t &pd) const {
        return rdb_protocol_t::monokey_region(pd.key);
    }

    region_t operator()(const sindex_create_t &s) const {
        return s.region;
    }

    region_t operator()(const sindex_drop_t &d) const {
        return d.region;
    }
};

region_t write_t::get_region() const THROWS_NOTHING {
    return boost::apply_visitor(rdb_w_get_region_visitor(), write);
}

/* write_t::shard implementation */

bool region_contains_key(const hash_region_t<key_range_t> &region, const store_key_t &key) {
    const uint64_t hash_value = hash_region_hasher(key.contents(), key.size());
    if (region.beg <= hash_value && hash_value < region.end) {
        return region.inner.contains_key(key);
    } else {
        return false;
    }
}

struct rdb_w_shard_visitor : public boost::static_visitor<write_t> {
    explicit rdb_w_shard_visitor(const region_t &_region)
        : region(_region)
    { }

    write_t operator()(const point_replace_t &pr) const {
        rassert(rdb_protocol_t::monokey_region(pr.key) == region);
        return write_t(pr);
    }

    write_t operator()(const batched_replaces_t &br) const {
        write_t ret;
        ret.write = batched_replaces_t();
        batched_replaces_t *replaces = boost::get<batched_replaces_t>(&ret.write);

        for (auto point_replace = br.point_replaces.begin(); point_replace != br.point_replaces.end(); ++point_replace) {
            if (region_contains_key(region, point_replace->second.key)) {
                replaces->point_replaces.push_back(*point_replace);
            }
        }

        return ret;
    }

    write_t operator()(const point_write_t &pw) const {
        rassert(rdb_protocol_t::monokey_region(pw.key) == region);
        return write_t(pw);
    }

    write_t operator()(const point_delete_t &pd) const {
        rassert(rdb_protocol_t::monokey_region(pd.key) == region);
        return write_t(pd);
    }

    write_t operator()(const sindex_create_t &c) const {
        sindex_create_t cpy = c;
        cpy.region = region;
        return write_t(cpy);
    }

    write_t operator()(const sindex_drop_t &d) const {
        sindex_drop_t cpy = d;
        cpy.region = region;
        return write_t(cpy);
    }

    const region_t &region;
};


write_t write_t::shard(const region_t &region) const THROWS_NOTHING {
    return boost::apply_visitor(rdb_w_shard_visitor(region), write);
}

template <class T>
bool first_less(const std::pair<int64_t, T> &left, const std::pair<int64_t, T> &right) {
    return left.first < right.first;
}

struct rdb_w_unshard_visitor_t : public boost::static_visitor<void> {
    void operator()(const point_replace_response_t &) const { monokey_response(); }

    // The special case here is batched_replaces_response_t, which actually gets sharded into
    // multiple operations instead of getting sent unsplit in a single direction.
    void operator()(const batched_replaces_response_t &) const {
        std::vector<std::pair<int64_t, point_replace_response_t> > combined;

        for (size_t i = 0; i < count; ++i) {
            const batched_replaces_response_t *batched_response = boost::get<batched_replaces_response_t>(&responses[i].response);
            guarantee(batched_response != NULL, "unsharding nonhomogeneous responses");

            combined.insert(combined.end(),
                            batched_response->point_replace_responses.begin(),
                            batched_response->point_replace_responses.end());
        }

        std::sort(combined.begin(), combined.end(), first_less<point_replace_response_t>);

        *response_out = write_response_t(batched_replaces_response_t(combined));
    }

    void operator()(const point_write_response_t &) const { monokey_response(); }
    void operator()(const point_delete_response_t &) const { monokey_response(); }

    void operator()(const sindex_create_response_t &) const {
        *response_out = responses[0];
    }

    void operator()(const sindex_drop_response_t &) const {
        *response_out = responses[0];
    }

    rdb_w_unshard_visitor_t(const write_response_t *_responses, size_t _count,
                            write_response_t *_response_out)
        : responses(_responses), count(_count), response_out(_response_out) { }

private:
    void monokey_response() const {
        guarantee(count == 1,
                  "Response with count %zu (greater than 1) returned "
                  "for non-batched write.  (type = %d)",
                  count, responses[0].response.which());

        *response_out = write_response_t(responses[0]);
    }

    const write_response_t *const responses;
    const size_t count;
    write_response_t *const response_out;
};

<<<<<<< HEAD



void write_t::unshard(const write_response_t *responses, size_t count, write_response_t *response_out, UNUSED context_t *ctx) const THROWS_NOTHING {
    guarantee(count > 0);

    const rdb_w_unshard_visitor_t visitor(responses, count, response_out);
    boost::apply_visitor(visitor, responses[0].response);
=======
void write_t::unshard(const write_response_t *responses, size_t count, write_response_t *response, context_t *, signal_t *) const THROWS_NOTHING {
    boost::apply_visitor(w_unshard_visitor_t(responses, count, response), write);
>>>>>>> f77290a5
}

store_t::store_t(serializer_t *serializer,
                 const std::string &perfmon_name,
                 int64_t cache_target,
                 bool create,
                 perfmon_collection_t *parent_perfmon_collection,
                 context_t *_ctx,
                 io_backender_t *io,
                 const base_path_t &base_path) :
    btree_store_t<rdb_protocol_t>(serializer, perfmon_name, cache_target,
            create, parent_perfmon_collection, _ctx, io, base_path),
    ctx(_ctx)
{ }

store_t::~store_t() {
    assert_thread();
}

// TODO: get rid of this extra response_t copy on the stack
struct rdb_read_visitor_t : public boost::static_visitor<void> {
    void operator()(const point_read_t &get) {
        response->response = point_read_response_t();
        point_read_response_t *res = boost::get<point_read_response_t>(&response->response);
        rdb_get(get.key, btree, txn, superblock, res);
    }

    void operator()(const rget_read_t &rget) {
        ql_env.init_optargs(rget.optargs);
        response->response = rget_read_response_t();
        rget_read_response_t *res = boost::get<rget_read_response_t>(&response->response);

        if (!rget.sindex) {
            //Normal rget
            rdb_rget_slice(btree, rget.region.inner, txn, superblock, &ql_env, rget.transform, rget.terminal, res);
        } else {
            scoped_ptr_t<real_superblock_t> sindex_sb;

            try {
                store->acquire_sindex_superblock_for_read(*rget.sindex,
                        superblock->get_sindex_block_id(), token_pair,
                        txn, &sindex_sb, &interruptor);
            } catch (const sindex_not_post_constructed_exc_t &) {
                res.result = ql::datum_exc_t(strprintf("Sindex %s is not post constructed.",
                                    rget.sindex->c_str()));
                return;
            }

            guarantee(rget.sindex_region, "If an rget has a sindex uuid specified it should also have a sindex_region.");
            rdb_rget_slice(store->get_sindex_slice(*rget.sindex), rget.sindex_region->inner,
                           txn, sindex_sb.get(), &ql_env, rget.transform,
                           rget.terminal, res);
        }
    }

    void operator()(const distribution_read_t &dg) {
        response->response = distribution_read_response_t();
        distribution_read_response_t *res = boost::get<distribution_read_response_t>(&response->response);
        rdb_distribution_get(btree, dg.max_depth, dg.region.inner.left, txn, superblock, res);
        for (std::map<store_key_t, int64_t>::iterator it = res->key_counts.begin(); it != res->key_counts.end(); ) {
            if (!dg.region.inner.contains_key(store_key_t(it->first))) {
                std::map<store_key_t, int64_t>::iterator tmp = it;
                ++it;
                res->key_counts.erase(tmp);
            } else {
                ++it;
            }
        }

        // If the result is larger than the requested limit, scale it down
        if (dg.result_limit > 0 && res->key_counts.size() > dg.result_limit) {
            scale_down_distribution(dg.result_limit, &res->key_counts);
        }

        res->region = dg.region;
    }

<<<<<<< HEAD
    rdb_read_visitor_t(btree_slice_t *_btree,
                       btree_store_t<rdb_protocol_t> *_store,
                       transaction_t *_txn,
                       superblock_t *_superblock,
                       read_token_pair_t *_token_pair,
                       rdb_protocol_t::context_t *ctx,
                       read_response_t *_response,
                       signal_t *_interruptor) :
=======
    void operator()(UNUSED const sindex_list_t &sinner) {
        response->response = sindex_list_response_t();
        sindex_list_response_t *res = &boost::get<sindex_list_response_t>(response->response);

        std::map<std::string, secondary_index_t> sindexes;
        store->get_sindexes(&sindexes, token_pair, txn, superblock, &interruptor);

        res->sindexes.reserve(sindexes.size());
        for (auto it = sindexes.begin(); it != sindexes.end(); ++it) {
            res->sindexes.push_back(it->first);
        }
    }

    read_visitor_t(btree_slice_t *_btree,
                   btree_store_t<rdb_protocol_t> *_store,
                   transaction_t *_txn,
                   superblock_t *_superblock,
                   read_token_pair_t *_token_pair,
                   rdb_protocol_t::context_t *ctx,
                   read_response_t *_response,
                   signal_t *_interruptor) :
>>>>>>> f77290a5
        response(_response),
        btree(_btree),
        store(_store),
        txn(_txn),
        superblock(_superblock),
        token_pair(_token_pair),
        interruptor(_interruptor, ctx->signals[get_thread_id()].get()),
        ql_env(ctx->pool_group,
               ctx->ns_repo,
               ctx->cross_thread_namespace_watchables[get_thread_id()].get()
                   ->get_watchable(),
               ctx->cross_thread_database_watchables[get_thread_id()].get()
                   ->get_watchable(),
               ctx->semilattice_metadata,
               NULL,
               boost::make_shared<js::runner_t>(),
               &interruptor,
               ctx->machine_id,
               std::map<std::string, ql::wire_func_t>())
    { }

private:
    read_response_t *response;
    btree_slice_t *btree;
    btree_store_t<rdb_protocol_t> *store;
    transaction_t *txn;
    superblock_t *superblock;
    read_token_pair_t *token_pair;
    wait_any_t interruptor;
    ql::env_t ql_env;
};

void store_t::protocol_read(const read_t &read,
                            read_response_t *response,
                            btree_slice_t *btree,
                            transaction_t *txn,
                            superblock_t *superblock,
                            read_token_pair_t *token_pair,
                            signal_t *interruptor) {
    rdb_read_visitor_t v(btree, this, txn, superblock, token_pair, ctx, response, interruptor);
    boost::apply_visitor(v, read.read);
}

// RSISAM: Ask Joe how secondary index updates are done in the proper order.  (Also demand better commenting of this in the code.)

// TODO: get rid of this extra response_t copy on the stack
struct rdb_write_visitor_t : public boost::static_visitor<void> {
    void operator()(const point_replace_t &r) {
        ql_env.init_optargs(r.optargs);
        response->response = point_replace_response_t();
        point_replace_response_t *res = boost::get<point_replace_response_t>(&response->response);
        // TODO: modify surrounding code so we can dump this const_cast.
        ql::map_wire_func_t *f = const_cast<ql::map_wire_func_t *>(&r.f);
        rdb_modification_report_t mod_report(r.key);
        rdb_replace(btree, timestamp, txn, superblock->get(),
                    r.primary_key, r.key, f, &ql_env, res,
                    &mod_report.info);

        update_sindexes(&mod_report);
    }

    void operator()(const batched_replaces_t &br) {
        response->response = batched_replaces_response_t();
        batched_replaces_response_t *res = boost::get<batched_replaces_response_t>(&response->response);
        rdb_batched_replace(br.point_replaces, btree, timestamp, txn, superblock,
                            &ql_env, res);
    }

    void operator()(const point_write_t &w) {
        response->response = point_write_response_t();
        point_write_response_t *res = boost::get<point_write_response_t>(&response->response);

        rdb_modification_report_t mod_report(w.key);
        rdb_set(w.key, w.data, w.overwrite, btree, timestamp, txn, superblock->get(), res, &mod_report.info);

        update_sindexes(&mod_report);
    }

    void operator()(const point_delete_t &d) {
        response->response = point_delete_response_t();
        point_delete_response_t *res = boost::get<point_delete_response_t>(&response->response);

        rdb_modification_report_t mod_report(d.key);
        rdb_delete(d.key, btree, timestamp, txn, superblock->get(), res, &mod_report.info);

        update_sindexes(&mod_report);
    }

    void operator()(const sindex_create_t &c) {
        response->response = sindex_create_response_t();

        write_message_t wm;
        wm << c.mapping;

        vector_stream_t stream;
        int res = send_write_message(&stream, &wm);
        guarantee(res == 0);

        scoped_ptr_t<buf_lock_t> sindex_block;
        store->add_sindex(
                token_pair,
                c.id,
                stream.vector(),
                txn,
                superblock->get(),
                &sindex_block,
                &interruptor);

        std::set<std::string> sindexes;
        sindexes.insert(c.id);
        rdb_protocol_details::bring_sindexes_up_to_date(sindexes, store,
                sindex_block.get());
    }

    void operator()(const sindex_drop_t &d) {
        sindex_drop_response_t res;
        value_sizer_t<rdb_value_t> sizer(txn->get_cache()->get_block_size());
        rdb_value_deleter_t deleter;

<<<<<<< HEAD
        store->drop_sindex(
                token_pair,
                d.id,
                txn,
                superblock->get(),
                &sizer,
                &deleter,
                &interruptor);
=======
        res.success = store->drop_sindex(token_pair,
                                         d.id,
                                         txn,
                                         superblock,
                                         &sizer,
                                         &deleter,
                                         &interruptor);

        response->response = res;
>>>>>>> f77290a5
    }

    rdb_write_visitor_t(btree_slice_t *_btree,
                        btree_store_t<rdb_protocol_t> *_store,
                        transaction_t *_txn,
                        scoped_ptr_t<superblock_t> *_superblock,
                        write_token_pair_t *_token_pair,
                        repli_timestamp_t _timestamp,
                        rdb_protocol_t::context_t *ctx,
                        write_response_t *_response,
                        signal_t *_interruptor) :
        btree(_btree),
        store(_store),
        txn(_txn),
        response(_response),
        superblock(_superblock),
        token_pair(_token_pair),
        timestamp(_timestamp),
        interruptor(_interruptor, ctx->signals[get_thread_id()].get()),
        ql_env(ctx->pool_group,
               ctx->ns_repo,
               ctx->cross_thread_namespace_watchables[
                   get_thread_id()].get()->get_watchable(),
               ctx->cross_thread_database_watchables[
                   get_thread_id()].get()->get_watchable(),
               ctx->semilattice_metadata,
               0,
               boost::make_shared<js::runner_t>(),
               &interruptor,
               ctx->machine_id,
               std::map<std::string, ql::wire_func_t>()),
        sindex_block_id((*superblock)->get_sindex_block_id())
    { }

private:
    void update_sindexes(const rdb_modification_report_t *mod_report) {
        scoped_ptr_t<buf_lock_t> sindex_block;
        store->acquire_sindex_block_for_write(token_pair, txn, &sindex_block,
                                              sindex_block_id, &interruptor);

        mutex_t::acq_t acq;
        store->lock_sindex_queue(sindex_block.get(), &acq);

        write_message_t wm;
        wm << *mod_report;
        store->sindex_queue_push(wm, &acq);

        sindex_access_vector_t sindexes;
        store->aquire_post_constructed_sindex_superblocks_for_write(sindex_block.get(), txn, &sindexes);
        rdb_update_sindexes(sindexes, mod_report, txn);
    }

    btree_slice_t *btree;
    btree_store_t<rdb_protocol_t> *store;
    transaction_t *txn;
    write_response_t *response;
    scoped_ptr_t<superblock_t> *superblock;
    write_token_pair_t *token_pair;
    repli_timestamp_t timestamp;
    wait_any_t interruptor;
    ql::env_t ql_env;
    block_id_t sindex_block_id;
};

void store_t::protocol_write(const write_t &write,
                             write_response_t *response,
                             transition_timestamp_t timestamp,
                             btree_slice_t *btree,
                             transaction_t *txn,
                             scoped_ptr_t<superblock_t> *superblock,
                             write_token_pair_t *token_pair,
                             signal_t *interruptor) {
    rdb_write_visitor_t v(btree, this, txn, superblock, token_pair,
            timestamp.to_repli_timestamp(), ctx, response, interruptor);
    boost::apply_visitor(v, write.write);
}

struct rdb_backfill_chunk_get_region_visitor_t : public boost::static_visitor<region_t> {
    region_t operator()(const backfill_chunk_t::delete_key_t &del) {
        return rdb_protocol_t::monokey_region(del.key);
    }

    region_t operator()(const backfill_chunk_t::delete_range_t &del) {
        return del.range;
    }

    region_t operator()(const backfill_chunk_t::key_value_pair_t &kv) {
        return rdb_protocol_t::monokey_region(kv.backfill_atom.key);
    }

    region_t operator()(const backfill_chunk_t::sindexes_t &) {
        return region_t::universe();
    }
};

region_t backfill_chunk_t::get_region() const {
    rdb_backfill_chunk_get_region_visitor_t v;
    return boost::apply_visitor(v, val);
}

struct rdb_backfill_chunk_get_btree_repli_timestamp_visitor_t : public boost::static_visitor<repli_timestamp_t> {
    repli_timestamp_t operator()(const backfill_chunk_t::delete_key_t &del) {
        return del.recency;
    }

    repli_timestamp_t operator()(const backfill_chunk_t::delete_range_t &) {
        return repli_timestamp_t::invalid;
    }

    repli_timestamp_t operator()(const backfill_chunk_t::key_value_pair_t &kv) {
        return kv.backfill_atom.recency;
    }

    repli_timestamp_t operator()(const backfill_chunk_t::sindexes_t &) {
        return repli_timestamp_t::invalid;
    }
};

repli_timestamp_t backfill_chunk_t::get_btree_repli_timestamp() const THROWS_NOTHING {
    rdb_backfill_chunk_get_btree_repli_timestamp_visitor_t v;
    return boost::apply_visitor(v, val);
}

struct rdb_backfill_callback_impl_t : public rdb_backfill_callback_t {
public:
    typedef backfill_chunk_t chunk_t;

    explicit rdb_backfill_callback_impl_t(chunk_fun_callback_t<rdb_protocol_t> *_chunk_fun_cb)
        : chunk_fun_cb(_chunk_fun_cb) { }
    ~rdb_backfill_callback_impl_t() { }

    void on_delete_range(const key_range_t &range, signal_t *interruptor) THROWS_ONLY(interrupted_exc_t) {
        chunk_fun_cb->send_chunk(chunk_t::delete_range(region_t(range)), interruptor);
    }

    void on_deletion(const btree_key_t *key, repli_timestamp_t recency, signal_t *interruptor) THROWS_ONLY(interrupted_exc_t) {
        chunk_fun_cb->send_chunk(chunk_t::delete_key(to_store_key(key), recency), interruptor);
    }

    void on_keyvalue(const rdb_backfill_atom_t &atom, signal_t *interruptor) THROWS_ONLY(interrupted_exc_t) {
        chunk_fun_cb->send_chunk(chunk_t::set_key(atom), interruptor);
    }

    void on_sindexes(const std::map<std::string, secondary_index_t> &sindexes, signal_t *interruptor) THROWS_ONLY(interrupted_exc_t) {
        chunk_fun_cb->send_chunk(chunk_t::sindexes(sindexes), interruptor);
    }

protected:
    store_key_t to_store_key(const btree_key_t *key) {
        return store_key_t(key->size, key->contents);
    }

private:
    chunk_fun_callback_t<rdb_protocol_t> *chunk_fun_cb;

    DISABLE_COPYING(rdb_backfill_callback_impl_t);
};

static void call_rdb_backfill(int i, btree_slice_t *btree, const std::vector<std::pair<region_t, state_timestamp_t> > &regions,
        rdb_backfill_callback_t *callback, transaction_t *txn, superblock_t *superblock, buf_lock_t *sindex_block, backfill_progress_t *progress,
        signal_t *interruptor) THROWS_ONLY(interrupted_exc_t) {
    parallel_traversal_progress_t *p = new parallel_traversal_progress_t;
    scoped_ptr_t<traversal_progress_t> p_owned(p);
    progress->add_constituent(&p_owned);
    repli_timestamp_t timestamp = regions[i].second.to_repli_timestamp();
    try {
        rdb_backfill(btree, regions[i].first.inner, timestamp, callback, txn, superblock, sindex_block, p, interruptor);
    } catch (const interrupted_exc_t &) {
        /* do nothing; `protocol_send_backfill()` will notice that interruptor
        has been pulsed */
    }
}

void store_t::protocol_send_backfill(const region_map_t<rdb_protocol_t, state_timestamp_t> &start_point,
                                     chunk_fun_callback_t<rdb_protocol_t> *chunk_fun_cb,
                                     superblock_t *superblock,
                                     buf_lock_t *sindex_block,
                                     btree_slice_t *btree,
                                     transaction_t *txn,
                                     backfill_progress_t *progress,
                                     signal_t *interruptor)
                                     THROWS_ONLY(interrupted_exc_t) {
    rdb_backfill_callback_impl_t callback(chunk_fun_cb);
    std::vector<std::pair<region_t, state_timestamp_t> > regions(start_point.begin(), start_point.end());
    refcount_superblock_t refcount_wrapper(superblock, regions.size());
    pmap(regions.size(), boost::bind(&call_rdb_backfill, _1,
        btree, regions, &callback, txn, &refcount_wrapper, sindex_block, progress, interruptor));

    /* If interruptor was pulsed, `call_rdb_backfill()` exited silently, so we
    have to check directly. */
    if (interruptor->is_pulsed()) {
        throw interrupted_exc_t();
    }
}

struct rdb_receive_backfill_visitor_t : public boost::static_visitor<void> {
    rdb_receive_backfill_visitor_t(btree_store_t<rdb_protocol_t> *_store,
                                   btree_slice_t *_btree,
                                   transaction_t *_txn,
                                   superblock_t *_superblock,
                                   write_token_pair_t *_token_pair,
                                   signal_t *_interruptor) :
      store(_store), btree(_btree), txn(_txn), superblock(_superblock),
      token_pair(_token_pair), interruptor(_interruptor),
      sindex_block_id(superblock->get_sindex_block_id()) { }

    void operator()(const backfill_chunk_t::delete_key_t& delete_key) const {
        point_delete_response_t response;
        rdb_modification_report_t mod_report(delete_key.key);
        rdb_delete(delete_key.key, btree, delete_key.recency,
                   txn, superblock, &response, &mod_report.info);

        update_sindexes(&mod_report);
    }

    void operator()(const backfill_chunk_t::delete_range_t& delete_range) const {
        range_key_tester_t tester(delete_range.range);
        rdb_erase_range(btree, &tester, delete_range.range.inner, txn, superblock);

        token_pair->sindex_write_token.reset();
        //TODO this doesn't update the secondary index and it needs to.
    }

    void operator()(const backfill_chunk_t::key_value_pair_t& kv) const {
        const rdb_backfill_atom_t& bf_atom = kv.backfill_atom;
        point_write_response_t response;
<<<<<<< HEAD
        rdb_modification_report_t mod_report(bf_atom.key);
=======
        rdb_modification_report_t mod_report(kv.backfill_atom.key);
>>>>>>> f77290a5
        rdb_set(bf_atom.key, bf_atom.value, true,
                btree, bf_atom.recency,
                txn, superblock, &response,
                &mod_report.info);

        update_sindexes(&mod_report);
    }

    void operator()(const backfill_chunk_t::sindexes_t &s) const {
        value_sizer_t<rdb_value_t> sizer(txn->get_cache()->get_block_size());
        rdb_value_deleter_t deleter;
        scoped_ptr_t<buf_lock_t> sindex_block;
        std::set<std::string> created_sindexes;
        store->set_sindexes(token_pair, s.sindexes, txn, superblock, &sizer, &deleter, &sindex_block, &created_sindexes, interruptor);

        sindex_access_vector_t sindexes;
        store->acquire_sindex_superblocks_for_write(
                created_sindexes,
                sindex_block.get(),
                txn,
                &sindexes);

        rdb_protocol_details::bring_sindexes_up_to_date(created_sindexes, store,
                sindex_block.get());
    }

private:
    /* TODO: This might be redundant. I thought that `key_tester_t` was only
    originally necessary because in v1.1.x the hashing scheme might be different
    between the source and destination machines. */
    struct range_key_tester_t : public key_tester_t {
        explicit range_key_tester_t(const region_t& _delete_range) : delete_range(_delete_range) { }
        bool key_should_be_erased(const btree_key_t *key) {
            uint64_t h = hash_region_hasher(key->contents, key->size);
            return delete_range.beg <= h && h < delete_range.end
                && delete_range.inner.contains_key(key->contents, key->size);
        }

        const region_t& delete_range;
    };

    void update_sindexes(rdb_modification_report_t *mod_report) const {
        scoped_ptr_t<buf_lock_t> sindex_block;
        store->acquire_sindex_block_for_write(
            token_pair, txn, &sindex_block,
            sindex_block_id, interruptor);

        mutex_t::acq_t acq;
        store->lock_sindex_queue(sindex_block.get(), &acq);

        write_message_t wm;
        wm << *mod_report;
        store->sindex_queue_push(wm, &acq);

        sindex_access_vector_t sindexes;
        store->aquire_post_constructed_sindex_superblocks_for_write(
                sindex_block.get(), txn, &sindexes);
        rdb_update_sindexes(sindexes, mod_report, txn);
    }

    btree_store_t<rdb_protocol_t> *store;
    btree_slice_t *btree;
    transaction_t *txn;
    superblock_t *superblock;
    write_token_pair_t *token_pair;
    signal_t *interruptor;  // FIXME: interruptors are not used in btree code, so this one ignored.
    block_id_t sindex_block_id;
};

void store_t::protocol_receive_backfill(btree_slice_t *btree,
                                        transaction_t *txn,
                                        superblock_t *superblock,
                                        write_token_pair_t *token_pair,
                                        signal_t *interruptor,
                                        const backfill_chunk_t &chunk) {
    boost::apply_visitor(rdb_receive_backfill_visitor_t(this, btree, txn, superblock, token_pair, interruptor), chunk.val);
}

void store_t::protocol_reset_data(const region_t& subregion,
                                  btree_slice_t *btree,
                                  transaction_t *txn,
                                  superblock_t *superblock,
                                  write_token_pair_t *) {
    value_sizer_t<rdb_value_t> sizer(txn->get_cache()->get_block_size());
    rdb_value_deleter_t deleter;
    cond_t dummy_interruptor;

    always_true_key_tester_t key_tester;
    rdb_erase_range(btree, &key_tester, subregion.inner, txn, superblock);
}

region_t rdb_protocol_t::cpu_sharding_subspace(int subregion_number,
                                               int num_cpu_shards) {
    guarantee(subregion_number >= 0);
    guarantee(subregion_number < num_cpu_shards);

    // We have to be careful with the math here, to avoid overflow.
    uint64_t width = HASH_REGION_HASH_SIZE / num_cpu_shards;

    uint64_t beg = width * subregion_number;
    uint64_t end = subregion_number + 1 == num_cpu_shards ? HASH_REGION_HASH_SIZE : beg + width;

    return region_t(beg, end, key_range_t::universe());
}

struct rdb_backfill_chunk_shard_visitor_t : public boost::static_visitor<rdb_protocol_t::backfill_chunk_t> {
public:
    explicit rdb_backfill_chunk_shard_visitor_t(const rdb_protocol_t::region_t &_region) : region(_region) { }
    rdb_protocol_t::backfill_chunk_t operator()(const rdb_protocol_t::backfill_chunk_t::delete_key_t &del) {
        rdb_protocol_t::backfill_chunk_t ret(del);
        rassert(region_is_superset(region, ret.get_region()));
        return ret;
    }
    rdb_protocol_t::backfill_chunk_t operator()(const rdb_protocol_t::backfill_chunk_t::delete_range_t &del) {
        rdb_protocol_t::region_t r = region_intersection(del.range, region);
        rassert(!region_is_empty(r));
        return rdb_protocol_t::backfill_chunk_t(rdb_protocol_t::backfill_chunk_t::delete_range_t(r));
    }
    rdb_protocol_t::backfill_chunk_t operator()(const rdb_protocol_t::backfill_chunk_t::key_value_pair_t &kv) {
        rdb_protocol_t::backfill_chunk_t ret(kv);
        rassert(region_is_superset(region, ret.get_region()));
        return ret;
    }
    rdb_protocol_t::backfill_chunk_t operator()(const rdb_protocol_t::backfill_chunk_t::sindexes_t &s) {
        return rdb_protocol_t::backfill_chunk_t(rdb_protocol_t::backfill_chunk_t::sindexes_t(s.sindexes));
    }
private:
    const rdb_protocol_t::region_t &region;

    DISABLE_COPYING(rdb_backfill_chunk_shard_visitor_t);
};

rdb_protocol_t::backfill_chunk_t rdb_protocol_t::backfill_chunk_t::shard(const rdb_protocol_t::region_t &region) const THROWS_NOTHING {
    rdb_backfill_chunk_shard_visitor_t v(region);
    return boost::apply_visitor(v, val);
}

RDB_IMPL_ME_SERIALIZABLE_1(rdb_protocol_t::rget_read_response_t::length_t, length);
RDB_IMPL_ME_SERIALIZABLE_1(rdb_protocol_t::rget_read_response_t::inserted_t, inserted);

RDB_IMPL_ME_SERIALIZABLE_1(rdb_protocol_t::point_read_response_t, data);
RDB_IMPL_ME_SERIALIZABLE_5(rdb_protocol_t::rget_read_response_t,
                           result, errors, key_range, truncated, last_considered_key);
RDB_IMPL_ME_SERIALIZABLE_2(rdb_protocol_t::distribution_read_response_t, region, key_counts);
RDB_IMPL_ME_SERIALIZABLE_1(rdb_protocol_t::sindex_list_response_t, sindexes);
RDB_IMPL_ME_SERIALIZABLE_1(rdb_protocol_t::read_response_t, response);

RDB_IMPL_ME_SERIALIZABLE_1(rdb_protocol_t::point_read_t, key);
RDB_IMPL_ME_SERIALIZABLE_6(rdb_protocol_t::rget_read_t, region, sindex,
                           sindex_region, transform, terminal, optargs);

RDB_IMPL_ME_SERIALIZABLE_3(rdb_protocol_t::distribution_read_t, max_depth, result_limit, region);
RDB_IMPL_ME_SERIALIZABLE_0(rdb_protocol_t::sindex_list_t);
RDB_IMPL_ME_SERIALIZABLE_1(rdb_protocol_t::read_t, read);
RDB_IMPL_ME_SERIALIZABLE_1(rdb_protocol_t::point_write_response_t, result);

RDB_IMPL_ME_SERIALIZABLE_1(rdb_protocol_t::point_delete_response_t, result);
RDB_IMPL_ME_SERIALIZABLE_0(rdb_protocol_t::sindex_create_response_t);
RDB_IMPL_ME_SERIALIZABLE_1(rdb_protocol_t::sindex_drop_response_t, success);

RDB_IMPL_ME_SERIALIZABLE_1(rdb_protocol_t::write_response_t, response);

RDB_IMPL_ME_SERIALIZABLE_1(rdb_protocol_t::batched_replaces_response_t, point_replace_responses);


RDB_IMPL_ME_SERIALIZABLE_4(rdb_protocol_t::point_replace_t, primary_key, key, f, optargs);
RDB_IMPL_ME_SERIALIZABLE_1(rdb_protocol_t::batched_replaces_t, point_replaces);
RDB_IMPL_ME_SERIALIZABLE_3(rdb_protocol_t::point_write_t, key, data, overwrite);
RDB_IMPL_ME_SERIALIZABLE_1(rdb_protocol_t::point_delete_t, key);

RDB_IMPL_ME_SERIALIZABLE_3(rdb_protocol_t::sindex_create_t, id, mapping, region);
RDB_IMPL_ME_SERIALIZABLE_2(rdb_protocol_t::sindex_drop_t, id, region);

RDB_IMPL_ME_SERIALIZABLE_1(rdb_protocol_t::write_t, write);
RDB_IMPL_ME_SERIALIZABLE_1(rdb_protocol_t::backfill_chunk_t::delete_key_t, key);

RDB_IMPL_ME_SERIALIZABLE_1(rdb_protocol_t::backfill_chunk_t::delete_range_t, range);

RDB_IMPL_ME_SERIALIZABLE_1(rdb_protocol_t::backfill_chunk_t::key_value_pair_t, backfill_atom);

RDB_IMPL_ME_SERIALIZABLE_1(rdb_protocol_t::backfill_chunk_t::sindexes_t, sindexes);

RDB_IMPL_ME_SERIALIZABLE_1(rdb_protocol_t::backfill_chunk_t, val);<|MERGE_RESOLUTION|>--- conflicted
+++ resolved
@@ -370,17 +370,11 @@
 
 class rdb_r_unshard_visitor_t : public boost::static_visitor<void> {
 public:
-<<<<<<< HEAD
     rdb_r_unshard_visitor_t(const read_response_t *_responses,
                             size_t _count,
-                            read_response_t *_response_out)
-        : responses(_responses), count(_count), response_out(_response_out) { }
-=======
-    unshard_visitor_t(const read_response_t *_responses,
-                      size_t _count,
-                      read_response_t *_response_out,
-                      rdb_protocol_t::context_t *ctx,
-                      signal_t *interruptor)
+                            read_response_t *_response_out,
+                            rdb_protocol_t::context_t *ctx,
+                            signal_t *interruptor)
         : responses(_responses), count(_count), response_out(_response_out),
           ql_env(ctx->pool_group,
                  ctx->ns_repo,
@@ -393,10 +387,8 @@
                  boost::make_shared<js::runner_t>(),
                  interruptor,
                  ctx->machine_id,
-                 std::map<std::string, ql::wire_func_t>()
-                )
+                 std::map<std::string, ql::wire_func_t>())
     { }
->>>>>>> f77290a5
 
     void operator()(const point_read_t &) {
         guarantee(count == 1);
@@ -418,17 +410,11 @@
                 const rget_read_response_t *rr = boost::get<rget_read_response_t>(&responses[i].response);
                 guarantee(rr != NULL);
 
-<<<<<<< HEAD
                 if (const runtime_exc_t *e = boost::get<runtime_exc_t>(&rr->result)) {
                     throw *e;
                 } else if (const ql::exc_t *e2 = boost::get<ql::exc_t>(&rr->result)) {
-=======
-                if (auto e = boost::get<runtime_exc_t>(&(_rr->result))) {
-                    throw *e;
-                } else if (auto e2 = boost::get<ql::exc_t>(&(_rr->result))) {
->>>>>>> f77290a5
                     throw *e2;
-                } else if (auto e3 = boost::get<ql::datum_exc_t>(&(_rr->result))) {
+                } else if (const ql::datum_exc_t *e3 = boost::get<ql::datum_exc_t>(&rr->result)) {
                     throw *e3;
                 }
             }
@@ -463,31 +449,17 @@
 
                     rg_response->truncated = rg_response->truncated || rr->truncated;
                 }
-<<<<<<< HEAD
-            } else if (boost::get<ql::reduce_wire_func_t>(&rg.terminal->variant) != NULL
-                       || boost::get<ql::count_wire_func_t>(&rg.terminal->variant) != NULL) {
-                typedef std::vector<ql::wire_datum_t> wire_data_t;
-                rg_response->result = wire_data_t();
-                wire_data_t *out_vec = boost::get<wire_data_t>(&rg_response->result);
-                for (size_t i = 0; i < count; ++i) {
-                    const rget_read_response_t *rr = boost::get<rget_read_response_t>(&responses[i].response);
-                    guarantee(rr != NULL);
-                    if (const ql::wire_datum_t *d = boost::get<ql::wire_datum_t>(&rr->result)) {
-                        out_vec->push_back(*d);
-                    } else {
-                        guarantee(boost::get<rget_read_response_t::empty_t>(&rr->result));
-=======
             } else {
                 try {
                     if (const ql::reduce_wire_func_t *reduce_func =
                             boost::get<ql::reduce_wire_func_t>(&rg.terminal->variant)) {
                         ql::reduce_wire_func_t local_reduce_func = *reduce_func;
-                        rg_response.result = rget_read_response_t::empty_t();
+                        rg_response->result = rget_read_response_t::empty_t();
                         for (size_t i = 0; i < count; ++i) {
                             const rget_read_response_t *_rr =
                                 boost::get<rget_read_response_t>(&responses[i].response);
                             guarantee(_rr);
-                            ql::wire_datum_t *lhs = boost::get<ql::wire_datum_t>(&rg_response.result);
+                            ql::wire_datum_t *lhs = boost::get<ql::wire_datum_t>(&rg_response->result);
                             const ql::wire_datum_t *rhs = boost::get<ql::wire_datum_t>(&(_rr->result));
                             if (!rhs) {
                                 guarantee(boost::get<rget_read_response_t::empty_t>(&(_rr->result)));
@@ -500,26 +472,26 @@
                                             compile(&ql_env)->
                                                 call(lhs->compile(&ql_env), local_rhs.compile(&ql_env))->
                                                     as_datum();
-                                    rg_response.result = ql::wire_datum_t(reduced_val);
+                                    rg_response->result = ql::wire_datum_t(reduced_val);
                                 } else {
-                                    guarantee(boost::get<rget_read_response_t::empty_t>(&rg_response.result));
-                                    rg_response.result = _rr->result;
+                                    guarantee(boost::get<rget_read_response_t::empty_t>(&rg_response->result));
+                                    rg_response->result = _rr->result;
                                 }
                             }
                         }
-                        ql::wire_datum_t *final_val = boost::get<ql::wire_datum_t>(&rg_response.result);
+                        ql::wire_datum_t *final_val = boost::get<ql::wire_datum_t>(&rg_response->result);
                         if (final_val) {
                             final_val->finalize();
                         }
                     } else if (boost::get<ql::count_wire_func_t>(&rg.terminal->variant)) {
-                        rg_response.result =
+                        rg_response->result =
                             ql::wire_datum_t(ql_env.add_ptr(new ql::datum_t(0.0)));
 
                         for (size_t i = 0; i < count; ++i) {
                             const rget_read_response_t *_rr =
                                 boost::get<rget_read_response_t>(&responses[i].response);
                             guarantee(_rr);
-                            ql::wire_datum_t *lhs = boost::get<ql::wire_datum_t>(&rg_response.result);
+                            ql::wire_datum_t *lhs = boost::get<ql::wire_datum_t>(&rg_response->result);
                             const ql::wire_datum_t *rhs = boost::get<ql::wire_datum_t>(&(_rr->result));
                             ql::wire_datum_t local_rhs = *rhs;
 
@@ -527,15 +499,15 @@
                                 ql_env.add_ptr(new ql::datum_t(
                                                    lhs->compile(&ql_env)->as_num() +
                                                    local_rhs.compile(&ql_env)->as_num()));
-                            rg_response.result = ql::wire_datum_t(sum);
+                            rg_response->result = ql::wire_datum_t(sum);
                         }
-                        boost::get<ql::wire_datum_t>(rg_response.result).finalize();
+                        boost::get<ql::wire_datum_t>(rg_response->result).finalize();
                     } else if (const ql::gmr_wire_func_t *gmr_func =
                             boost::get<ql::gmr_wire_func_t>(&rg.terminal->variant)) {
                         ql::gmr_wire_func_t local_gmr_func = *gmr_func;
-                        rg_response.result = ql::wire_datum_map_t();
+                        rg_response->result = ql::wire_datum_map_t();
                         ql::wire_datum_map_t *map =
-                            boost::get<ql::wire_datum_map_t>(&rg_response.result);
+                            boost::get<ql::wire_datum_map_t>(&rg_response->result);
 
                         for (size_t i = 0; i < count; ++i) {
                             const rget_read_response_t *_rr =
@@ -559,44 +531,23 @@
                                 }
                             }
                         }
-                        boost::get<ql::wire_datum_map_t>(rg_response.result).finalize();
+                        boost::get<ql::wire_datum_map_t>(rg_response->result).finalize();
                     } else {
                         unreachable();
->>>>>>> f77290a5
                     }
                 } catch (const ql::datum_exc_t &e) {
                     /* Evaluation threw so we're not going to be accepting any
                        more requests. */
-                    boost::apply_visitor(ql::exc_visitor_t(e, &rg_response.result),
+                    boost::apply_visitor(ql::exc_visitor_t(e, &rg_response->result),
                                          rg.terminal->variant);
                 }
-<<<<<<< HEAD
-            } else if (boost::get<ql::gmr_wire_func_t>(&rg.terminal->variant) != NULL) {
-                typedef std::vector<ql::wire_datum_map_t> wire_datum_maps_t;
-                rg_response->result = wire_datum_maps_t();
-                wire_datum_maps_t *out_vec = boost::get<wire_datum_maps_t>(&rg_response->result);
-                for (size_t i = 0; i < count; ++i) {
-                    const rget_read_response_t *rr = boost::get<rget_read_response_t>(&responses[i].response);
-                    guarantee(rr != NULL);
-                    const ql::wire_datum_map_t *dm = boost::get<ql::wire_datum_map_t>(&rr->result);
-                    r_sanity_check(dm);
-                    out_vec->push_back(*dm);
-                }
-            } else {
-                unreachable();
-=======
->>>>>>> f77290a5
             }
         } catch (const runtime_exc_t &e) {
             rg_response->result = e;
         } catch (const ql::exc_t &e) {
-<<<<<<< HEAD
             rg_response->result = e;
-=======
-            rg_response.result = e;
         } catch (const ql::datum_exc_t &e) {
-            rg_response.result = e;
->>>>>>> f77290a5
+            rg_response->result = e;
         }
     }
 
@@ -675,15 +626,10 @@
     ql::env_t ql_env;
 };
 
-<<<<<<< HEAD
-void read_t::unshard(read_response_t *responses, size_t count, read_response_t *response, UNUSED context_t *ctx) const THROWS_NOTHING {
-    rdb_r_unshard_visitor_t v(responses, count, response);
-=======
 void read_t::unshard(read_response_t *responses, size_t count, read_response_t
         *response, context_t *ctx, signal_t *interruptor) const
-THROWS_ONLY(interrupted_exc_t) {
-    unshard_visitor_t v(responses, count, response, ctx, interruptor);
->>>>>>> f77290a5
+    THROWS_ONLY(interrupted_exc_t) {
+    rdb_r_unshard_visitor_t v(responses, count, response, ctx, interruptor);
     boost::apply_visitor(v, read);
 }
 
@@ -881,19 +827,13 @@
     write_response_t *const response_out;
 };
 
-<<<<<<< HEAD
-
-
-
-void write_t::unshard(const write_response_t *responses, size_t count, write_response_t *response_out, UNUSED context_t *ctx) const THROWS_NOTHING {
+void write_t::unshard(const write_response_t *responses, size_t count, write_response_t *response_out, context_t *, signal_t *) const THROWS_NOTHING {
+    // SAMRSI: And get rid of this guarantee.
     guarantee(count > 0);
 
     const rdb_w_unshard_visitor_t visitor(responses, count, response_out);
+    // SAMRSI: Unshard using the write, not the response.
     boost::apply_visitor(visitor, responses[0].response);
-=======
-void write_t::unshard(const write_response_t *responses, size_t count, write_response_t *response, context_t *, signal_t *) const THROWS_NOTHING {
-    boost::apply_visitor(w_unshard_visitor_t(responses, count, response), write);
->>>>>>> f77290a5
 }
 
 store_t::store_t(serializer_t *serializer,
@@ -937,8 +877,8 @@
                         superblock->get_sindex_block_id(), token_pair,
                         txn, &sindex_sb, &interruptor);
             } catch (const sindex_not_post_constructed_exc_t &) {
-                res.result = ql::datum_exc_t(strprintf("Sindex %s is not post constructed.",
-                                    rget.sindex->c_str()));
+                res->result = ql::datum_exc_t(strprintf("Sindex %s is not post constructed.",
+                                                        rget.sindex->c_str()));
                 return;
             }
 
@@ -971,7 +911,19 @@
         res->region = dg.region;
     }
 
-<<<<<<< HEAD
+    void operator()(UNUSED const sindex_list_t &sinner) {
+        response->response = sindex_list_response_t();
+        sindex_list_response_t *res = &boost::get<sindex_list_response_t>(response->response);
+
+        std::map<std::string, secondary_index_t> sindexes;
+        store->get_sindexes(&sindexes, token_pair, txn, superblock, &interruptor);
+
+        res->sindexes.reserve(sindexes.size());
+        for (auto it = sindexes.begin(); it != sindexes.end(); ++it) {
+            res->sindexes.push_back(it->first);
+        }
+    }
+
     rdb_read_visitor_t(btree_slice_t *_btree,
                        btree_store_t<rdb_protocol_t> *_store,
                        transaction_t *_txn,
@@ -980,29 +932,6 @@
                        rdb_protocol_t::context_t *ctx,
                        read_response_t *_response,
                        signal_t *_interruptor) :
-=======
-    void operator()(UNUSED const sindex_list_t &sinner) {
-        response->response = sindex_list_response_t();
-        sindex_list_response_t *res = &boost::get<sindex_list_response_t>(response->response);
-
-        std::map<std::string, secondary_index_t> sindexes;
-        store->get_sindexes(&sindexes, token_pair, txn, superblock, &interruptor);
-
-        res->sindexes.reserve(sindexes.size());
-        for (auto it = sindexes.begin(); it != sindexes.end(); ++it) {
-            res->sindexes.push_back(it->first);
-        }
-    }
-
-    read_visitor_t(btree_slice_t *_btree,
-                   btree_store_t<rdb_protocol_t> *_store,
-                   transaction_t *_txn,
-                   superblock_t *_superblock,
-                   read_token_pair_t *_token_pair,
-                   rdb_protocol_t::context_t *ctx,
-                   read_response_t *_response,
-                   signal_t *_interruptor) :
->>>>>>> f77290a5
         response(_response),
         btree(_btree),
         store(_store),
@@ -1122,26 +1051,15 @@
         value_sizer_t<rdb_value_t> sizer(txn->get_cache()->get_block_size());
         rdb_value_deleter_t deleter;
 
-<<<<<<< HEAD
-        store->drop_sindex(
-                token_pair,
-                d.id,
-                txn,
-                superblock->get(),
-                &sizer,
-                &deleter,
-                &interruptor);
-=======
         res.success = store->drop_sindex(token_pair,
                                          d.id,
                                          txn,
-                                         superblock,
+                                         superblock->get(),
                                          &sizer,
                                          &deleter,
                                          &interruptor);
 
         response->response = res;
->>>>>>> f77290a5
     }
 
     rdb_write_visitor_t(btree_slice_t *_btree,
@@ -1368,11 +1286,7 @@
     void operator()(const backfill_chunk_t::key_value_pair_t& kv) const {
         const rdb_backfill_atom_t& bf_atom = kv.backfill_atom;
         point_write_response_t response;
-<<<<<<< HEAD
         rdb_modification_report_t mod_report(bf_atom.key);
-=======
-        rdb_modification_report_t mod_report(kv.backfill_atom.key);
->>>>>>> f77290a5
         rdb_set(bf_atom.key, bf_atom.value, true,
                 btree, bf_atom.recency,
                 txn, superblock, &response,
