// Copyright 2010-2014 RethinkDB, all rights reserved.
#include "rdb_protocol/protocol.hpp"

#include <algorithm>
#include <functional>

#include "concurrency/cross_thread_signal.hpp"
#include "concurrency/cross_thread_watchable.hpp"
#include "containers/archive/boost_types.hpp"
#include "containers/cow_ptr.hpp"
#include "containers/disk_backed_queue.hpp"
#include "rdb_protocol/btree.hpp"
#include "rdb_protocol/changefeed.hpp"
#include "rdb_protocol/env.hpp"
#include "rdb_protocol/func.hpp"
#include "rdb_protocol/ql2.pb.h"
#include "rdb_protocol/store.hpp"

#include "debug.hpp"

store_key_t key_max(sorting_t sorting) {
    return !reversed(sorting) ? store_key_t::max() : store_key_t::min();
}

#define RDB_IMPL_PROTOB_SERIALIZABLE(pb_t)                              \
    void serialize_protobuf(write_message_t *wm, const pb_t &p) {       \
        CT_ASSERT(sizeof(int) == sizeof(int32_t));                      \
        int size = p.ByteSize();                                        \
        scoped_array_t<char> data(size);                                \
        p.SerializeToArray(data.data(), size);                          \
        int32_t size32 = size;                                          \
        serialize_universal(wm, size32);                                \
        wm->append(data.data(), data.size());                           \
    }                                                                   \
                                                                        \
    MUST_USE archive_result_t deserialize_protobuf(read_stream_t *s, pb_t *p) { \
        CT_ASSERT(sizeof(int) == sizeof(int32_t));                      \
        int32_t size;                                                   \
        archive_result_t res = deserialize_universal(s, &size);         \
        if (bad(res)) { return res; }                                   \
        if (size < 0) { return archive_result_t::RANGE_ERROR; }         \
        scoped_array_t<char> data(size);                                \
        int64_t read_res = force_read(s, data.data(), data.size());     \
        if (read_res != size) { return archive_result_t::SOCK_ERROR; }  \
        p->ParseFromArray(data.data(), data.size());                    \
        return archive_result_t::SUCCESS;                               \
    }

RDB_IMPL_PROTOB_SERIALIZABLE(Term);
RDB_IMPL_PROTOB_SERIALIZABLE(Datum);
RDB_IMPL_PROTOB_SERIALIZABLE(Backtrace);

<<<<<<< HEAD
=======
datum_range_t::datum_range_t()
    : left_bound_type(key_range_t::none), right_bound_type(key_range_t::none) { }
datum_range_t::datum_range_t(
    ql::datum_t _left_bound, key_range_t::bound_t _left_bound_type,
    ql::datum_t _right_bound, key_range_t::bound_t _right_bound_type)
    : left_bound(_left_bound), right_bound(_right_bound),
      left_bound_type(_left_bound_type), right_bound_type(_right_bound_type) { }
datum_range_t::datum_range_t(ql::datum_t val)
    : left_bound(val), right_bound(val),
      left_bound_type(key_range_t::closed), right_bound_type(key_range_t::closed) { }

datum_range_t datum_range_t::universe()  {
    return datum_range_t(ql::datum_t(), key_range_t::open,
                         ql::datum_t(), key_range_t::open);
}
bool datum_range_t::is_universe() const {
    return !left_bound.has() && !right_bound.has()
        && left_bound_type == key_range_t::open && right_bound_type == key_range_t::open;
}

bool datum_range_t::contains(reql_version_t reql_version,
                             ql::datum_t val) const {
    return (!left_bound.has()
            || left_bound->compare_lt(reql_version, *val)
            || (*left_bound == *val && left_bound_type == key_range_t::closed))
        && (!right_bound.has()
            || right_bound->compare_gt(reql_version, *val)
            || (*right_bound == *val && right_bound_type == key_range_t::closed));
}

key_range_t datum_range_t::to_primary_keyrange() const {
    return key_range_t(
        left_bound_type,
        left_bound.has()
            ? store_key_t(left_bound->print_primary())
            : store_key_t::min(),
        right_bound_type,
        right_bound.has()
            ? store_key_t(right_bound->print_primary())
            : store_key_t::max());
}

key_range_t datum_range_t::to_sindex_keyrange() const {
    return rdb_protocol::sindex_key_range(
        left_bound.has()
            ? store_key_t(left_bound->truncated_secondary())
            : store_key_t::min(),
        right_bound.has()
            ? store_key_t(right_bound->truncated_secondary())
            : store_key_t::max());
}

>>>>>>> ea266e08
RDB_IMPL_SERIALIZABLE_3_SINCE_v1_13(backfill_atom_t, key, value, recency);

namespace rdb_protocol {

void post_construct_and_drain_queue(
        auto_drainer_t::lock_t lock,
        const std::set<uuid_u> &sindexes_to_bring_up_to_date,
        store_t *store,
        internal_disk_backed_queue_t *mod_queue_ptr)
    THROWS_NOTHING;

/* Creates a queue of operations for the sindex, runs a post construction for
 * the data already in the btree and finally drains the queue. */
void bring_sindexes_up_to_date(
        const std::set<sindex_name_t> &sindexes_to_bring_up_to_date,
        store_t *store,
        buf_lock_t *sindex_block)
    THROWS_NOTHING
{
    with_priority_t p(CORO_PRIORITY_SINDEX_CONSTRUCTION);

    /* We register our modification queue here.
     * We must register it before calling post_construct_and_drain_queue to
     * make sure that every changes which we don't learn about in
     * the parallel traversal that's started there, we do learn about from the mod
     * queue. Changes that happen between the mod queue registration and
     * the parallel traversal will be accounted for twice. That is ok though,
     * since every modification can be applied repeatedly without causing any
     * damage (if that should ever not true for any of the modifications, that
     * modification must be fixed or this code would have to be changed to account
     * for that). */
    uuid_u post_construct_id = generate_uuid();

    /* Keep the store alive for as long as mod_queue exists. It uses its io_backender
     * and perfmon_collection, so that is important. */
    auto_drainer_t::lock_t store_drainer_acq(&store->drainer);

    // TODO: This can now be a disk_backed_queue_t<rdb_modification_report_t>.
    scoped_ptr_t<internal_disk_backed_queue_t> mod_queue(
            new internal_disk_backed_queue_t(
                store->io_backender_,
                serializer_filepath_t(
                    store->base_path_,
                    "post_construction_" + uuid_to_str(post_construct_id)),
                &store->perfmon_collection));

    {
        scoped_ptr_t<new_mutex_in_line_t> acq =
            store->get_in_line_for_sindex_queue(sindex_block);
        store->register_sindex_queue(mod_queue.get(), acq.get());
    }

    std::map<sindex_name_t, secondary_index_t> sindexes;
    get_secondary_indexes(sindex_block, &sindexes);
    std::set<uuid_u> sindexes_to_bring_up_to_date_uuid;

    for (auto it = sindexes_to_bring_up_to_date.begin();
         it != sindexes_to_bring_up_to_date.end(); ++it) {
        guarantee(!it->being_deleted, "Trying to bring an index up to date that's "
                                      "being deleted");
        auto sindexes_it = sindexes.find(*it);
        guarantee(sindexes_it != sindexes.end());
        sindexes_to_bring_up_to_date_uuid.insert(sindexes_it->second.id);
    }

    coro_t::spawn_sometime(std::bind(
                &post_construct_and_drain_queue,
                store_drainer_acq,
                sindexes_to_bring_up_to_date_uuid,
                store,
                mod_queue.release()));
}

/* This function is really part of the logic of bring_sindexes_up_to_date
 * however it needs to be in a seperate function so that it can be spawned in a
 * coro.
 */
void post_construct_and_drain_queue(
        auto_drainer_t::lock_t lock,
        const std::set<uuid_u> &sindexes_to_bring_up_to_date,
        store_t *store,
        internal_disk_backed_queue_t *mod_queue_ptr)
    THROWS_NOTHING
{
    scoped_ptr_t<internal_disk_backed_queue_t> mod_queue(mod_queue_ptr);

    rwlock_in_line_t lock_acq(&store->backfill_postcon_lock, access_t::write);
    // Note that we don't actually wait for the lock to be acquired.
    // All we want is to pause backfills by having our write lock acquisition
    // in line.
    // Waiting for the write lock would restrict us to having only one post
    // construction active at any time (which we might not want, for no specific
    // reason).

    try {
        post_construct_secondary_indexes(store, sindexes_to_bring_up_to_date, lock.get_drain_signal());

        /* Drain the queue. */

        while (!lock.get_drain_signal()->is_pulsed()) {
            // Yield while we are not holding any locks yet.
            coro_t::yield();

            write_token_pair_t token_pair;
            store->new_write_token_pair(&token_pair);

            scoped_ptr_t<txn_t> queue_txn;
            scoped_ptr_t<real_superblock_t> queue_superblock;

            // We use HARD durability because we want post construction
            // to be throttled if we insert data faster than it can
            // be written to disk. Otherwise we might exhaust the cache's
            // dirty page limit and bring down the whole table.
            // Other than that, the hard durability guarantee is not actually
            // needed here.
            store->acquire_superblock_for_write(
                repli_timestamp_t::distant_past,
                2,
                write_durability_t::HARD,
                &token_pair,
                &queue_txn,
                &queue_superblock,
                lock.get_drain_signal());

            block_id_t sindex_block_id = queue_superblock->get_sindex_block_id();

            buf_lock_t queue_sindex_block
                = store->acquire_sindex_block_for_write(queue_superblock->expose_buf(),
                                                        sindex_block_id);

            queue_superblock->release();

            store_t::sindex_access_vector_t sindexes;
            store->acquire_sindex_superblocks_for_write(
                    sindexes_to_bring_up_to_date,
                    &queue_sindex_block,
                    &sindexes);

            if (sindexes.empty()) {
                break;
            }

            scoped_ptr_t<new_mutex_in_line_t> acq =
                store->get_in_line_for_sindex_queue(&queue_sindex_block);
            // TODO (daniel): Is there a way to release the queue_sindex_block
            // earlier than we do now, ideally before we wait for the acq signal?
            acq->acq_signal()->wait_lazily_unordered();

            const int MAX_CHUNK_SIZE = 10;
            int current_chunk_size = 0;
            while (current_chunk_size < MAX_CHUNK_SIZE && mod_queue->size() > 0) {
                rdb_modification_report_t mod_report;
                // This involves a disk backed queue so there are no versioning issues.
                deserializing_viewer_t<rdb_modification_report_t>
                    viewer(&mod_report);
                mod_queue->pop(&viewer);
                rdb_post_construction_deletion_context_t deletion_context;
                rdb_update_sindexes(sindexes, &mod_report, queue_txn.get(),
                                    &deletion_context);
                ++current_chunk_size;
            }

            if (mod_queue->size() == 0) {
                for (auto it = sindexes_to_bring_up_to_date.begin();
                     it != sindexes_to_bring_up_to_date.end(); ++it) {
                    store->mark_index_up_to_date(*it, &queue_sindex_block);
                }
                store->deregister_sindex_queue(mod_queue.get(), acq.get());
                return;
            }
        }
    } catch (const interrupted_exc_t &) {
        // We were interrupted so we just exit. Sindex post construct is in an
        // indeterminate state and will be cleaned up at a later point.
    }

    if (lock.get_drain_signal()->is_pulsed()) {
        /* We were interrupted, this means we can't deregister the sindex queue
         * the standard way because it requires blocks. Use the emergency
         * method instead. */
        store->emergency_deregister_sindex_queue(mod_queue.get());
    } else {
        /* The sindexes we were post constructing were all deleted. Time to
         * deregister the queue. */
        write_token_pair_t token_pair;
        store->new_write_token_pair(&token_pair);

        scoped_ptr_t<txn_t> queue_txn;
        scoped_ptr_t<real_superblock_t> queue_superblock;

        store->acquire_superblock_for_write(
            repli_timestamp_t::distant_past,
            2,
            write_durability_t::HARD,
            &token_pair,
            &queue_txn,
            &queue_superblock,
            lock.get_drain_signal());

        block_id_t sindex_block_id = queue_superblock->get_sindex_block_id();

        buf_lock_t queue_sindex_block
            = store->acquire_sindex_block_for_write(queue_superblock->expose_buf(),
                                                    sindex_block_id);

        queue_superblock->release();

        scoped_ptr_t<new_mutex_in_line_t> acq =
                store->get_in_line_for_sindex_queue(&queue_sindex_block);
        store->deregister_sindex_queue(mod_queue.get(), acq.get());
    }
}


bool range_key_tester_t::key_should_be_erased(const btree_key_t *key) {
    uint64_t h = hash_region_hasher(key->contents, key->size);
    return delete_range->beg <= h && h < delete_range->end
        && delete_range->inner.contains_key(key->contents, key->size);
}

void add_status(const single_sindex_status_t &new_status,
                single_sindex_status_t *status_out) {
    status_out->blocks_processed += new_status.blocks_processed;
    status_out->blocks_total += new_status.blocks_total;
    status_out->ready &= new_status.ready;
    status_out->func = new_status.func; // All shards have the same function.
    status_out->geo = new_status.geo; // All shards have the same geoness.
    status_out->multi = new_status.multi; // All shards have the same multiness.
    status_out->outdated = new_status.outdated; // All shards have the same datedness.
}

}  // namespace rdb_protocol

namespace rdb_protocol {
// Construct a region containing only the specified key
region_t monokey_region(const store_key_t &k) {
    uint64_t h = hash_region_hasher(k.contents(), k.size());
    return region_t(h, h + 1, key_range_t(key_range_t::closed, k, key_range_t::closed, k));
}

key_range_t sindex_key_range(const store_key_t &start,
                             const store_key_t &end) {
    store_key_t end_key;
    std::string end_key_str(key_to_unescaped_str(end));

    // Need to make the next largest store_key_t without making the key longer
    while (end_key_str.length() > 0 &&
           end_key_str[end_key_str.length() - 1] == static_cast<char>(255)) {
        end_key_str.erase(end_key_str.length() - 1);
    }

    if (end_key_str.length() == 0) {
        end_key = store_key_t::max();
    } else {
        ++end_key_str[end_key_str.length() - 1];
        end_key = store_key_t(end_key_str);
    }
    return key_range_t(key_range_t::closed, start, key_range_t::open, end_key);
}

region_t cpu_sharding_subspace(int subregion_number,
                               int num_cpu_shards) {
    guarantee(subregion_number >= 0);
    guarantee(subregion_number < num_cpu_shards);

    // We have to be careful with the math here, to avoid overflow.
    uint64_t width = HASH_REGION_HASH_SIZE / num_cpu_shards;

    uint64_t beg = width * subregion_number;
    uint64_t end = subregion_number + 1 == num_cpu_shards
        ? HASH_REGION_HASH_SIZE : beg + width;

    return region_t(beg, end, key_range_t::universe());
}

}  // namespace rdb_protocol

// Returns the key identifying the monokey region used for sindex_list_t
// operations.
store_key_t sindex_list_region_key() {
    return store_key_t();
}

/* read_t::get_region implementation */
struct rdb_r_get_region_visitor : public boost::static_visitor<region_t> {
    region_t operator()(const point_read_t &pr) const {
        return rdb_protocol::monokey_region(pr.key);
    }

    region_t operator()(const rget_read_t &rg) const {
        return rg.region;
    }

    region_t operator()(const intersecting_geo_read_t &gr) const {
        return gr.region;
    }

    region_t operator()(const nearest_geo_read_t &gr) const {
        return gr.region;
    }

    region_t operator()(const distribution_read_t &dg) const {
        return dg.region;
    }

    region_t operator()(UNUSED const sindex_list_t &sl) const {
        return rdb_protocol::monokey_region(sindex_list_region_key());
    }

    region_t operator()(const changefeed_subscribe_t &s) const {
        return s.region;
    }

    region_t operator()(const changefeed_stamp_t &t) const {
        return t.region;
    }

    region_t operator()(const changefeed_point_stamp_t &t) const {
        return rdb_protocol::monokey_region(t.key);
    }

    region_t operator()(const sindex_status_t &ss) const {
        return ss.region;
    }
};

region_t read_t::get_region() const THROWS_NOTHING {
    return boost::apply_visitor(rdb_r_get_region_visitor(), read);
}

struct rdb_r_shard_visitor_t : public boost::static_visitor<bool> {
    explicit rdb_r_shard_visitor_t(const hash_region_t<key_range_t> *_region,
                                   read_t::variant_t *_payload_out)
        : region(_region), payload_out(_payload_out) { }

    // The key was somehow already extracted from the arg.
    template <class T>
    bool keyed_read(const T &arg, const store_key_t &key) const {
        if (region_contains_key(*region, key)) {
            *payload_out = arg;
            return true;
        } else {
            return false;
        }
    }

    bool operator()(const point_read_t &pr) const {
        return keyed_read(pr, pr.key);
    }

    template <class T>
    bool rangey_read(const T &arg) const {
        const hash_region_t<key_range_t> intersection
            = region_intersection(*region, arg.region);
        if (!region_is_empty(intersection)) {
            T tmp = arg;
            tmp.region = intersection;
            *payload_out = tmp;
            return true;
        } else {
            return false;
        }
    }

    bool operator()(const changefeed_subscribe_t &s) const {
        return rangey_read(s);
    }

    bool operator()(const changefeed_stamp_t &t) const {
        return rangey_read(t);
    }

    bool operator()(const changefeed_point_stamp_t &t) const {
        return keyed_read(t, t.key);
    }

    bool operator()(const rget_read_t &rg) const {
        bool do_read = rangey_read(rg);
        if (do_read) {
            auto rg_out = boost::get<rget_read_t>(payload_out);
            rg_out->batchspec = rg_out->batchspec.scale_down(CPU_SHARDING_FACTOR);
        }
        return do_read;
    }

    bool operator()(const intersecting_geo_read_t &gr) const {
        return rangey_read(gr);
    }

    bool operator()(const nearest_geo_read_t &gr) const {
        return rangey_read(gr);
    }

    bool operator()(const distribution_read_t &dg) const {
        return rangey_read(dg);
    }

    bool operator()(const sindex_list_t &sl) const {
        return keyed_read(sl, sindex_list_region_key());
    }

    bool operator()(const sindex_status_t &ss) const {
        return rangey_read(ss);
    }

    const hash_region_t<key_range_t> *region;
    read_t::variant_t *payload_out;
};

bool read_t::shard(const hash_region_t<key_range_t> &region,
                   read_t *read_out) const THROWS_NOTHING {
    read_t::variant_t payload;
    bool result = boost::apply_visitor(rdb_r_shard_visitor_t(&region, &payload), read);
    *read_out = read_t(payload, profile);
    return result;
}

/* A visitor to handle this unsharding process for us. */

class distribution_read_response_less_t {
public:
    bool operator()(const distribution_read_response_t& x, const distribution_read_response_t& y) {
        if (x.region.inner == y.region.inner) {
            return x.region < y.region;
        } else {
            return x.region.inner < y.region.inner;
        }
    }
};

// Scale the distribution down by combining ranges to fit it within the limit of
// the query
void scale_down_distribution(size_t result_limit, std::map<store_key_t, int64_t> *key_counts) {
    guarantee(result_limit > 0);
    const size_t combine = (key_counts->size() / result_limit); // Combine this many other ranges into the previous range
    for (std::map<store_key_t, int64_t>::iterator it = key_counts->begin(); it != key_counts->end(); ) {
        std::map<store_key_t, int64_t>::iterator next = it;
        ++next;
        for (size_t i = 0; i < combine && next != key_counts->end(); ++i) {
            it->second += next->second;
            std::map<store_key_t, int64_t>::iterator tmp = next;
            ++next;
            key_counts->erase(tmp);
        }
        it = next;
    }
}

class rdb_r_unshard_visitor_t : public boost::static_visitor<void> {
public:
    rdb_r_unshard_visitor_t(profile_bool_t _profile,
                            read_response_t *_responses,
                            size_t _count,
                            read_response_t *_response_out,
                            rdb_context_t *_ctx,
                            signal_t *_interruptor)
        : profile(_profile), responses(_responses),
          count(_count), response_out(_response_out),
          ctx(_ctx), interruptor(_interruptor) { }

    void operator()(const point_read_t &);

    void operator()(const rget_read_t &rg);
    void operator()(const intersecting_geo_read_t &gr);
    void operator()(const nearest_geo_read_t &gr);
    void operator()(const distribution_read_t &rg);
    void operator()(const sindex_list_t &rg);
    void operator()(const sindex_status_t &rg);
    void operator()(const changefeed_subscribe_t &);
    void operator()(const changefeed_stamp_t &);
    void operator()(const changefeed_point_stamp_t &);

private:
    const profile_bool_t profile;
    read_response_t *const responses; // Cannibalized for efficiency.
    const size_t count;
    read_response_t *const response_out;
    rdb_context_t *const ctx;
    signal_t *const interruptor;
};

void rdb_r_unshard_visitor_t::operator()(const changefeed_subscribe_t &) {
    response_out->response = changefeed_subscribe_response_t();
    auto out = boost::get<changefeed_subscribe_response_t>(&response_out->response);
    for (size_t i = 0; i < count; ++i) {
        auto res = boost::get<changefeed_subscribe_response_t>(
            &responses[i].response);
        for (auto it = res->addrs.begin(); it != res->addrs.end(); ++it) {
            out->addrs.insert(std::move(*it));
        }
        for (auto it = res->server_uuids.begin();
             it != res->server_uuids.end(); ++it) {
            out->server_uuids.insert(std::move(*it));
        }
    }
}

void rdb_r_unshard_visitor_t::operator()(const changefeed_stamp_t &) {
    response_out->response = changefeed_stamp_response_t();
    auto out = boost::get<changefeed_stamp_response_t>(&response_out->response);
    for (size_t i = 0; i < count; ++i) {
        auto res = boost::get<changefeed_stamp_response_t>(&responses[i].response);
        for (auto it = res->stamps.begin(); it != res->stamps.end(); ++it) {
            auto it_out = out->stamps.find(it->first);
            if (it_out == out->stamps.end()) {
                out->stamps[it->first] = it->second;
            } else {
                it_out->second = std::max(it->second, it_out->second);
            }
        }
    }
}

void rdb_r_unshard_visitor_t::operator()(const changefeed_point_stamp_t &) {
    guarantee(count == 1);
    guarantee(boost::get<changefeed_point_stamp_response_t>(&responses[0].response));
    *response_out = responses[0];
}

void rdb_r_unshard_visitor_t::operator()(const point_read_t &) {
    guarantee(count == 1);
    guarantee(NULL != boost::get<point_read_response_t>(&responses[0].response));
    *response_out = responses[0];
}

void rdb_r_unshard_visitor_t::operator()(const intersecting_geo_read_t &) {
    ql::datum_array_builder_t combined_results(ql::configured_limits_t::unlimited);
    for (size_t i = 0; i < count; ++i) {
        auto res = boost::get<intersecting_geo_read_response_t>(&responses[i].response);
        guarantee(res != NULL);
        ql::exc_t *error = boost::get<ql::exc_t>(&res->results_or_error);
        if (error != NULL) {
            response_out->response = intersecting_geo_read_response_t(*error);
            return;
        }
        auto results = boost::get<ql::datum_t>(&res->results_or_error);
        guarantee(results != NULL);
        for (size_t j = 0; j < results->arr_size(); ++j) {
            combined_results.add(results->get(j));
        }
    }
    response_out->response = intersecting_geo_read_response_t(
        std::move(combined_results).to_datum());
}

void rdb_r_unshard_visitor_t::operator()(const nearest_geo_read_t &query) {
    // Merge the different results together while preserving ordering.
    struct iter_range_t {
        iter_range_t(
                const nearest_geo_read_response_t::result_t::const_iterator &_beg,
                const nearest_geo_read_response_t::result_t::const_iterator &_end)
            : it(_beg), end(_end) { }
        nearest_geo_read_response_t::result_t::const_iterator it;
        nearest_geo_read_response_t::result_t::const_iterator end;
    };
    std::vector<iter_range_t> iters;
    iters.reserve(count);
    uint64_t total_size = 0;
    for (size_t i = 0; i < count; ++i) {
        auto res = boost::get<nearest_geo_read_response_t>(&responses[i].response);
        guarantee(res != NULL);
        ql::exc_t *error = boost::get<ql::exc_t>(&res->results_or_error);
        if (error != NULL) {
            response_out->response = nearest_geo_read_response_t(*error);
            return;
        }
        auto results =
            boost::get<nearest_geo_read_response_t::result_t>(&res->results_or_error);
        guarantee(results != NULL);

        if (!results->empty()) {
            iters.push_back(iter_range_t(results->begin(), results->end()));
        }
        total_size += results->size();
    }
    total_size = std::min(total_size, query.max_results);
    nearest_geo_read_response_t::result_t combined_results;
    combined_results.reserve(total_size);
    // Collect data until all iterators have been exhausted or we hit the
    // max_results limit.
    while (combined_results.size() < total_size) {
        rassert(!iters.empty());
        // Find the iter with the nearest result
        size_t nearest_it_idx = iters.size();
        double nearest_it_dist = -1.0;
        for (size_t i = 0; i < iters.size(); ++i) {
            if (nearest_it_idx == iters.size()
                || iters[i].it->first < nearest_it_dist) {
                nearest_it_idx = i;
                nearest_it_dist = iters[i].it->first;
            }
        }
        guarantee(nearest_it_idx < iters.size());
        combined_results.push_back(*iters[nearest_it_idx].it);
        ++iters[nearest_it_idx].it;
        if (iters[nearest_it_idx].it == iters[nearest_it_idx].end) {
            iters.erase(iters.begin() + nearest_it_idx);
        }
    }
    response_out->response = nearest_geo_read_response_t(
        std::move(combined_results));
}

void rdb_r_unshard_visitor_t::operator()(const rget_read_t &rg) {
    if (rg.transforms.size() != 0 || rg.terminal) {
        // This asserts that the optargs have been initialized.  (There is always a
        // 'db' optarg.)  We have the same assertion in rdb_read_visitor_t.
        rassert(rg.optargs.size() != 0);
    }
    scoped_ptr_t<profile::trace_t> trace = ql::maybe_make_profile_trace(profile);
    ql::env_t env(ctx, interruptor, rg.optargs, trace.get_or_null());

    // Initialize response.
    response_out->response = rget_read_response_t();
    rget_read_response_t *out
        = boost::get<rget_read_response_t>(&response_out->response);
    out->truncated = false;
    out->key_range = read_t(rg, profile_bool_t::DONT_PROFILE).get_region().inner;

    // Fill in `truncated` and `last_key`, get responses, abort if there's an error.
    std::vector<ql::result_t *> results(count);
    store_key_t *best = NULL;
    key_le_t key_le(rg.sorting);
    for (size_t i = 0; i < count; ++i) {
        auto resp = boost::get<rget_read_response_t>(&responses[i].response);
        guarantee(resp);
        if (resp->truncated) {
            out->truncated = true;
            if (best == NULL || key_le.is_le(resp->last_key, *best)) {
                best = &resp->last_key;
            }
        }
        if (boost::get<ql::exc_t>(&resp->result) != NULL) {
            out->result = std::move(resp->result);
            return;
        }
        results[i] = &resp->result;
    }
    out->last_key = (best != NULL) ? std::move(*best) : key_max(rg.sorting);

    // Unshard and finish up.
    scoped_ptr_t<ql::accumulator_t> acc(rg.terminal
        ? ql::make_terminal(*rg.terminal)
        : ql::make_append(rg.sorting, NULL));
    acc->unshard(&env, out->last_key, results);
    acc->finish(&out->result);
}

void rdb_r_unshard_visitor_t::operator()(const distribution_read_t &dg) {
    // TODO: do this without copying so much and/or without dynamic memory
    // Sort results by region
    std::vector<distribution_read_response_t> results(count);
    guarantee(count > 0);

    for (size_t i = 0; i < count; ++i) {
        auto result = boost::get<distribution_read_response_t>(&responses[i].response);
        guarantee(result != NULL, "Bad boost::get\n");
        results[i] = *result; // TODO: move semantics.
    }

    std::sort(results.begin(), results.end(), distribution_read_response_less_t());

    distribution_read_response_t res;
    size_t i = 0;
    while (i < results.size()) {
        // Find the largest hash shard for this key range
        key_range_t range = results[i].region.inner;
        size_t largest_index = i;
        size_t largest_size = 0;
        size_t total_range_keys = 0;

        while (i < results.size() && results[i].region.inner == range) {
            size_t tmp_total_keys = 0;
            for (auto mit = results[i].key_counts.begin();
                 mit != results[i].key_counts.end();
                 ++mit) {
                tmp_total_keys += mit->second;
            }

            if (tmp_total_keys > largest_size) {
                largest_size = tmp_total_keys;
                largest_index = i;
            }

            total_range_keys += tmp_total_keys;
            ++i;
        }

        if (largest_size > 0) {
            // Scale up the selected hash shard
            double scale_factor =
                static_cast<double>(total_range_keys)
                / static_cast<double>(largest_size);

            guarantee(scale_factor >= 1.0);  // Directly provable from code above.

            for (auto mit = results[largest_index].key_counts.begin();
                 mit != results[largest_index].key_counts.end();
                 ++mit) {
                mit->second = static_cast<int64_t>(mit->second * scale_factor);
            }

            // TODO: move semantics.
            res.key_counts.insert(
                results[largest_index].key_counts.begin(),
                results[largest_index].key_counts.end());
        }
    }

    // If the result is larger than the requested limit, scale it down
    if (dg.result_limit > 0 && res.key_counts.size() > dg.result_limit) {
        scale_down_distribution(dg.result_limit, &res.key_counts);
    }

    response_out->response = res;
}

void rdb_r_unshard_visitor_t::operator()(UNUSED const sindex_list_t &sl) {
    guarantee(count == 1);
    guarantee(boost::get<sindex_list_response_t>(&responses[0].response));
    *response_out = responses[0];
}

void rdb_r_unshard_visitor_t::operator()(UNUSED const sindex_status_t &ss) {
    *response_out = read_response_t(sindex_status_response_t());
    auto ss_response = boost::get<sindex_status_response_t>(&response_out->response);
    for (size_t i = 0; i < count; ++i) {
        auto resp = boost::get<sindex_status_response_t>(&responses[i].response);
        guarantee(resp != NULL);
        for (auto it = resp->statuses.begin(); it != resp->statuses.end(); ++it) {
            add_status(it->second, &ss_response->statuses[it->first]);
        }
    }
}

void read_t::unshard(read_response_t *responses, size_t count,
                     read_response_t *response_out, rdb_context_t *ctx,
                     signal_t *interruptor) const
    THROWS_ONLY(interrupted_exc_t) {
    rassert(ctx != NULL);
    rdb_r_unshard_visitor_t v(profile, responses, count,
                              response_out, ctx, interruptor);
    boost::apply_visitor(v, read);

    /* We've got some profiling to do. */
    /* This is a tad hacky, some of the methods in rdb_r_unshard_visitor_t set
     * these fields because they just do dumb copies. So we clear them before
     * we set them here. */
    response_out->n_shards = 0;
    response_out->event_log.clear();
    if (profile == profile_bool_t::PROFILE) {
        for (size_t i = 0; i < count; ++i) {
            response_out->event_log.insert(
                response_out->event_log.end(),
                responses[i].event_log.begin(),
                responses[i].event_log.end());
            response_out->n_shards += responses[i].n_shards;
        }
    }
}

/* write_t::get_region() implementation */

// TODO: This entire type is suspect, given the performance for
// batched_replaces_t.  Is it used in anything other than assertions?
region_t region_from_keys(const std::vector<store_key_t> &keys) {
    // It shouldn't be empty, but we let the places that would break use a
    // guarantee.
    rassert(!keys.empty());
    if (keys.empty()) {
        return hash_region_t<key_range_t>();
    }

    store_key_t min_key = store_key_t::max();
    store_key_t max_key = store_key_t::min();
    uint64_t min_hash_value = HASH_REGION_HASH_SIZE - 1;
    uint64_t max_hash_value = 0;

    for (auto it = keys.begin(); it != keys.end(); ++it) {
        const store_key_t &key = *it;
        if (key < min_key) {
            min_key = key;
        }
        if (key > max_key) {
            max_key = key;
        }

        const uint64_t hash_value = hash_region_hasher(key.contents(), key.size());
        if (hash_value < min_hash_value) {
            min_hash_value = hash_value;
        }
        if (hash_value > max_hash_value) {
            max_hash_value = hash_value;
        }
    }

    return hash_region_t<key_range_t>(
        min_hash_value, max_hash_value + 1,
        key_range_t(key_range_t::closed, min_key, key_range_t::closed, max_key));
}

struct rdb_w_get_region_visitor : public boost::static_visitor<region_t> {
    region_t operator()(const batched_replace_t &br) const {
        return region_from_keys(br.keys);
    }
    region_t operator()(const batched_insert_t &bi) const {
        std::vector<store_key_t> keys;
        keys.reserve(bi.inserts.size());
        for (auto it = bi.inserts.begin(); it != bi.inserts.end(); ++it) {
            keys.emplace_back((*it)->get_field(datum_string_t(bi.pkey))->print_primary());
        }
        return region_from_keys(keys);
    }

    region_t operator()(const point_write_t &pw) const {
        return rdb_protocol::monokey_region(pw.key);
    }

    region_t operator()(const point_delete_t &pd) const {
        return rdb_protocol::monokey_region(pd.key);
    }

    region_t operator()(const changefeed_subscribe_t &s) const {
        return s.region;
    }

    region_t operator()(const changefeed_stamp_t &t) const {
        return t.region;
    }

    region_t operator()(const sindex_create_t &s) const {
        return s.region;
    }

    region_t operator()(const sindex_drop_t &d) const {
        return d.region;
    }

    region_t operator()(const sindex_rename_t &r) const {
        return r.region;
    }

    region_t operator()(const sync_t &s) const {
        return s.region;
    }
};

#ifndef NDEBUG
// This is slow, and should only be used in debug mode for assertions.
region_t write_t::get_region() const THROWS_NOTHING {
    return boost::apply_visitor(rdb_w_get_region_visitor(), write);
}
#endif // NDEBUG

/* write_t::shard implementation */

struct rdb_w_shard_visitor_t : public boost::static_visitor<bool> {
    rdb_w_shard_visitor_t(const region_t *_region, write_t::variant_t *_payload_out)
        : region(_region), payload_out(_payload_out) {}

    template <class T>
    bool keyed_write(const T &arg) const {
        if (region_contains_key(*region, arg.key)) {
            *payload_out = arg;
            return true;
        } else {
            return false;
        }
    }

    bool operator()(const batched_replace_t &br) const {
        std::vector<store_key_t> shard_keys;
        for (auto it = br.keys.begin(); it != br.keys.end(); ++it) {
            if (region_contains_key(*region, *it)) {
                shard_keys.push_back(*it);
            }
        }
        if (!shard_keys.empty()) {
            *payload_out = batched_replace_t(std::move(shard_keys), br.pkey,
                                             br.f.compile_wire_func(), br.optargs,
                                             br.return_changes);
            return true;
        } else {
            return false;
        }
    }

    bool operator()(const batched_insert_t &bi) const {
        std::vector<ql::datum_t> shard_inserts;
        for (auto it = bi.inserts.begin(); it != bi.inserts.end(); ++it) {
            store_key_t key((*it)->get_field(datum_string_t(bi.pkey))->print_primary());
            if (region_contains_key(*region, key)) {
                shard_inserts.push_back(*it);
            }
        }
        if (!shard_inserts.empty()) {
            *payload_out = batched_insert_t(std::move(shard_inserts), bi.pkey,
                                            bi.conflict_behavior, bi.limits,
                                            bi.return_changes);
            return true;
        } else {
            return false;
        }
    }

    bool operator()(const point_write_t &pw) const {
        return keyed_write(pw);
    }

    bool operator()(const point_delete_t &pd) const {
        return keyed_write(pd);
    }

    template <class T>
    bool rangey_write(const T &arg) const {
        const hash_region_t<key_range_t> intersection
            = region_intersection(*region, arg.region);
        if (!region_is_empty(intersection)) {
            T tmp = arg;
            tmp.region = intersection;
            *payload_out = tmp;
            return true;
        } else {
            return false;
        }
    }

    bool operator()(const sindex_create_t &c) const {
        return rangey_write(c);
    }

    bool operator()(const sindex_drop_t &d) const {
        return rangey_write(d);
    }

    bool operator()(const sindex_rename_t &r) const {
        return rangey_write(r);
    }

    bool operator()(const sync_t &s) const {
        return rangey_write(s);
    }

    const region_t *region;
    write_t::variant_t *payload_out;
};

bool write_t::shard(const region_t &region,
                    write_t *write_out) const THROWS_NOTHING {
    write_t::variant_t payload;
    const rdb_w_shard_visitor_t v(&region, &payload);
    bool result = boost::apply_visitor(v, write);
    *write_out = write_t(payload, durability_requirement, profile, limits);
    return result;
}

template <class T>
bool first_less(const std::pair<int64_t, T> &left, const std::pair<int64_t, T> &right) {
    return left.first < right.first;
}

struct rdb_w_unshard_visitor_t : public boost::static_visitor<void> {
    // The special case here is batched_replaces_response_t, which actually gets
    // sharded into multiple operations instead of getting sent unsplit in a
    // single direction.
    void merge_stats() const {
        ql::datum_t stats = ql::datum_t::empty_object();

        std::set<std::string> conditions;
        for (size_t i = 0; i < count; ++i) {
            const ql::datum_t *stats_i =
                boost::get<ql::datum_t>(&responses[i].response);
            guarantee(stats_i != NULL);
            stats = stats->merge(*stats_i, ql::stats_merge, *limits, &conditions);
        }
        ql::datum_object_builder_t result(stats);
        result.add_warnings(conditions, *limits);
        *response_out = write_response_t(std::move(result).to_datum());
    }
    void operator()(const batched_replace_t &) const {
        merge_stats();
    }

    void operator()(const batched_insert_t &) const {
        merge_stats();
    }

    void operator()(const point_write_t &) const { monokey_response(); }
    void operator()(const point_delete_t &) const { monokey_response(); }

    void operator()(const sindex_create_t &) const {
        *response_out = responses[0];
    }

    void operator()(const sindex_drop_t &) const {
        *response_out = responses[0];
    }

    void operator()(const sindex_rename_t &) const {
        *response_out = responses[0];
    }

    void operator()(const sync_t &) const {
        *response_out = responses[0];
    }

    rdb_w_unshard_visitor_t(const write_response_t *_responses, size_t _count,
                            write_response_t *_response_out,
                            const ql::configured_limits_t *_limits)
        : responses(_responses), count(_count), response_out(_response_out),
          limits(_limits) { }

private:
    void monokey_response() const {
        guarantee(count == 1,
                  "Response with count %zu (greater than 1) returned "
                  "for non-batched write.  (type = %d)",
                  count, responses[0].response.which());

        *response_out = write_response_t(responses[0]);
    }

    const write_response_t *const responses;
    const size_t count;
    write_response_t *const response_out;
    const ql::configured_limits_t *limits;
};

void write_t::unshard(write_response_t *responses, size_t count,
                      write_response_t *response_out, rdb_context_t *,
                      signal_t *)
    const THROWS_NOTHING {
    const rdb_w_unshard_visitor_t visitor(responses, count, response_out, &limits);
    boost::apply_visitor(visitor, write);

    /* We've got some profiling to do. */
    /* This is a tad hacky, some of the methods in rdb_w_unshard_visitor_t set
     * these fields because they just do dumb copies. So we clear them before
     * we set them here. */
    response_out->n_shards = 0;
    response_out->event_log.clear();
    if (profile == profile_bool_t::PROFILE) {
        for (size_t i = 0; i < count; ++i) {
            response_out->event_log.insert(
                response_out->event_log.end(),
                responses[i].event_log.begin(),
                responses[i].event_log.end());
            response_out->n_shards += responses[i].n_shards;
        }
    }
}


RDB_IMPL_SERIALIZABLE_7(
        rdb_protocol::single_sindex_status_t,
        blocks_total,
        blocks_processed,
        ready,
        func,
        geo,
        multi,
        outdated);
INSTANTIATE_SERIALIZABLE_FOR_CLUSTER(rdb_protocol::single_sindex_status_t);

RDB_IMPL_SERIALIZABLE_1(point_read_response_t, data);
INSTANTIATE_SERIALIZABLE_FOR_CLUSTER(point_read_response_t);
RDB_IMPL_SERIALIZABLE_4(rget_read_response_t, result, key_range, truncated, last_key);
INSTANTIATE_SERIALIZABLE_FOR_CLUSTER(rget_read_response_t);
RDB_IMPL_SERIALIZABLE_1(intersecting_geo_read_response_t, results_or_error);
INSTANTIATE_SERIALIZABLE_FOR_CLUSTER(intersecting_geo_read_response_t);
RDB_IMPL_SERIALIZABLE_1(nearest_geo_read_response_t, results_or_error);
INSTANTIATE_SERIALIZABLE_FOR_CLUSTER(nearest_geo_read_response_t);
RDB_IMPL_SERIALIZABLE_2(distribution_read_response_t, region, key_counts);
INSTANTIATE_SERIALIZABLE_FOR_CLUSTER(distribution_read_response_t);
RDB_IMPL_SERIALIZABLE_1(sindex_list_response_t, sindexes);
INSTANTIATE_SERIALIZABLE_FOR_CLUSTER(sindex_list_response_t);
RDB_IMPL_SERIALIZABLE_1(sindex_status_response_t, statuses);
INSTANTIATE_SERIALIZABLE_FOR_CLUSTER(sindex_status_response_t);
RDB_IMPL_SERIALIZABLE_2(changefeed_subscribe_response_t, server_uuids, addrs);
INSTANTIATE_SERIALIZABLE_FOR_CLUSTER(changefeed_subscribe_response_t);
RDB_IMPL_SERIALIZABLE_1(changefeed_stamp_response_t, stamps);
INSTANTIATE_SERIALIZABLE_FOR_CLUSTER(changefeed_stamp_response_t);
RDB_IMPL_ME_SERIALIZABLE_2(changefeed_point_stamp_response_t, stamp, initial_val);
INSTANTIATE_SERIALIZABLE_FOR_CLUSTER(changefeed_point_stamp_response_t);
RDB_IMPL_SERIALIZABLE_3(read_response_t, response, event_log, n_shards);
INSTANTIATE_SERIALIZABLE_FOR_CLUSTER(read_response_t);

RDB_IMPL_SERIALIZABLE_1(point_read_t, key);
INSTANTIATE_SERIALIZABLE_FOR_CLUSTER(point_read_t);
RDB_IMPL_SERIALIZABLE_3(sindex_rangespec_t, id, region, original_range);
INSTANTIATE_SERIALIZABLE_FOR_CLUSTER(sindex_rangespec_t);

ARCHIVE_PRIM_MAKE_RANGED_SERIALIZABLE(
        sorting_t, int8_t,
        sorting_t::UNORDERED, sorting_t::DESCENDING);
RDB_IMPL_SERIALIZABLE_8(
        rget_read_t,
        region, optargs, table_name, batchspec, transforms, terminal, sindex, sorting);
INSTANTIATE_SERIALIZABLE_FOR_CLUSTER(rget_read_t);
RDB_MAKE_SERIALIZABLE_5(
        intersecting_geo_read_t, optargs, query_geometry, region, table_name, sindex_id);
INSTANTIATE_SERIALIZABLE_FOR_CLUSTER(intersecting_geo_read_t);
RDB_IMPL_SERIALIZABLE_8(
        nearest_geo_read_t, optargs, center, max_dist, max_results, geo_system,
        region, table_name, sindex_id);
INSTANTIATE_SERIALIZABLE_FOR_CLUSTER(nearest_geo_read_t);
RDB_IMPL_SERIALIZABLE_3(distribution_read_t, max_depth, result_limit, region);
INSTANTIATE_SERIALIZABLE_FOR_CLUSTER(distribution_read_t);
RDB_IMPL_SERIALIZABLE_0(sindex_list_t);
INSTANTIATE_SERIALIZABLE_FOR_CLUSTER(sindex_list_t);
RDB_IMPL_SERIALIZABLE_2(sindex_status_t, sindexes, region);
INSTANTIATE_SERIALIZABLE_FOR_CLUSTER(sindex_status_t);
RDB_IMPL_SERIALIZABLE_2(changefeed_subscribe_t, addr, region);
INSTANTIATE_SERIALIZABLE_FOR_CLUSTER(changefeed_subscribe_t);

RDB_IMPL_SERIALIZABLE_2(changefeed_stamp_t, addr, region);
INSTANTIATE_SERIALIZABLE_FOR_CLUSTER(changefeed_stamp_t);
RDB_IMPL_SERIALIZABLE_2(changefeed_point_stamp_t, addr, key);
INSTANTIATE_SERIALIZABLE_FOR_CLUSTER(changefeed_point_stamp_t);

RDB_IMPL_SERIALIZABLE_2(read_t, read, profile);
INSTANTIATE_SERIALIZABLE_FOR_CLUSTER(read_t);

RDB_IMPL_SERIALIZABLE_1(point_write_response_t, result);
INSTANTIATE_SERIALIZABLE_FOR_CLUSTER(point_write_response_t);
RDB_IMPL_SERIALIZABLE_1(point_delete_response_t, result);
INSTANTIATE_SERIALIZABLE_FOR_CLUSTER(point_delete_response_t);
RDB_IMPL_SERIALIZABLE_1(sindex_create_response_t, success);
INSTANTIATE_SERIALIZABLE_FOR_CLUSTER(sindex_create_response_t);
RDB_IMPL_SERIALIZABLE_1(sindex_drop_response_t, success);
INSTANTIATE_SERIALIZABLE_FOR_CLUSTER(sindex_drop_response_t);
RDB_IMPL_SERIALIZABLE_0(sync_response_t);
INSTANTIATE_SERIALIZABLE_FOR_CLUSTER(sync_response_t);

RDB_IMPL_SERIALIZABLE_1(sindex_rename_response_t, result);
INSTANTIATE_SERIALIZABLE_FOR_CLUSTER(sindex_rename_response_t);

RDB_IMPL_SERIALIZABLE_3(write_response_t, response, event_log, n_shards);
INSTANTIATE_SERIALIZABLE_FOR_CLUSTER(write_response_t);

// Serialization format for these changed in 1.14.  We only support the
// latest version, since these are cluster-only types.
RDB_IMPL_SERIALIZABLE_5(
        batched_replace_t, keys, pkey, f, optargs, return_changes);
INSTANTIATE_SERIALIZABLE_FOR_CLUSTER(batched_replace_t);
RDB_IMPL_SERIALIZABLE_5(
        batched_insert_t, inserts, pkey, conflict_behavior, limits, return_changes);
INSTANTIATE_SERIALIZABLE_FOR_CLUSTER(batched_insert_t);

RDB_IMPL_SERIALIZABLE_3_SINCE_v1_13(point_write_t, key, data, overwrite);
RDB_IMPL_SERIALIZABLE_1_SINCE_v1_13(point_delete_t, key);
RDB_IMPL_SERIALIZABLE_5(sindex_create_t, id, mapping, region, multi, geo);
INSTANTIATE_SERIALIZABLE_FOR_CLUSTER(sindex_create_t);
RDB_IMPL_SERIALIZABLE_2_SINCE_v1_13(sindex_drop_t, id, region);
RDB_IMPL_SERIALIZABLE_1_SINCE_v1_13(sync_t, region);

RDB_IMPL_SERIALIZABLE_4(sindex_rename_t, region,
                        old_name, new_name, overwrite);
INSTANTIATE_SERIALIZABLE_FOR_CLUSTER(sindex_rename_t);

// Serialization format changed in 1.14.0. We only support the latest version,
// since this is a cluster-only type.
RDB_IMPL_SERIALIZABLE_4(
    write_t, write, durability_requirement, profile, limits);
INSTANTIATE_SERIALIZABLE_FOR_CLUSTER(write_t);

RDB_IMPL_SERIALIZABLE_2(backfill_chunk_t::delete_key_t, key, recency);
INSTANTIATE_SERIALIZABLE_FOR_CLUSTER(backfill_chunk_t::delete_key_t);

RDB_IMPL_SERIALIZABLE_1(backfill_chunk_t::delete_range_t, range);
INSTANTIATE_SERIALIZABLE_FOR_CLUSTER(backfill_chunk_t::delete_range_t);

RDB_IMPL_SERIALIZABLE_1(backfill_chunk_t::key_value_pairs_t, backfill_atoms);
INSTANTIATE_SERIALIZABLE_FOR_CLUSTER(backfill_chunk_t::key_value_pairs_t);

RDB_IMPL_SERIALIZABLE_1(backfill_chunk_t::sindexes_t, sindexes);
INSTANTIATE_SERIALIZABLE_FOR_CLUSTER(backfill_chunk_t::sindexes_t);

RDB_IMPL_SERIALIZABLE_1(backfill_chunk_t, val);
INSTANTIATE_SERIALIZABLE_FOR_CLUSTER(backfill_chunk_t);<|MERGE_RESOLUTION|>--- conflicted
+++ resolved
@@ -50,61 +50,6 @@
 RDB_IMPL_PROTOB_SERIALIZABLE(Datum);
 RDB_IMPL_PROTOB_SERIALIZABLE(Backtrace);
 
-<<<<<<< HEAD
-=======
-datum_range_t::datum_range_t()
-    : left_bound_type(key_range_t::none), right_bound_type(key_range_t::none) { }
-datum_range_t::datum_range_t(
-    ql::datum_t _left_bound, key_range_t::bound_t _left_bound_type,
-    ql::datum_t _right_bound, key_range_t::bound_t _right_bound_type)
-    : left_bound(_left_bound), right_bound(_right_bound),
-      left_bound_type(_left_bound_type), right_bound_type(_right_bound_type) { }
-datum_range_t::datum_range_t(ql::datum_t val)
-    : left_bound(val), right_bound(val),
-      left_bound_type(key_range_t::closed), right_bound_type(key_range_t::closed) { }
-
-datum_range_t datum_range_t::universe()  {
-    return datum_range_t(ql::datum_t(), key_range_t::open,
-                         ql::datum_t(), key_range_t::open);
-}
-bool datum_range_t::is_universe() const {
-    return !left_bound.has() && !right_bound.has()
-        && left_bound_type == key_range_t::open && right_bound_type == key_range_t::open;
-}
-
-bool datum_range_t::contains(reql_version_t reql_version,
-                             ql::datum_t val) const {
-    return (!left_bound.has()
-            || left_bound->compare_lt(reql_version, *val)
-            || (*left_bound == *val && left_bound_type == key_range_t::closed))
-        && (!right_bound.has()
-            || right_bound->compare_gt(reql_version, *val)
-            || (*right_bound == *val && right_bound_type == key_range_t::closed));
-}
-
-key_range_t datum_range_t::to_primary_keyrange() const {
-    return key_range_t(
-        left_bound_type,
-        left_bound.has()
-            ? store_key_t(left_bound->print_primary())
-            : store_key_t::min(),
-        right_bound_type,
-        right_bound.has()
-            ? store_key_t(right_bound->print_primary())
-            : store_key_t::max());
-}
-
-key_range_t datum_range_t::to_sindex_keyrange() const {
-    return rdb_protocol::sindex_key_range(
-        left_bound.has()
-            ? store_key_t(left_bound->truncated_secondary())
-            : store_key_t::min(),
-        right_bound.has()
-            ? store_key_t(right_bound->truncated_secondary())
-            : store_key_t::max());
-}
-
->>>>>>> ea266e08
 RDB_IMPL_SERIALIZABLE_3_SINCE_v1_13(backfill_atom_t, key, value, recency);
 
 namespace rdb_protocol {
