// Copyright 2010-2014 RethinkDB, all rights reserved.
#include "rdb_protocol/store.hpp"

#include "btree/slice.hpp"
#include "btree/superblock.hpp"
#include "clustering/administration/database_metadata.hpp"
#include "clustering/administration/namespace_metadata.hpp"
#include "concurrency/cross_thread_signal.hpp"
#include "concurrency/cross_thread_watchable.hpp"
#include "concurrency/wait_any.hpp"
#include "containers/archive/vector_stream.hpp"
#include "containers/cow_ptr.hpp"
#include "rdb_protocol/btree.hpp"
#include "rdb_protocol/env.hpp"
#include "rdb_protocol/func.hpp"

#include "debug.hpp"

void store_t::note_reshard() {
    if (changefeed_server.has()) {
        changefeed_server->stop_all();
    }
}

void store_t::help_construct_bring_sindexes_up_to_date() {
    // Make sure to continue bringing sindexes up-to-date if it was interrupted earlier

    // This uses a dummy interruptor because this is the only thing using the store at
    //  the moment (since we are still in the constructor), so things should complete
    //  rather quickly.
    cond_t dummy_interruptor;
    read_token_pair_t token_pair;
    new_read_token_pair(&token_pair);

    scoped_ptr_t<txn_t> txn;
    scoped_ptr_t<real_superblock_t> superblock;
    acquire_superblock_for_read(&token_pair.main_read_token, &txn,
                                &superblock, &dummy_interruptor, false);

    buf_lock_t sindex_block
        = acquire_sindex_block_for_read(superblock->expose_buf(),
                                        superblock->get_sindex_block_id());

    superblock.reset();

    std::map<sindex_name_t, secondary_index_t> sindexes;
    get_secondary_indexes(&sindex_block, &sindexes);

    struct sindex_clearer_t {
        static void clear(store_t *store,
                          secondary_index_t sindex,
                          auto_drainer_t::lock_t store_keepalive) {
            try {
                // Note that we can safely use a noop deleter here, since the
                // secondary index cannot be in use at this point and we therefore
                // don't have to detach anything.
                rdb_noop_deletion_context_t noop_deletion_context;
                rdb_value_sizer_t sizer(store->cache->max_block_size());

                /* Clear the sindex. */
                store->clear_sindex(
                    sindex,
                    &sizer,
                    &noop_deletion_context,
                    store_keepalive.get_drain_signal());
            } catch (const interrupted_exc_t &e) {
                /* Ignore */
            }
        }
    };

    std::set<sindex_name_t> sindexes_to_update;
    for (auto it = sindexes.begin(); it != sindexes.end(); ++it) {
        if (it->second.being_deleted) {
            // Finish deleting the index
            coro_t::spawn_sometime(std::bind(&sindex_clearer_t::clear,
                                             this, it->second, drainer.lock()));
        } else if (!it->second.post_construction_complete) {
            // Complete post constructing the index
            sindexes_to_update.insert(it->first);
        }
    }

    if (!sindexes_to_update.empty()) {
        rdb_protocol::bring_sindexes_up_to_date(sindexes_to_update, this,
                                                &sindex_block);
    }
}

// TODO: get rid of this extra response_t copy on the stack
struct rdb_read_visitor_t : public boost::static_visitor<void> {
    void operator()(const changefeed_subscribe_t &s) {
        guarantee(store->changefeed_server.has());
        store->changefeed_server->add_client(s.addr);
        response->response = changefeed_subscribe_response_t();
        auto res = boost::get<changefeed_subscribe_response_t>(&response->response);
        guarantee(res != NULL);
        res->server_uuids.insert(store->changefeed_server->get_uuid());
        res->addrs.insert(store->changefeed_server->get_stop_addr());
    }

    void operator()(const changefeed_stamp_t &s) {
        guarantee(store->changefeed_server.has());
        response->response = changefeed_stamp_response_t();
        boost::get<changefeed_stamp_response_t>(&response->response)
            ->stamps[store->changefeed_server->get_uuid()]
            = store->changefeed_server->get_stamp(s.addr);
    }

    void operator()(const point_read_t &get) {
        response->response = point_read_response_t();
        point_read_response_t *res =
            boost::get<point_read_response_t>(&response->response);
        rdb_get(get.key, btree, superblock, res, ql_env.trace.get_or_null());
    }

    void operator()(const rget_read_t &rget) {
        if (rget.transforms.size() != 0 || rget.terminal) {
            rassert(rget.optargs.size() != 0);
        }
        ql_env.global_optargs.init_optargs(rget.optargs);
        response->response = rget_read_response_t();
        rget_read_response_t *res =
            boost::get<rget_read_response_t>(&response->response);

        if (!rget.sindex) {
            // Normal rget
            rdb_rget_slice(btree, rget.region.inner, superblock,
                           &ql_env, rget.batchspec, rget.transforms, rget.terminal,
                           rget.sorting, res);
        } else {
            scoped_ptr_t<real_superblock_t> sindex_sb;
            std::vector<char> sindex_mapping_data;

            uuid_u sindex_uuid;
            try {
                bool found = store->acquire_sindex_superblock_for_read(
                    sindex_name_t(rget.sindex->id),
                    rget.table_name,
                    superblock,
                    &sindex_sb,
                    &sindex_mapping_data,
                    &sindex_uuid);
                if (!found) {
                    res->result = ql::exc_t(
                        ql::base_exc_t::GENERIC,
                        strprintf("Index `%s` was not found on table `%s`.",
                                  rget.sindex->id.c_str(), rget.table_name.c_str()),
                        NULL);
                    return;
                }
            } catch (const sindex_not_ready_exc_t &e) {
                res->result = ql::exc_t(
                    ql::base_exc_t::GENERIC, e.what(), NULL);
                return;
            }

            // This chunk of code puts together a filter so we can exclude any items
            //  that don't fall in the specified range.  Because the secondary index
            //  keys may have been truncated, we can't go by keys alone.  Therefore,
            //  we construct a filter function that ensures all returned items lie
            //  between sindex_start_value and sindex_end_value.
            ql::map_wire_func_t sindex_mapping;
            sindex_multi_bool_t multi_bool;
            deserialize_sindex_info(sindex_mapping_data, &sindex_mapping, &multi_bool);

            rdb_rget_secondary_slice(
                store->get_sindex_slice(sindex_uuid),
                rget.sindex->original_range, rget.sindex->region,
                sindex_sb.get(), &ql_env, rget.batchspec, rget.transforms,
                rget.terminal, rget.region.inner, rget.sorting,
                sindex_mapping, multi_bool, res);
        }
    }

    void operator()(const distribution_read_t &dg) {
        response->response = distribution_read_response_t();
        distribution_read_response_t *res = boost::get<distribution_read_response_t>(&response->response);
        rdb_distribution_get(dg.max_depth, dg.region.inner.left,
                             superblock, res);
        for (std::map<store_key_t, int64_t>::iterator it = res->key_counts.begin(); it != res->key_counts.end(); ) {
            if (!dg.region.inner.contains_key(store_key_t(it->first))) {
                std::map<store_key_t, int64_t>::iterator tmp = it;
                ++it;
                res->key_counts.erase(tmp);
            } else {
                ++it;
            }
        }

        // If the result is larger than the requested limit, scale it down
        if (dg.result_limit > 0 && res->key_counts.size() > dg.result_limit) {
            scale_down_distribution(dg.result_limit, &res->key_counts);
        }

        res->region = dg.region;
    }

    void operator()(UNUSED const sindex_list_t &sinner) {
        response->response = sindex_list_response_t();
        sindex_list_response_t *res = &boost::get<sindex_list_response_t>(response->response);

        buf_lock_t sindex_block
            = store->acquire_sindex_block_for_read(superblock->expose_buf(),
                                                   superblock->get_sindex_block_id());
        superblock->release();

        std::map<sindex_name_t, secondary_index_t> sindexes;
        get_secondary_indexes(&sindex_block, &sindexes);
        sindex_block.reset_buf_lock();

        res->sindexes.reserve(sindexes.size());
        for (auto it = sindexes.begin(); it != sindexes.end(); ++it) {
            if (!it->second.being_deleted) {
                guarantee(!it->first.being_deleted);
                res->sindexes.push_back(it->first.name);
            }
        }
    }

    void operator()(const sindex_status_t &sindex_status) {
        response->response = sindex_status_response_t();
        auto res = &boost::get<sindex_status_response_t>(response->response);

        buf_lock_t sindex_block
            = store->acquire_sindex_block_for_read(superblock->expose_buf(),
                                                   superblock->get_sindex_block_id());
        superblock->release();

        std::map<sindex_name_t, secondary_index_t> sindexes;
        get_secondary_indexes(&sindex_block, &sindexes);
        sindex_block.reset_buf_lock();

        for (auto it = sindexes.begin(); it != sindexes.end(); ++it) {
            if (it->second.being_deleted) {
                guarantee(it->first.being_deleted);
                continue;
            }
            guarantee(!it->first.being_deleted);
            if (sindex_status.sindexes.find(it->first.name) != sindex_status.sindexes.end()
                || sindex_status.sindexes.empty()) {
                progress_completion_fraction_t frac =
                    store->get_progress(it->second.id);
                rdb_protocol::single_sindex_status_t *s =
                    &res->statuses[it->first.name];
                s->ready = it->second.is_ready();
                if (!s->ready) {
                    if (frac.estimate_of_total_nodes == -1) {
                        s->blocks_processed = 0;
                        s->blocks_total = 0;
                    } else {
                        s->blocks_processed = frac.estimate_of_released_nodes;
                        s->blocks_total = frac.estimate_of_total_nodes;
                    }
                }
            }
        }
    }

    rdb_read_visitor_t(btree_slice_t *_btree,
                       store_t *_store,
                       superblock_t *_superblock,
                       rdb_context_t *ctx,
                       read_response_t *_response,
                       profile_bool_t,  /* Unused because profiling is disabled this
                                           release. */
<<<<<<< HEAD
                       signal_t *_interruptor) :
=======
                       signal_t *interruptor) :
>>>>>>> 3f1198bb
        response(_response),
        btree(_btree),
        store(_store),
        superblock(_superblock),
<<<<<<< HEAD
        interruptor(_interruptor, ctx->signals[get_thread_id().threadnum].get()),
        ql_env(ctx->extproc_pool,
               ctx->changefeed_client.has() ? ctx->changefeed_client.get() : NULL,
               ctx->reql_http_proxy,
               ctx->ns_repo,
               ctx->cross_thread_namespace_watchables[get_thread_id().threadnum].get()
                   ->get_watchable(),
               ctx->cross_thread_database_watchables[get_thread_id().threadnum].get()
                   ->get_watchable(),
               ctx->cluster_metadata,
               &interruptor,
               ctx->machine_id)
=======
        ql_env(ctx, interruptor, std::map<std::string, ql::wire_func_t>())
>>>>>>> 3f1198bb
    { }

    ql::env_t *get_env() {
        return &ql_env;
    }

    profile::event_log_t extract_event_log() {
        if (ql_env.trace.has()) {
            return std::move(*ql_env.trace).extract_event_log();
        } else {
            return profile::event_log_t();
        }
    }

private:
    read_response_t *const response;
    btree_slice_t *const btree;
    store_t *const store;
    superblock_t *const superblock;
    ql::env_t ql_env;

    DISABLE_COPYING(rdb_read_visitor_t);
};

void store_t::protocol_read(const read_t &read,
                            read_response_t *response,
                            superblock_t *superblock,
                            signal_t *interruptor) {
    rdb_read_visitor_t v(btree.get(), this,
                         superblock,
                         ctx, response, read.profile, interruptor);
    {
        profile::starter_t start_write("Perform read on shard.", v.get_env()->trace);
        boost::apply_visitor(v, read.read);
    }

    response->n_shards = 1;
    response->event_log = v.extract_event_log();
    // This is a tad hacky, this just adds a stop event to signal the end of the
    // parallel task.
    response->event_log.push_back(profile::stop_t());
}


class func_replacer_t : public btree_batched_replacer_t {
public:
    func_replacer_t(ql::env_t *_env, const ql::wire_func_t &wf, bool _return_vals)
        : env(_env), f(wf.compile_wire_func()), return_vals(_return_vals) { }
    counted_t<const ql::datum_t> replace(
        const counted_t<const ql::datum_t> &d, size_t) const {
        return f->call(env, d, ql::LITERAL_OK)->as_datum();
    }
    bool should_return_vals() const { return return_vals; }
private:
    ql::env_t *const env;
    const counted_t<ql::func_t> f;
    const bool return_vals;
};

class datum_replacer_t : public btree_batched_replacer_t {
public:
    datum_replacer_t(const std::vector<counted_t<const ql::datum_t> > *_datums,
                     bool _upsert, const std::string &_pkey, bool _return_vals)
        : datums(_datums), upsert(_upsert), pkey(_pkey), return_vals(_return_vals) { }
    counted_t<const ql::datum_t> replace(
        const counted_t<const ql::datum_t> &d, size_t index) const {
        guarantee(index < datums->size());
        counted_t<const ql::datum_t> newd = (*datums)[index];
        if (d->get_type() == ql::datum_t::R_NULL || upsert) {
            return newd;
        } else {
            rfail_target(d, ql::base_exc_t::GENERIC,
                         "Duplicate primary key `%s`:\n%s\n%s",
                         pkey.c_str(), d->print().c_str(), newd->print().c_str());
        }
        unreachable();
    }
    bool should_return_vals() const { return return_vals; }
private:
    const std::vector<counted_t<const ql::datum_t> > *const datums;
    const bool upsert;
    const std::string pkey;
    const bool return_vals;
};

struct rdb_write_visitor_t : public boost::static_visitor<void> {
    void operator()(const batched_replace_t &br) {
        ql_env.global_optargs.init_optargs(br.optargs);
        rdb_modification_report_cb_t sindex_cb(
            store, &sindex_block,
            auto_drainer_t::lock_t(&store->drainer));
        func_replacer_t replacer(&ql_env, br.f, br.return_vals);
        response->response =
            rdb_batched_replace(
                btree_info_t(btree, timestamp,
                             &br.pkey),
                superblock, br.keys, &replacer, &sindex_cb,
                ql_env.trace.get_or_null());
    }

    void operator()(const batched_insert_t &bi) {
        rdb_modification_report_cb_t sindex_cb(
            store,
            &sindex_block,
            auto_drainer_t::lock_t(&store->drainer));
        datum_replacer_t replacer(&bi.inserts, bi.upsert, bi.pkey, bi.return_vals);
        std::vector<store_key_t> keys;
        keys.reserve(bi.inserts.size());
        for (auto it = bi.inserts.begin(); it != bi.inserts.end(); ++it) {
            keys.emplace_back((*it)->get(bi.pkey)->print_primary());
        }
        response->response =
            rdb_batched_replace(
                btree_info_t(btree, timestamp,
                             &bi.pkey),
                superblock, keys, &replacer, &sindex_cb,
                ql_env.trace.get_or_null());
    }

    void operator()(const point_write_t &w) {
        response->response = point_write_response_t();
        point_write_response_t *res =
            boost::get<point_write_response_t>(&response->response);

        rdb_live_deletion_context_t deletion_context;
        rdb_modification_report_t mod_report(w.key);
        rdb_set(w.key, w.data, w.overwrite, btree, timestamp, superblock->get(),
                &deletion_context, res, &mod_report.info, ql_env.trace.get_or_null());

        update_sindexes(mod_report);
    }

    void operator()(const point_delete_t &d) {
        response->response = point_delete_response_t();
        point_delete_response_t *res =
            boost::get<point_delete_response_t>(&response->response);

        rdb_live_deletion_context_t deletion_context;
        rdb_modification_report_t mod_report(d.key);
        rdb_delete(d.key, btree, timestamp, superblock->get(), &deletion_context,
                res, &mod_report.info, ql_env.trace.get_or_null());

        update_sindexes(mod_report);
    }

    void operator()(const sindex_create_t &c) {
        sindex_create_response_t res;

        write_message_t wm;
        serialize_sindex_info(&wm, c.mapping, c.multi);

        vector_stream_t stream;
        stream.reserve(wm.size());
        int write_res = send_write_message(&stream, &wm);
        guarantee(write_res == 0);

        sindex_name_t name(c.id);
        res.success = store->add_sindex(
            name,
            stream.vector(),
            &sindex_block);

        if (res.success) {
            std::set<sindex_name_t> sindexes;
            sindexes.insert(name);
            rdb_protocol::bring_sindexes_up_to_date(
                sindexes, store, &sindex_block);
        }

        response->response = res;
    }

    void operator()(const sindex_drop_t &d) {
        sindex_drop_response_t res;
        res.success = store->drop_sindex(sindex_name_t(d.id), std::move(sindex_block));

        response->response = res;
    }

    void operator()(const sync_t &) {
        response->response = sync_response_t();

        // We know this sync_t operation will force all preceding write transactions
        // (on our cache_conn_t) to flush before or at the same time, because the
        // cache guarantees that.  (Right now it will force _all_ preceding write
        // transactions to flush, on any conn, because they all touch the metainfo in
        // the superblock.)
    }


    rdb_write_visitor_t(btree_slice_t *_btree,
                        store_t *_store,
                        txn_t *_txn,
                        scoped_ptr_t<superblock_t> *_superblock,
                        repli_timestamp_t _timestamp,
                        rdb_context_t *ctx,
                        write_response_t *_response,
                        signal_t *interruptor) :
        btree(_btree),
        store(_store),
        txn(_txn),
        response(_response),
        superblock(_superblock),
        timestamp(_timestamp),
<<<<<<< HEAD
        interruptor(_interruptor, ctx->signals[get_thread_id().threadnum].get()),
        ql_env(ctx->extproc_pool,
               ctx->changefeed_client.has() ? ctx->changefeed_client.get() : NULL,
               ctx->reql_http_proxy,
               ctx->ns_repo,
               ctx->cross_thread_namespace_watchables[get_thread_id().threadnum].get()->get_watchable(),
               ctx->cross_thread_database_watchables[get_thread_id().threadnum].get()->get_watchable(),
               ctx->cluster_metadata,
               &interruptor,
               ctx->machine_id) {
=======
        ql_env(ctx, interruptor, std::map<std::string, ql::wire_func_t>()) {
>>>>>>> 3f1198bb
        sindex_block =
            store->acquire_sindex_block_for_write((*superblock)->expose_buf(),
                                                  (*superblock)->get_sindex_block_id());
    }

    ql::env_t *get_env() {
        return &ql_env;
    }

    profile::event_log_t extract_event_log() {
        if (ql_env.trace.has()) {
            return std::move(*ql_env.trace).extract_event_log();
        } else {
            return profile::event_log_t();
        }
    }

private:
    void update_sindexes(const rdb_modification_report_t &mod_report) {
        std::vector<rdb_modification_report_t> mod_reports;
        // This copying of the mod_report is inefficient, but it seems this
        // function is only used for unit tests at the moment anyway.
        mod_reports.push_back(mod_report);
        store->update_sindexes(txn, &sindex_block, mod_reports,
                               true /* release_sindex_block */);
    }

    btree_slice_t *const btree;
    store_t *const store;
    txn_t *const txn;
    write_response_t *const response;
    scoped_ptr_t<superblock_t> *const superblock;
    const repli_timestamp_t timestamp;
    ql::env_t ql_env;
    buf_lock_t sindex_block;

    DISABLE_COPYING(rdb_write_visitor_t);
};

void store_t::protocol_write(const write_t &write,
                             write_response_t *response,
                             transition_timestamp_t timestamp,
                             scoped_ptr_t<superblock_t> *superblock,
                             signal_t *interruptor) {
    rdb_write_visitor_t v(btree.get(), this,
                          (*superblock)->expose_buf().txn(),
                          superblock,
                          timestamp.to_repli_timestamp(),
                          ctx,
                          response, interruptor);
    {
        profile::starter_t start_write("Perform write on shard.", v.get_env()->trace);
        boost::apply_visitor(v, write.write);
    }

    response->n_shards = 1;
    response->event_log = v.extract_event_log();
    // This is a tad hacky, this just adds a stop event to signal the end of the
    // parallel task.
    response->event_log.push_back(profile::stop_t());
}

struct rdb_backfill_chunk_get_btree_repli_timestamp_visitor_t : public boost::static_visitor<repli_timestamp_t> {
    repli_timestamp_t operator()(const backfill_chunk_t::delete_key_t &del) {
        return del.recency;
    }

    repli_timestamp_t operator()(const backfill_chunk_t::delete_range_t &) {
        return repli_timestamp_t::invalid;
    }

    repli_timestamp_t operator()(const backfill_chunk_t::key_value_pairs_t &kv) {
        repli_timestamp_t most_recent = repli_timestamp_t::invalid;
        rassert(!kv.backfill_atoms.empty());
        for (size_t i = 0; i < kv.backfill_atoms.size(); ++i) {
            if (most_recent == repli_timestamp_t::invalid
                || most_recent < kv.backfill_atoms[i].recency) {

                most_recent = kv.backfill_atoms[i].recency;
            }
        }
        return most_recent;
    }

    repli_timestamp_t operator()(const backfill_chunk_t::sindexes_t &) {
        return repli_timestamp_t::invalid;
    }
};

repli_timestamp_t backfill_chunk_t::get_btree_repli_timestamp() const THROWS_NOTHING {
    rdb_backfill_chunk_get_btree_repli_timestamp_visitor_t v;
    return boost::apply_visitor(v, val);
}

struct rdb_backfill_callback_impl_t : public rdb_backfill_callback_t {
public:
    typedef backfill_chunk_t chunk_t;

    explicit rdb_backfill_callback_impl_t(chunk_fun_callback_t *_chunk_fun_cb)
        : chunk_fun_cb(_chunk_fun_cb) { }
    ~rdb_backfill_callback_impl_t() { }

    void on_delete_range(const key_range_t &range,
                         signal_t *interruptor) THROWS_ONLY(interrupted_exc_t) {
        chunk_fun_cb->send_chunk(chunk_t::delete_range(region_t(range)), interruptor);
    }

    void on_deletion(const btree_key_t *key, repli_timestamp_t recency,
                     signal_t *interruptor) THROWS_ONLY(interrupted_exc_t) {
        chunk_fun_cb->send_chunk(chunk_t::delete_key(to_store_key(key), recency),
                                 interruptor);
    }

    void on_keyvalues(std::vector<backfill_atom_t> &&atoms,
                      signal_t *interruptor) THROWS_ONLY(interrupted_exc_t) {
        chunk_fun_cb->send_chunk(chunk_t::set_keys(std::move(atoms)), interruptor);
    }

    void on_sindexes(const std::map<std::string, secondary_index_t> &sindexes,
                     signal_t *interruptor) THROWS_ONLY(interrupted_exc_t) {
        chunk_fun_cb->send_chunk(chunk_t::sindexes(sindexes), interruptor);
    }

protected:
    store_key_t to_store_key(const btree_key_t *key) {
        return store_key_t(key->size, key->contents);
    }

private:
    chunk_fun_callback_t *chunk_fun_cb;

    DISABLE_COPYING(rdb_backfill_callback_impl_t);
};

void call_rdb_backfill(int i, btree_slice_t *btree,
                       const std::vector<std::pair<region_t, state_timestamp_t> > &regions,
                       rdb_backfill_callback_t *callback,
                       superblock_t *superblock,
                       buf_lock_t *sindex_block,
                       traversal_progress_combiner_t *progress,
                       signal_t *interruptor) THROWS_NOTHING {
    parallel_traversal_progress_t *p = new parallel_traversal_progress_t;
    scoped_ptr_t<traversal_progress_t> p_owned(p);
    progress->add_constituent(&p_owned);
    repli_timestamp_t timestamp = regions[i].second.to_repli_timestamp();
    try {
        rdb_backfill(btree, regions[i].first.inner, timestamp, callback,
                     superblock, sindex_block, p, interruptor);
    } catch (const interrupted_exc_t &) {
        /* do nothing; `protocol_send_backfill()` will notice that interruptor
        has been pulsed */
    }
}

void store_t::protocol_send_backfill(const region_map_t<state_timestamp_t> &start_point,
                                     chunk_fun_callback_t *chunk_fun_cb,
                                     superblock_t *superblock,
                                     buf_lock_t *sindex_block,
                                     traversal_progress_combiner_t *progress,
                                     signal_t *interruptor)
    THROWS_ONLY(interrupted_exc_t) {
    with_priority_t p(CORO_PRIORITY_BACKFILL_SENDER);
    rdb_backfill_callback_impl_t callback(chunk_fun_cb);
    std::vector<std::pair<region_t, state_timestamp_t> > regions(start_point.begin(), start_point.end());
    refcount_superblock_t refcount_wrapper(superblock, regions.size());
    pmap(regions.size(), std::bind(&call_rdb_backfill, ph::_1,
                                   btree.get(), regions, &callback,
                                   &refcount_wrapper, sindex_block, progress,
                                   interruptor));

    /* If interruptor was pulsed, `call_rdb_backfill()` exited silently, so we
    have to check directly. */
    if (interruptor->is_pulsed()) {
        throw interrupted_exc_t();
    }
}

void backfill_chunk_single_rdb_set(const backfill_atom_t &bf_atom,
                                   btree_slice_t *btree, superblock_t *superblock,
                                   UNUSED auto_drainer_t::lock_t drainer_acq,
                                   rdb_modification_report_t *mod_report_out,
                                   promise_t<superblock_t *> *superblock_promise_out) {
    mod_report_out->primary_key = bf_atom.key;
    point_write_response_t response;
    rdb_live_deletion_context_t deletion_context;
    rdb_set(bf_atom.key, bf_atom.value, true,
            btree, bf_atom.recency, superblock, &deletion_context, &response,
            &mod_report_out->info, static_cast<profile::trace_t *>(NULL),
            superblock_promise_out);
}

struct rdb_receive_backfill_visitor_t : public boost::static_visitor<void> {
    rdb_receive_backfill_visitor_t(store_t *_store,
                                   btree_slice_t *_btree,
                                   txn_t *_txn,
                                   scoped_ptr_t<superblock_t> &&_superblock,
                                   signal_t *_interruptor) :
        store(_store), btree(_btree), txn(_txn), superblock(std::move(_superblock)),
        interruptor(_interruptor) {
        sindex_block =
            store->acquire_sindex_block_for_write(superblock->expose_buf(),
                                                  superblock->get_sindex_block_id());
    }

    void operator()(const backfill_chunk_t::delete_key_t &delete_key) {
        point_delete_response_t response;
        std::vector<rdb_modification_report_t> mod_reports(1);
        mod_reports[0].primary_key = delete_key.key;
        rdb_live_deletion_context_t deletion_context;
        rdb_delete(delete_key.key, btree, delete_key.recency,
                   superblock.get(), &deletion_context, &response,
                   &mod_reports[0].info, static_cast<profile::trace_t *>(NULL));
        superblock.reset();
        update_sindexes(mod_reports);
    }

    void operator()(const backfill_chunk_t::delete_range_t &delete_range) {
        rdb_protocol::range_key_tester_t tester(&delete_range.range);
        rdb_live_deletion_context_t deletion_context;
        std::vector<rdb_modification_report_t> mod_reports;
        rdb_erase_small_range(&tester, delete_range.range.inner,
                              superblock.get(), &deletion_context, interruptor,
                              &mod_reports);
        superblock.reset();
        if (!mod_reports.empty()) {
            update_sindexes(mod_reports);
        }
    }

    void operator()(const backfill_chunk_t::key_value_pairs_t &kv) {
        std::vector<rdb_modification_report_t> mod_reports(kv.backfill_atoms.size());
        {
            auto_drainer_t drainer;
            for (size_t i = 0; i < kv.backfill_atoms.size(); ++i) {
                promise_t<superblock_t *> superblock_promise;
                // `spawn_now_dangerously` so that we don't have to wait for the
                // superblock if it's immediately available.
                coro_t::spawn_now_dangerously(std::bind(&backfill_chunk_single_rdb_set,
                                                        kv.backfill_atoms[i], btree,
                                                        superblock.release(),
                                                        auto_drainer_t::lock_t(&drainer),
                                                        &mod_reports[i],
                                                        &superblock_promise));
                superblock.init(superblock_promise.wait());
            }
            superblock.reset();
        }
        update_sindexes(mod_reports);
    }

    void operator()(const backfill_chunk_t::sindexes_t &s) {
        // Release the superblock. We don't need it for this.
        superblock.reset();

        std::map<sindex_name_t, secondary_index_t> sindexes;
        for (auto it = s.sindexes.begin(); it != s.sindexes.end(); ++it) {
            secondary_index_t sindex = it->second;
            // backfill_chunk_t::sindexes_t contains hard-coded UUIDs for the
            // secondary indexes. This can cause problems if indexes are deleted
            // and recreated very quickly. The very reason for why we have UUIDs
            // in the sindexes is to avoid two post-constructions to interfere with
            // each other in such cases.
            // More information:
            // https://github.com/rethinkdb/rethinkdb/issues/657
            // https://github.com/rethinkdb/rethinkdb/issues/2087
            //
            // Assign new random UUIDs to the secondary indexes to avoid collisions
            // during post construction:
            sindex.id = generate_uuid();

            auto res = sindexes.insert(std::make_pair(sindex_name_t(it->first),
                                                      sindex));
            guarantee(res.second);
        }

        std::set<sindex_name_t> created_sindexes;
        store->set_sindexes(sindexes, &sindex_block, &created_sindexes);

        if (!created_sindexes.empty()) {
            rdb_protocol::bring_sindexes_up_to_date(created_sindexes, store,
                                                            &sindex_block);
        }
    }

private:
    void update_sindexes(const std::vector<rdb_modification_report_t> &mod_reports) {
        store->update_sindexes(txn,
                               &sindex_block,
                               mod_reports,
                               true /* release sindex block */);
    }

    store_t *store;
    btree_slice_t *btree;
    txn_t *txn;
    scoped_ptr_t<superblock_t> superblock;
    signal_t *interruptor;
    buf_lock_t sindex_block;

    DISABLE_COPYING(rdb_receive_backfill_visitor_t);
};

void store_t::protocol_receive_backfill(scoped_ptr_t<superblock_t> &&_superblock,
                                        signal_t *interruptor,
                                        const backfill_chunk_t &chunk) {
    scoped_ptr_t<superblock_t> superblock(std::move(_superblock));
    rdb_receive_backfill_visitor_t v(this, btree.get(),
                                     superblock->expose_buf().txn(),
                                     std::move(superblock),
                                     interruptor);
    boost::apply_visitor(v, chunk.val);
}

void store_t::delayed_clear_sindex(
        secondary_index_t sindex,
        auto_drainer_t::lock_t store_keepalive)
        THROWS_NOTHING
{
    try {
        rdb_value_sizer_t sizer(cache->max_block_size());
        /* If the index had been completely constructed, we must
         * detach its values since snapshots might be accessing it.
         * If on the other hand the index had not finished post
         * construction, it would be incorrect to do so.
         * The reason being that some of the values that the sindex
         * points to might have been deleted in the meantime
         * (the deletion would be on the sindex queue, but might
         * not have found its way into the index tree yet). */
        rdb_live_deletion_context_t live_deletion_context;
        rdb_post_construction_deletion_context_t post_con_deletion_context;
        deletion_context_t *actual_deletion_context =
            sindex.post_construction_complete
            ? static_cast<deletion_context_t *>(&live_deletion_context)
            : static_cast<deletion_context_t *>(&post_con_deletion_context);

        /* Clear the sindex. */
        clear_sindex(sindex,
                     &sizer,
                     actual_deletion_context,
                     store_keepalive.get_drain_signal());
    } catch (const interrupted_exc_t &e) {
        /* Ignore. The sindex deletion will continue when the store
        is next started up. */
    }
}<|MERGE_RESOLUTION|>--- conflicted
+++ resolved
@@ -264,31 +264,12 @@
                        read_response_t *_response,
                        profile_bool_t,  /* Unused because profiling is disabled this
                                            release. */
-<<<<<<< HEAD
-                       signal_t *_interruptor) :
-=======
                        signal_t *interruptor) :
->>>>>>> 3f1198bb
         response(_response),
         btree(_btree),
         store(_store),
         superblock(_superblock),
-<<<<<<< HEAD
-        interruptor(_interruptor, ctx->signals[get_thread_id().threadnum].get()),
-        ql_env(ctx->extproc_pool,
-               ctx->changefeed_client.has() ? ctx->changefeed_client.get() : NULL,
-               ctx->reql_http_proxy,
-               ctx->ns_repo,
-               ctx->cross_thread_namespace_watchables[get_thread_id().threadnum].get()
-                   ->get_watchable(),
-               ctx->cross_thread_database_watchables[get_thread_id().threadnum].get()
-                   ->get_watchable(),
-               ctx->cluster_metadata,
-               &interruptor,
-               ctx->machine_id)
-=======
         ql_env(ctx, interruptor, std::map<std::string, ql::wire_func_t>())
->>>>>>> 3f1198bb
     { }
 
     ql::env_t *get_env() {
@@ -493,20 +474,7 @@
         response(_response),
         superblock(_superblock),
         timestamp(_timestamp),
-<<<<<<< HEAD
-        interruptor(_interruptor, ctx->signals[get_thread_id().threadnum].get()),
-        ql_env(ctx->extproc_pool,
-               ctx->changefeed_client.has() ? ctx->changefeed_client.get() : NULL,
-               ctx->reql_http_proxy,
-               ctx->ns_repo,
-               ctx->cross_thread_namespace_watchables[get_thread_id().threadnum].get()->get_watchable(),
-               ctx->cross_thread_database_watchables[get_thread_id().threadnum].get()->get_watchable(),
-               ctx->cluster_metadata,
-               &interruptor,
-               ctx->machine_id) {
-=======
         ql_env(ctx, interruptor, std::map<std::string, ql::wire_func_t>()) {
->>>>>>> 3f1198bb
         sindex_block =
             store->acquire_sindex_block_for_write((*superblock)->expose_buf(),
                                                   (*superblock)->get_sindex_block_id());
