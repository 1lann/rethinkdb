--- conflicted
+++ resolved
@@ -94,26 +94,8 @@
     superblock.reset();
 
     // Migrate the secondary index block
-    migrate_secondary_index_block(&sindex_block);
-
-<<<<<<< HEAD
-    // Get the map of indexes and check if any were postconstructing
-    // Drop these and recreate them (see github issue #2925)
-    std::set<sindex_name_t> sindexes_to_update;
-    {
-        std::shared_ptr<const std::map<sindex_name_t, secondary_index_t> > sindexes
-            = sindex_cache->get_sindex_map(&sindex_block);
-        for (auto it = sindexes->begin(); it != sindexes->end(); ++it) {
-            if (!it->second.being_deleted && !it->second.post_construction_complete) {
-                bool success = mark_secondary_index_deleted(&sindex_block, it->first);
-                guarantee(success);
-
-                success = add_sindex_internal(
-                    it->first, it->second.opaque_definition, &sindex_block);
-                guarantee(success);
-                sindexes_to_update.insert(it->first);
-            }
-=======
+    migrate_secondary_index_block(&sindex_block, sindex_cache.get());
+
     auto clear_sindex = [this](uuid_u sindex_id,
                                auto_drainer_t::lock_t store_keepalive) {
         try {
@@ -137,7 +119,6 @@
             drop_sindex(sindex_id);
         } catch (const interrupted_exc_t &e) {
             /* Ignore */
->>>>>>> 6637dd84
         }
     };
 
@@ -155,6 +136,7 @@
                                                  it->second.id,
                                                  it->second.needs_post_construction_range,
                                                  this,
+                                                 sindex_cache.get(),
                                                  drainer.lock()));
             }
         }
@@ -236,17 +218,8 @@
                     store->get_sindex_cache(),
                     &sindex_info,
                     &sindex_uuid);
-<<<<<<< HEAD
-            ql::skey_version_t skey_version =
-                ql::skey_version_from_reql_version(
-                    sindex_info->mapping_version_info.latest_compatible_reql_version);
-            res->skey_version = skey_version;
-            true_region = rget.sindex->region
-                ? *rget.sindex->region
-                : region_t(rget.sindex->original_range.to_sindex_keyrange(skey_version));
-=======
             reql_version_t reql_version =
-                sindex_info.mapping_version_info.latest_compatible_reql_version;
+                sindex_info->mapping_version_info.latest_compatible_reql_version;
             res->reql_version = reql_version;
             if (static_cast<bool>(rget.sindex->region)) {
                 sindex_range = rget.sindex->region->inner;
@@ -255,7 +228,6 @@
                     rget.sindex->datumspec.covering_range().to_sindex_keyrange(
                         reql_version);
             }
->>>>>>> 6637dd84
         } catch (const ql::exc_t &e) {
             res->result = e;
             return;
