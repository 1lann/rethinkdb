--- conflicted
+++ resolved
@@ -68,28 +68,6 @@
     return res;
 }
 
-<<<<<<< HEAD
-void store_t::update_outdated_sindex_list(buf_lock_t *sindex_block) {
-    if (index_report.has()) {
-        std::map<sindex_name_t, secondary_index_t> sindexes
-            = *sindex_cache->get_sindex_map(sindex_block);
-
-        std::set<std::string> index_set;
-        for (auto it = sindexes.begin(); it != sindexes.end(); ++it) {
-            if (!it->first.being_deleted &&
-                update_sindex_last_compatible_version(&it->second,
-                                                      sindex_block,
-                                                      sindex_cache.get()) !=
-                    reql_version_t::LATEST) {
-                index_set.insert(it->first.name);
-            }
-        }
-        index_report->set_outdated_indexes(std::move(index_set));
-    }
-}
-
-=======
->>>>>>> 72521193
 void store_t::help_construct_bring_sindexes_up_to_date() {
     // Make sure to continue bringing sindexes up-to-date if it was interrupted earlier
 
@@ -210,16 +188,7 @@
             ql::base_exc_t::OP_FAILED, e.what(), ql::backtrace_id_t::empty());
     }
 
-<<<<<<< HEAD
     *sindex_info_out = sindex_cache->get_sindex_info(sindex_uuid, sindex_mapping_data);
-=======
-    try {
-        deserialize_sindex_info_or_crash(sindex_mapping_data, sindex_info_out);
-    } catch (const archive_exc_t &e) {
-        crash("%s", e.what());
-    }
-
->>>>>>> 72521193
     *sindex_uuid_out = sindex_uuid;
     return sindex_sb;
 }
