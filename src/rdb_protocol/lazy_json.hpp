// Copyright 2010-2014 RethinkDB, all rights reserved.
#ifndef RDB_PROTOCOL_LAZY_JSON_HPP_
#define RDB_PROTOCOL_LAZY_JSON_HPP_

#include "buffer_cache/alt/alt.hpp"
<<<<<<< HEAD
#include "buffer_cache/alt/alt_blob.hpp"
=======
#include "buffer_cache/alt/blob.hpp"
>>>>>>> 1db2f996
#include "rdb_protocol/datum.hpp"

struct rdb_value_t {
    char contents[];

public:
    int inline_size(block_size_t bs) const {
        return blob::ref_size(bs, contents, blob::btree_maxreflen);
    }

    int64_t value_size() const {
        return blob::value_size(contents, blob::btree_maxreflen);
    }

    const char *value_ref() const {
        return contents;
    }

    char *value_ref() {
        return contents;
    }
};

counted_t<const ql::datum_t> get_data(const rdb_value_t *value,
<<<<<<< HEAD
                                      alt_buf_parent_t parent);

class lazy_json_pointee_t : public single_threaded_countable_t<lazy_json_pointee_t> {
    lazy_json_pointee_t(const rdb_value_t *_rdb_value, alt_buf_parent_t _parent)
=======
                                      buf_parent_t parent);

class lazy_json_pointee_t : public single_threaded_countable_t<lazy_json_pointee_t> {
    lazy_json_pointee_t(const rdb_value_t *_rdb_value, buf_parent_t _parent)
>>>>>>> 1db2f996
        : rdb_value(_rdb_value), parent(_parent) {
        guarantee(rdb_value != NULL);
    }

    explicit lazy_json_pointee_t(const counted_t<const ql::datum_t> &_ptr)
        : ptr(_ptr), rdb_value(NULL), parent() {
        guarantee(ptr);
    }

    friend class lazy_json_t;

    // If empty, we haven't loaded the value yet.
    counted_t<const ql::datum_t> ptr;

    // A pointer to the rdb value buffer in the leaf node (or perhaps a copy), and
    // the transaction with which to load it.  Non-NULL only if ptr is empty.
    const rdb_value_t *rdb_value;
<<<<<<< HEAD
    alt_buf_parent_t parent;
=======
    buf_parent_t parent;
>>>>>>> 1db2f996

    DISABLE_COPYING(lazy_json_pointee_t);
};

class lazy_json_t {
public:
    explicit lazy_json_t(const counted_t<const ql::datum_t> &ptr)
        : pointee(new lazy_json_pointee_t(ptr)) { }

<<<<<<< HEAD
    lazy_json_t(const rdb_value_t *rdb_value, alt_buf_parent_t parent)
=======
    lazy_json_t(const rdb_value_t *rdb_value, buf_parent_t parent)
>>>>>>> 1db2f996
        : pointee(new lazy_json_pointee_t(rdb_value, parent)) { }

    const counted_t<const ql::datum_t> &get() const;
    bool references_parent() const;
    void reset();

private:
    counted_t<lazy_json_pointee_t> pointee;
};



#endif  // RDB_PROTOCOL_LAZY_JSON_HPP_<|MERGE_RESOLUTION|>--- conflicted
+++ resolved
@@ -3,11 +3,7 @@
 #define RDB_PROTOCOL_LAZY_JSON_HPP_
 
 #include "buffer_cache/alt/alt.hpp"
-<<<<<<< HEAD
-#include "buffer_cache/alt/alt_blob.hpp"
-=======
 #include "buffer_cache/alt/blob.hpp"
->>>>>>> 1db2f996
 #include "rdb_protocol/datum.hpp"
 
 struct rdb_value_t {
@@ -32,17 +28,10 @@
 };
 
 counted_t<const ql::datum_t> get_data(const rdb_value_t *value,
-<<<<<<< HEAD
-                                      alt_buf_parent_t parent);
-
-class lazy_json_pointee_t : public single_threaded_countable_t<lazy_json_pointee_t> {
-    lazy_json_pointee_t(const rdb_value_t *_rdb_value, alt_buf_parent_t _parent)
-=======
                                       buf_parent_t parent);
 
 class lazy_json_pointee_t : public single_threaded_countable_t<lazy_json_pointee_t> {
     lazy_json_pointee_t(const rdb_value_t *_rdb_value, buf_parent_t _parent)
->>>>>>> 1db2f996
         : rdb_value(_rdb_value), parent(_parent) {
         guarantee(rdb_value != NULL);
     }
@@ -60,11 +49,7 @@
     // A pointer to the rdb value buffer in the leaf node (or perhaps a copy), and
     // the transaction with which to load it.  Non-NULL only if ptr is empty.
     const rdb_value_t *rdb_value;
-<<<<<<< HEAD
-    alt_buf_parent_t parent;
-=======
     buf_parent_t parent;
->>>>>>> 1db2f996
 
     DISABLE_COPYING(lazy_json_pointee_t);
 };
@@ -74,11 +59,7 @@
     explicit lazy_json_t(const counted_t<const ql::datum_t> &ptr)
         : pointee(new lazy_json_pointee_t(ptr)) { }
 
-<<<<<<< HEAD
-    lazy_json_t(const rdb_value_t *rdb_value, alt_buf_parent_t parent)
-=======
     lazy_json_t(const rdb_value_t *rdb_value, buf_parent_t parent)
->>>>>>> 1db2f996
         : pointee(new lazy_json_pointee_t(rdb_value, parent)) { }
 
     const counted_t<const ql::datum_t> &get() const;
