// Copyright 2010-2015 RethinkDB, all rights reserved.
#include "rdb_protocol/btree.hpp"

#include <functional>
#include <iterator>
#include <set>
#include <string>
#include <vector>

#include "errors.hpp"
#include <boost/optional.hpp>

#include "btree/concurrent_traversal.hpp"
#include "btree/get_distribution.hpp"
#include "btree/operations.hpp"
#include "btree/reql_specific.hpp"
#include "btree/superblock.hpp"
#include "buffer_cache/serialize_onto_blob.hpp"
#include "concurrency/coro_pool.hpp"
#include "concurrency/new_mutex.hpp"
#include "concurrency/queue/unlimited_fifo.hpp"
#include "containers/archive/boost_types.hpp"
#include "containers/archive/buffer_group_stream.hpp"
#include "containers/archive/buffer_stream.hpp"
#include "containers/scoped.hpp"
#include "rdb_protocol/geo/exceptions.hpp"
#include "rdb_protocol/geo/indexing.hpp"
#include "rdb_protocol/blob_wrapper.hpp"
#include "rdb_protocol/func.hpp"
#include "rdb_protocol/geo_traversal.hpp"
#include "rdb_protocol/lazy_btree_val.hpp"
#include "rdb_protocol/pseudo_geometry.hpp"
#include "rdb_protocol/serialize_datum_onto_blob.hpp"
#include "rdb_protocol/shards.hpp"
#include "rdb_protocol/sindex_cache.hpp"
#include "rdb_protocol/table_common.hpp"

#include "debug.hpp"

rdb_value_sizer_t::rdb_value_sizer_t(max_block_size_t bs) : block_size_(bs) { }

const rdb_value_t *rdb_value_sizer_t::as_rdb(const void *p) {
    return reinterpret_cast<const rdb_value_t *>(p);
}

int rdb_value_sizer_t::size(const void *value) const {
    return as_rdb(value)->inline_size(block_size_);
}

bool rdb_value_sizer_t::fits(const void *value, int length_available) const {
    return btree_value_fits(block_size_, length_available, as_rdb(value));
}

int rdb_value_sizer_t::max_possible_size() const {
    return blob::btree_maxreflen;
}

block_magic_t rdb_value_sizer_t::leaf_magic() {
    block_magic_t magic = { { 'r', 'd', 'b', 'l' } };
    return magic;
}

block_magic_t rdb_value_sizer_t::btree_leaf_magic() const {
    return leaf_magic();
}

max_block_size_t rdb_value_sizer_t::block_size() const { return block_size_; }

bool btree_value_fits(max_block_size_t bs, int data_length, const rdb_value_t *value) {
    return blob::ref_fits(bs, data_length, value->value_ref(), blob::btree_maxreflen);
}

// Remember that secondary indexes and the main btree both point to the same rdb
// value -- you don't want to double-delete that value!
void actually_delete_rdb_value(buf_parent_t parent, void *value) {
    blob_t blob(parent.cache()->max_block_size(),
                static_cast<rdb_value_t *>(value)->value_ref(),
                blob::btree_maxreflen);
    blob.clear(parent);
}

void detach_rdb_value(buf_parent_t parent, const void *value) {
    // This const_cast is ok, since `detach_subtrees` is one of the operations
    // that does not actually change value.
    void *non_const_value = const_cast<void *>(value);
    blob_t blob(parent.cache()->max_block_size(),
                static_cast<rdb_value_t *>(non_const_value)->value_ref(),
                blob::btree_maxreflen);
    blob.detach_subtrees(parent);
}

void rdb_get(const store_key_t &store_key, btree_slice_t *slice,
             superblock_t *superblock, point_read_response_t *response,
             profile::trace_t *trace) {
    keyvalue_location_t kv_location;
    rdb_value_sizer_t sizer(superblock->cache()->max_block_size());
    find_keyvalue_location_for_read(&sizer, superblock,
                                    store_key.btree_key(), &kv_location,
                                    &slice->stats, trace);

    if (!kv_location.value.has()) {
        response->data = ql::datum_t::null();
    } else {
        response->data = get_data(static_cast<rdb_value_t *>(kv_location.value.get()),
                                  buf_parent_t(&kv_location.buf));
    }
}

void kv_location_delete(keyvalue_location_t *kv_location,
                        const store_key_t &key,
                        repli_timestamp_t timestamp,
                        const deletion_context_t *deletion_context,
                        delete_mode_t delete_mode,
                        rdb_modification_info_t *mod_info_out) {
    // Notice this also implies that buf is valid.
    guarantee(kv_location->value.has());

    // As noted above, we can be sure that buf is valid.
    const max_block_size_t block_size = kv_location->buf.cache()->max_block_size();

    if (mod_info_out != NULL) {
        guarantee(mod_info_out->deleted.second.empty());

        mod_info_out->deleted.second.assign(
                kv_location->value_as<rdb_value_t>()->value_ref(),
                kv_location->value_as<rdb_value_t>()->value_ref()
                + kv_location->value_as<rdb_value_t>()->inline_size(block_size));
    }

    // Detach/Delete
    deletion_context->in_tree_deleter()->delete_value(buf_parent_t(&kv_location->buf),
                                                      kv_location->value.get());

    kv_location->value.reset();
    rdb_value_sizer_t sizer(block_size);
    null_key_modification_callback_t null_cb;
    apply_keyvalue_change(&sizer, kv_location, key.btree_key(), timestamp,
            deletion_context->balancing_detacher(), &null_cb, delete_mode);
}

MUST_USE ql::serialization_result_t
kv_location_set(keyvalue_location_t *kv_location,
                const store_key_t &key,
                ql::datum_t data,
                repli_timestamp_t timestamp,
                const deletion_context_t *deletion_context,
                rdb_modification_info_t *mod_info_out) THROWS_NOTHING {
    scoped_malloc_t<rdb_value_t> new_value(blob::btree_maxreflen);
    memset(new_value.get(), 0, blob::btree_maxreflen);

    const max_block_size_t block_size = kv_location->buf.cache()->max_block_size();
    {
        blob_t blob(block_size, new_value->value_ref(), blob::btree_maxreflen);
        ql::serialization_result_t res
            = datum_serialize_onto_blob(buf_parent_t(&kv_location->buf),
                                        &blob, data);
        if (bad(res)) return res;
    }

    if (mod_info_out) {
        guarantee(mod_info_out->added.second.empty());
        mod_info_out->added.second.assign(new_value->value_ref(),
            new_value->value_ref() + new_value->inline_size(block_size));
    }

    if (kv_location->value.has()) {
        deletion_context->in_tree_deleter()->delete_value(
                buf_parent_t(&kv_location->buf), kv_location->value.get());
        if (mod_info_out != NULL) {
            guarantee(mod_info_out->deleted.second.empty());
            mod_info_out->deleted.second.assign(
                    kv_location->value_as<rdb_value_t>()->value_ref(),
                    kv_location->value_as<rdb_value_t>()->value_ref()
                    + kv_location->value_as<rdb_value_t>()->inline_size(block_size));
        }
    }

    // Actually update the leaf, if needed.
    kv_location->value = std::move(new_value);
    null_key_modification_callback_t null_cb;
    rdb_value_sizer_t sizer(block_size);
    apply_keyvalue_change(&sizer, kv_location, key.btree_key(),
                          timestamp,
                          deletion_context->balancing_detacher(), &null_cb,
                          delete_mode_t::REGULAR_QUERY);
    return ql::serialization_result_t::SUCCESS;
}

MUST_USE ql::serialization_result_t
kv_location_set(keyvalue_location_t *kv_location,
                const store_key_t &key,
                const std::vector<char> &value_ref,
                repli_timestamp_t timestamp,
                const deletion_context_t *deletion_context) {
    // Detach/Delete the old value.
    if (kv_location->value.has()) {
        deletion_context->in_tree_deleter()->delete_value(
                buf_parent_t(&kv_location->buf), kv_location->value.get());
    }

    scoped_malloc_t<rdb_value_t> new_value(
            value_ref.data(), value_ref.data() + value_ref.size());

    // Update the leaf, if needed.
    kv_location->value = std::move(new_value);

    null_key_modification_callback_t null_cb;
    rdb_value_sizer_t sizer(kv_location->buf.cache()->max_block_size());
    apply_keyvalue_change(&sizer, kv_location, key.btree_key(), timestamp,
                          deletion_context->balancing_detacher(), &null_cb,
                          delete_mode_t::REGULAR_QUERY);
    return ql::serialization_result_t::SUCCESS;
}

batched_replace_response_t rdb_replace_and_return_superblock(
    const btree_loc_info_t &info,
    const btree_point_replacer_t *replacer,
    const deletion_context_t *deletion_context,
    promise_t<superblock_t *> *superblock_promise,
    rdb_modification_info_t *mod_info_out,
    profile::trace_t *trace) {
    const return_changes_t return_changes = replacer->should_return_changes();
    const datum_string_t &primary_key = info.btree->primary_key;
    const store_key_t &key = *info.key;

    try {
        keyvalue_location_t kv_location;
        rdb_value_sizer_t sizer(info.superblock->cache()->max_block_size());
        find_keyvalue_location_for_write(&sizer, info.superblock,
                                         info.key->btree_key(),
                                         info.btree->timestamp,
                                         deletion_context->balancing_detacher(),
                                         &kv_location,
                                         trace,
                                         superblock_promise);
        info.btree->slice->stats.pm_keys_set.record();
        info.btree->slice->stats.pm_total_keys_set += 1;

        ql::datum_t old_val;
        if (!kv_location.value.has()) {
            // If there's no entry with this key, pass NULL to the function.
            old_val = ql::datum_t::null();
        } else {
            // Otherwise pass the entry with this key to the function.
            old_val = get_data(kv_location.value_as<rdb_value_t>(),
                               buf_parent_t(&kv_location.buf));
            guarantee(old_val.get_field(primary_key, ql::NOTHROW).has());
        }
        guarantee(old_val.has());

        try {
            /* Compute the replacement value for the row */
            ql::datum_t new_val = replacer->replace(old_val);

            /* Validate the replacement value and generate a stats object to return to
            the user, but don't return it yet if we need to make changes. The reason for
            this odd order is that we need to validate the change before we write the
            change. */
            rcheck_row_replacement(primary_key, key, old_val, new_val);
            bool was_changed;
            ql::datum_t resp = make_row_replacement_stats(
                primary_key, key, old_val, new_val, return_changes, &was_changed);
            if (!was_changed) {
                return resp;
            }

            /* Now that the change has passed validation, write it to disk */
            if (new_val.get_type() == ql::datum_t::R_NULL) {
                kv_location_delete(&kv_location, *info.key, info.btree->timestamp,
                                   deletion_context, delete_mode_t::REGULAR_QUERY,
                                   mod_info_out);
            } else {
                r_sanity_check(new_val.get_field(primary_key, ql::NOTHROW).has());
                ql::serialization_result_t res =
                    kv_location_set(&kv_location, *info.key, new_val,
                                    info.btree->timestamp, deletion_context,
                                    mod_info_out);
                if (res & ql::serialization_result_t::ARRAY_TOO_BIG) {
                    rfail_typed_target(&new_val, "Array too large for disk writes "
                                       "(limit 100,000 elements).");
                } else if (res & ql::serialization_result_t::EXTREMA_PRESENT) {
                    rfail_typed_target(&new_val, "`r.minval` and `r.maxval` cannot be "
                                       "written to disk.");
                }
                r_sanity_check(!ql::bad(res));
            }

            /* Report the changes for sindex and change-feed purposes */
            if (old_val.get_type() != ql::datum_t::R_NULL) {
                guarantee(!mod_info_out->deleted.second.empty());
                mod_info_out->deleted.first = old_val;
            } else {
                guarantee(mod_info_out->deleted.second.empty());
            }
            if (new_val.get_type() != ql::datum_t::R_NULL) {
                guarantee(!mod_info_out->added.second.empty());
                mod_info_out->added.first = new_val;
            } else {
                guarantee(mod_info_out->added.second.empty());
            }

            return resp;

        } catch (const ql::base_exc_t &e) {
            return make_row_replacement_error_stats(old_val, return_changes, e.what());
        }
    } catch (const interrupted_exc_t &e) {
        ql::datum_object_builder_t object_builder;
        std::string msg = strprintf("interrupted (%s:%d)", __FILE__, __LINE__);
        object_builder.add_error(msg.c_str());
        // We don't rethrow because we're in a coroutine.  Theoretically the
        // above message should never make it back to a user because the calling
        // function will also be interrupted, but we document where it comes
        // from to aid in future debugging if that invariant becomes violated.
        return std::move(object_builder).to_datum();
    }
}


class one_replace_t : public btree_point_replacer_t {
public:
    one_replace_t(const btree_batched_replacer_t *_replacer, size_t _index)
        : replacer(_replacer), index(_index) { }

    ql::datum_t replace(const ql::datum_t &d) const {
        return replacer->replace(d, index);
    }
    return_changes_t should_return_changes() const { return replacer->should_return_changes(); }
private:
    const btree_batched_replacer_t *const replacer;
    const size_t index;
};

void do_a_replace_from_batched_replace(
    auto_drainer_t::lock_t,
    fifo_enforcer_sink_t *batched_replaces_fifo_sink,
    const fifo_enforcer_write_token_t &batched_replaces_fifo_token,
    const btree_loc_info_t &info,
    const one_replace_t one_replace,
    const ql::configured_limits_t &limits,
    promise_t<superblock_t *> *superblock_promise,
    rdb_modification_report_cb_t *mod_cb,
    bool update_pkey_cfeeds,
    batched_replace_response_t *stats_out,
    profile::trace_t *trace,
    std::set<std::string> *conditions) {

    fifo_enforcer_sink_t::exit_write_t exiter(
        batched_replaces_fifo_sink, batched_replaces_fifo_token);
    // We need to get in line for this while still holding the superblock so
    // that stamp read operations can't queue-skip.
    rwlock_in_line_t stamp_spot = mod_cb->get_in_line_for_cfeed_stamp();

    rdb_live_deletion_context_t deletion_context;
    rdb_modification_report_t mod_report(*info.key);
    ql::datum_t res = rdb_replace_and_return_superblock(
        info, &one_replace, &deletion_context, superblock_promise, &mod_report.info,
        trace);
    *stats_out = (*stats_out).merge(res, ql::stats_merge, limits, conditions);

    // We wait to make sure we acquire `acq` in the same order we were
    // originally called.
    exiter.wait();
    new_mutex_in_line_t sindex_spot = mod_cb->get_in_line_for_sindex();

    mod_cb->on_mod_report(
        mod_report, update_pkey_cfeeds, &sindex_spot, &stamp_spot);
}

batched_replace_response_t rdb_batched_replace(
    const btree_info_t &info,
    scoped_ptr_t<real_superblock_t> *superblock,
    const std::vector<store_key_t> &keys,
    const btree_batched_replacer_t *replacer,
    rdb_modification_report_cb_t *sindex_cb,
    ql::configured_limits_t limits,
    profile::sampler_t *sampler,
    profile::trace_t *trace) {

    fifo_enforcer_source_t source;
    fifo_enforcer_sink_t sink;

    ql::datum_t stats = ql::datum_t::empty_object();

    std::set<std::string> conditions;

    // We have to drain write operations before destructing everything above us,
    // because the coroutines being drained use them.
    {
        // We must disable profiler events for subtasks, because multiple instances
        // of `handle_pair`are going to run in parallel which  would otherwise corrupt
        // the sequence of events in the profiler trace.
        // Instead we add a single event for the whole batched replace.
        sampler->new_sample();
        profile::starter_t profile_starter("Perform parallel replaces.", trace);
        profile::disabler_t trace_disabler(trace);
        unlimited_fifo_queue_t<std::function<void()> > coro_queue;
        struct callback_t : public coro_pool_callback_t<std::function<void()> > {
            virtual void coro_pool_callback(std::function<void()> f, signal_t *) {
                f();
            }
        } callback;
        const size_t MAX_CONCURRENT_REPLACES = 8;
        coro_pool_t<std::function<void()> > coro_pool(
            MAX_CONCURRENT_REPLACES, &coro_queue, &callback);
        // We release the superblock either before or after draining on all the
        // write operations depending on the presence of limit changefeeds.
        scoped_ptr_t<real_superblock_t> current_superblock(superblock->release());
        bool update_pkey_cfeeds = sindex_cb->has_pkey_cfeeds(keys);
        {
            auto_drainer_t drainer;
            for (size_t i = 0; i < keys.size(); ++i) {
                promise_t<superblock_t *> superblock_promise;
                coro_queue.push(
                    std::bind(
                        &do_a_replace_from_batched_replace,
                        auto_drainer_t::lock_t(&drainer),
                        &sink,
                        source.enter_write(),
                        btree_loc_info_t(&info, current_superblock.release(), &keys[i]),
                        one_replace_t(replacer, i),
                        limits,
                        &superblock_promise,
                        sindex_cb,
                        update_pkey_cfeeds,
                        &stats,
                        trace,
                        &conditions));
                current_superblock.init(
                    static_cast<real_superblock_t *>(superblock_promise.wait()));
            }
            if (!update_pkey_cfeeds) {
                current_superblock.reset(); // Release the superblock early if
                                            // we don't need to finish.
            }
        }
        // This needs to happen after draining.
        if (update_pkey_cfeeds) {
            guarantee(current_superblock.has());
            sindex_cb->finish(info.slice, current_superblock.get());
        }
    }

    ql::datum_object_builder_t out(stats);
    out.add_warnings(conditions, limits);
    return std::move(out).to_datum();
}

void rdb_set(const store_key_t &key,
             ql::datum_t data,
             bool overwrite,
             btree_slice_t *slice,
             repli_timestamp_t timestamp,
             superblock_t *superblock,
             const deletion_context_t *deletion_context,
             point_write_response_t *response_out,
             rdb_modification_info_t *mod_info,
             profile::trace_t *trace,
             promise_t<superblock_t *> *pass_back_superblock) {
    keyvalue_location_t kv_location;
    rdb_value_sizer_t sizer(superblock->cache()->max_block_size());
    find_keyvalue_location_for_write(&sizer, superblock, key.btree_key(), timestamp,
                                     deletion_context->balancing_detacher(),
                                     &kv_location, trace, pass_back_superblock);
    slice->stats.pm_keys_set.record();
    slice->stats.pm_total_keys_set += 1;
    const bool had_value = kv_location.value.has();

    /* update the modification report */
    if (kv_location.value.has()) {
        mod_info->deleted.first = get_data(kv_location.value_as<rdb_value_t>(),
                                           buf_parent_t(&kv_location.buf));
    }

    mod_info->added.first = data;

    if (overwrite || !had_value) {
        ql::serialization_result_t res =
            kv_location_set(&kv_location, key, data, timestamp, deletion_context,
                            mod_info);
        if (res & ql::serialization_result_t::ARRAY_TOO_BIG) {
            rfail_typed_target(&data, "Array too large for disk writes "
                               "(limit 100,000 elements).");
        } else if (res & ql::serialization_result_t::EXTREMA_PRESENT) {
            rfail_typed_target(&data, "`r.minval` and `r.maxval` cannot be "
                               "written to disk.");
        }
        r_sanity_check(!ql::bad(res));
        guarantee(mod_info->deleted.second.empty() == !had_value &&
                  !mod_info->added.second.empty());
    }
    response_out->result =
        (had_value ? point_write_result_t::DUPLICATE : point_write_result_t::STORED);
}

void rdb_delete(const store_key_t &key, btree_slice_t *slice,
                repli_timestamp_t timestamp,
                real_superblock_t *superblock,
                const deletion_context_t *deletion_context,
                delete_mode_t delete_mode,
                point_delete_response_t *response,
                rdb_modification_info_t *mod_info,
                profile::trace_t *trace,
                promise_t<superblock_t *> *pass_back_superblock) {
    keyvalue_location_t kv_location;
    rdb_value_sizer_t sizer(superblock->cache()->max_block_size());
    find_keyvalue_location_for_write(&sizer, superblock, key.btree_key(), timestamp,
            deletion_context->balancing_detacher(), &kv_location, trace,
            pass_back_superblock);
    slice->stats.pm_keys_set.record();
    slice->stats.pm_total_keys_set += 1;
    bool exists = kv_location.value.has();

    /* Update the modification report. */
    if (exists) {
        mod_info->deleted.first = get_data(kv_location.value_as<rdb_value_t>(),
                                           buf_parent_t(&kv_location.buf));
        kv_location_delete(&kv_location, key, timestamp, deletion_context,
            delete_mode, mod_info);
        guarantee(!mod_info->deleted.second.empty() && mod_info->added.second.empty());
    }
    response->result = (exists ? point_delete_result_t::DELETED : point_delete_result_t::MISSING);
}

void rdb_value_deleter_t::delete_value(buf_parent_t parent, const void *value) const {
    // To not destroy constness, we operate on a copy of the value
    rdb_value_sizer_t sizer(parent.cache()->max_block_size());
    scoped_malloc_t<rdb_value_t> value_copy(sizer.max_possible_size());
    memcpy(value_copy.get(), value, sizer.size(value));
    actually_delete_rdb_value(parent, value_copy.get());
}

void rdb_value_detacher_t::delete_value(buf_parent_t parent, const void *value) const {
    detach_rdb_value(parent, value);
}

typedef ql::transform_variant_t transform_variant_t;
typedef ql::terminal_variant_t terminal_variant_t;

class rget_sindex_data_t {
public:
    rget_sindex_data_t(key_range_t _pkey_range,
                       ql::datumspec_t _datumspec,
                       key_range_t *_active_region_range_inout,
                       reql_version_t wire_func_reql_version,
<<<<<<< HEAD
                       const counted_t<const ql::func_t> &_func,
                       sindex_multi_bool_t _multi)
        : pkey_range(_pkey_range), range(_range),
          func_reql_version(wire_func_reql_version),
          func(_func), multi(_multi) { }
=======
                       ql::map_wire_func_t wire_func,
                       sindex_multi_bool_t _multi)
        : pkey_range(std::move(_pkey_range)),
          datumspec(std::move(_datumspec)),
          active_region_range_inout(_active_region_range_inout),
          func_reql_version(wire_func_reql_version),
          func(wire_func.compile_wire_func()),
          multi(_multi) {
        datumspec.visit<void>(
            [&](const ql::datum_range_t &r) {
                lbound_trunc_key = r.get_left_bound_trunc_key(func_reql_version);
                rbound_trunc_key = r.get_right_bound_trunc_key(func_reql_version);
            },
            [](const std::map<ql::datum_t, uint64_t> &) { });
    }
>>>>>>> 6637dd84
private:
    friend class rget_cb_t;
    const key_range_t pkey_range;
    const ql::datumspec_t datumspec;
    key_range_t *active_region_range_inout;
    const reql_version_t func_reql_version;
    const counted_t<const ql::func_t> func;
    const sindex_multi_bool_t multi;
    // The (truncated) boundary keys for the datum range stored in `datumspec`.
    std::string lbound_trunc_key;
    std::string rbound_trunc_key;
};

class job_data_t {
public:
    job_data_t(ql::env_t *_env, const ql::batchspec_t &batchspec,
               const std::vector<transform_variant_t> &_transforms,
               const boost::optional<terminal_variant_t> &_terminal,
               sorting_t _sorting)
        : env(_env),
          batcher(make_scoped<ql::batcher_t>(batchspec.to_batcher())),
          sorting(_sorting),
          accumulator(_terminal
                      ? ql::make_terminal(*_terminal)
                      : ql::make_append(sorting, batcher.get())) {
        for (size_t i = 0; i < _transforms.size(); ++i) {
            transformers.push_back(ql::make_op(_transforms[i]));
        }
        guarantee(transformers.size() == _transforms.size());
    }

    job_data_t(job_data_t &&jd)
        : env(jd.env),
          batcher(std::move(jd.batcher)),
          transformers(std::move(jd.transformers)),
          sorting(jd.sorting),
          accumulator(jd.accumulator.release()) {
    }

    bool should_send_batch() const {
        return accumulator->should_send_batch();
    }

private:
    friend class rget_cb_t;
    ql::env_t *const env;
    scoped_ptr_t<ql::batcher_t> batcher;
    std::vector<scoped_ptr_t<ql::op_t> > transformers;
    sorting_t sorting;
    scoped_ptr_t<ql::accumulator_t> accumulator;
};

class rget_io_data_t {
public:
    rget_io_data_t(rget_read_response_t *_response, btree_slice_t *_slice)
        : response(_response), slice(_slice) { }
private:
    friend class rget_cb_t;
    rget_read_response_t *const response;
    btree_slice_t *const slice;
};


class rget_cb_t {
public:
    rget_cb_t(rget_io_data_t &&_io,
              job_data_t &&_job,
              boost::optional<rget_sindex_data_t> &&_sindex,
              const key_range_t &range);

    continue_bool_t handle_pair(
        scoped_key_value_t &&keyvalue,
        size_t default_copies,
        const boost::optional<std::string> &skey_left,
        concurrent_traversal_fifo_enforcer_signal_t waiter)
        THROWS_ONLY(interrupted_exc_t);

    bool should_finish() const {
        return job.should_send_batch();
    }

    void finish() THROWS_ONLY(interrupted_exc_t);

private:
    const rget_io_data_t io; // How do get data in/out.
    job_data_t job; // What to do next (stateful).
    const boost::optional<rget_sindex_data_t> sindex; // Optional sindex information.

    scoped_ptr_t<ql::env_t> sindex_env;

    // State for internal bookkeeping.
    bool bad_init;
    scoped_ptr_t<profile::disabler_t> disabler;
    scoped_ptr_t<profile::sampler_t> sampler;
};

// This is the interface the btree code expects, but our actual callback needs a
// little bit more so we use this wrapper to hold the extra information.
class rget_cb_wrapper_t : public concurrent_traversal_callback_t {
public:
    rget_cb_wrapper_t(
            rget_cb_t *_cb,
            size_t _copies,
            boost::optional<std::string> _skey_left)
        : cb(_cb), copies(_copies), skey_left(std::move(_skey_left)) { }
    virtual continue_bool_t handle_pair(
        scoped_key_value_t &&keyvalue,
        concurrent_traversal_fifo_enforcer_signal_t waiter)
        THROWS_ONLY(interrupted_exc_t) {
        return cb->handle_pair(
            std::move(keyvalue),
            copies,
            skey_left,
            std::move(waiter));
    }
private:
    rget_cb_t *cb;
    size_t copies;
    boost::optional<std::string> skey_left;
};

rget_cb_t::rget_cb_t(rget_io_data_t &&_io,
                     job_data_t &&_job,
                     boost::optional<rget_sindex_data_t> &&_sindex,
                     const key_range_t &range)
    : io(std::move(_io)),
      job(std::move(_job)),
      sindex(std::move(_sindex)),
      bad_init(false) {

    if (!reversed(job.sorting)) {
        io.response->last_key = range.left;
    } else {
        io.response->last_key = range.right.unbounded
            ? store_key_t::max()
            : range.right.key();
    }

    if (sindex) {
        // Secondary index functions are deterministic (so no need for an
        // rdb_context_t) and evaluated in a pristine environment (without global
        // optargs).
        sindex_env.init(new ql::env_t(job.env->interruptor,
                                      ql::return_empty_normal_batches_t::NO,
                                      sindex->func_reql_version));
    }

    // We must disable profiler events for subtasks, because multiple instances
    // of `handle_pair`are going to run in parallel which  would otherwise corrupt
    // the sequence of events in the profiler trace.
    disabler.init(new profile::disabler_t(job.env->trace));
    sampler.init(new profile::sampler_t("Range traversal doc evaluation.",
                                        job.env->trace));
}

void rget_cb_t::finish() THROWS_ONLY(interrupted_exc_t) {
    job.accumulator->finish(&io.response->result);
    if (job.accumulator->should_send_batch()) {
        io.response->truncated = true;
    }
}

// Handle a keyvalue pair.  Returns whether or not we're done early.
continue_bool_t rget_cb_t::handle_pair(
    scoped_key_value_t &&keyvalue,
    size_t default_copies,
    const boost::optional<std::string> &skey_left,
    concurrent_traversal_fifo_enforcer_signal_t waiter)
    THROWS_ONLY(interrupted_exc_t) {

    sampler->new_sample();

    if (bad_init || boost::get<ql::exc_t>(&io.response->result) != NULL) {
        return continue_bool_t::ABORT;
    }

    // Load the key and value.
    store_key_t key(keyvalue.key());
    if (sindex && !sindex->pkey_range.contains_key(ql::datum_t::extract_primary(key))) {
        return continue_bool_t::CONTINUE;
    }

    lazy_btree_val_t row(static_cast<const rdb_value_t *>(keyvalue.value()),
                         keyvalue.expose_buf());
    ql::datum_t val;

    // Count stats whether or not we deserialize the value
    io.slice->stats.pm_keys_read.record();
    io.slice->stats.pm_total_keys_read += 1;
    // We only load the value if we actually use it (`count` does not).
    if (job.accumulator->uses_val() || job.transformers.size() != 0 || sindex) {
        val = row.get();
    } else {
        row.reset();
    }
    guarantee(!row.references_parent());
    keyvalue.reset();
    waiter.wait_interruptible();

    try {
        // Update the last considered key.
        if ((io.response->last_key < key && !reversed(job.sorting)) ||
            (io.response->last_key > key && reversed(job.sorting))) {
            io.response->last_key = key;
            if (sindex) {
                if (!reversed(job.sorting)) {
                    sindex->active_region_range_inout->left = key;
                    // Closed on the left.
                    sindex->active_region_range_inout->left.increment();
                } else {
                    // Open on the right, so no need to decrement.
                    sindex->active_region_range_inout->right =
                        key_range_t::right_bound_t(key);
                }
            }
        }

        // There are certain transformations and accumulators that need the
        // secondary index value, though many don't. We don't want to compute
        // it if we don't end up needing it, because that would be expensive.
        // So we provide a function that computes the secondary index value
        // lazily the first time it's called.
        ql::datum_t sindex_val_cache; // an empty `datum_t` until initialized
        auto lazy_sindex_val = [&]() -> ql::datum_t {
            if (sindex && !sindex_val_cache.has()) {
                sindex_val_cache =
                    sindex->func->call(sindex_env.get(), val)->as_datum();
                if (sindex->multi == sindex_multi_bool_t::MULTI
                    && sindex_val_cache.get_type() == ql::datum_t::R_ARRAY) {
                    boost::optional<uint64_t> tag = *ql::datum_t::extract_tag(key);
                    guarantee(tag);
                    sindex_val_cache = sindex_val_cache.get(*tag, ql::NOTHROW);
                    guarantee(sindex_val_cache.has());
                }
            }
            return sindex_val_cache;
        };

        // Check whether we're outside the sindex range.
        // We only need to check this if we are on the boundary of the sindex range, and
        // the involved keys are truncated.
        size_t copies = default_copies;
        if (sindex) {
            /* Here's an attempt at explaining the different case distinctions handled in
               this check (for the left bound; the right bound check is similar):
               The case distinctions are as follows:
               1. left_bound_is_truncated
                If the left bound key had to be truncated, we first compare the prefix of
                the current secondary key (skey_current), and the left bound key.
                The comparison cannot be -1, because that would mean that we computed the
                traversal key range incorrectly in the first place (there's no need to
                consider keys that are *smaller* than the left bound).
                If the comparison is 1, the current key's secondary part is larger than
                the left bound, and we know that the corresponding datum_t value must
                also be larger than the datum_t corresponding to the left bound.
                Finally, since the left bound is truncated, the comparison can determine
                that the prefix is equal for values in the btree with corresponding index
                values that are either left of the bound (but match in the truncated
                prefix), at the bound (which we want to include only if the left bound is
                closed), or right of the bound (which we always want to include, as far
                as the left bound id concerned). We can't determine which case we have,
                by looking only at the keys. Hence we must check the number of copies for
                `cmp == 0`. The only exception is if the current key was actually not
                truncated, in which case we know that it will actually be smaller than
                the left bound (that's encoded in line 825).
               2. !left_bound_is_truncated && left_bound is closed
                If the bound wasn't truncated, we know that the traversal range will not
                include any values which are smaller than the left bound. Hence we can
                skip the check for whether the sindex value is actually in the datum
                range.
               3. !left_bound_is_truncated && left_bound is open
                In contrast, if the left bound is open, we compare the left bound and
                current key. If they have the same size and their contents compare equal,
                we actually know that they are outside the range and could set the number
                of copies to 0. We do the slightly less optimal but simpler thing and
                just check the number of copies in this case, so that we can share the
                code path with case 1. */
            const size_t max_trunc_size =
                ql::datum_t::max_trunc_size(
                    ql::skey_version_from_reql_version(sindex->func_reql_version));
            sindex->datumspec.visit<void>(
            [&](const ql::datum_range_t &r) {
                bool must_check_copies = false;
                std::string skey_current =
                    ql::datum_t::extract_truncated_secondary(key_to_unescaped_str(key));
                const bool left_bound_is_truncated =
                    sindex->lbound_trunc_key.size() == max_trunc_size;
                if (left_bound_is_truncated
                    || r.left_bound_type == key_range_t::bound_t::open) {
                    int cmp = memcmp(
                        skey_current.data(),
                        sindex->lbound_trunc_key.data(),
                        std::min<size_t>(skey_current.size(),
                                         sindex->lbound_trunc_key.size()));
                    if (skey_current.size() < sindex->lbound_trunc_key.size()) {
                        guarantee(cmp != 0);
                    }
                    guarantee(cmp >= 0);
                    if (cmp == 0
                        && skey_current.size() == sindex->lbound_trunc_key.size()) {
                        must_check_copies = true;
                    }
                }
                if (!must_check_copies) {
                    const bool right_bound_is_truncated =
                        sindex->rbound_trunc_key.size() == max_trunc_size;
                    if (right_bound_is_truncated
                        || r.right_bound_type == key_range_t::bound_t::open) {
                        int cmp = memcmp(
                            skey_current.data(),
                            sindex->rbound_trunc_key.data(),
                            std::min<size_t>(skey_current.size(),
                                             sindex->rbound_trunc_key.size()));
                        if (skey_current.size() > sindex->rbound_trunc_key.size()) {
                            guarantee(cmp != 0);
                        }
                        guarantee(cmp <= 0);
                        if (cmp == 0
                            && skey_current.size() == sindex->rbound_trunc_key.size()) {
                            must_check_copies = true;
                        }
                    }
                }
                if (must_check_copies) {
                    copies = sindex->datumspec.copies(lazy_sindex_val());
                } else {
                    copies = 1;
                }
            },
            [&](const std::map<ql::datum_t, uint64_t> &) {
                guarantee(skey_left);
                std::string skey_current =
                    ql::datum_t::extract_secondary(key_to_unescaped_str(key));
                const bool skey_current_is_truncated =
                    skey_current.size() >= max_trunc_size;
                const bool skey_left_is_truncated = skey_left->size() >= max_trunc_size;

                if (skey_current_is_truncated || skey_left_is_truncated) {
                    copies = sindex->datumspec.copies(lazy_sindex_val());
                } else if (*skey_left != skey_current) {
                    copies = 0;
                }
            });
            if (copies == 0) {
                return continue_bool_t::CONTINUE;
            }
        }

        ql::groups_t data = {{ql::datum_t(), ql::datums_t(copies, val)}};

        for (auto it = job.transformers.begin(); it != job.transformers.end(); ++it) {
            (**it)(job.env, &data, lazy_sindex_val);
        }
        // We need lots of extra data for the accumulation because we might be
        // accumulating `rget_item_t`s for a batch.
        return (*job.accumulator)(job.env,
                                  &data,
                                  key,
                                  lazy_sindex_val);
    } catch (const ql::exc_t &e) {
        io.response->result = e;
        return continue_bool_t::ABORT;
    } catch (const ql::datum_exc_t &e) {
#ifndef NDEBUG
        unreachable();
#else
        io.response->result = ql::exc_t(e, ql::backtrace_id_t::empty());
        return continue_bool_t::ABORT;
#endif // NDEBUG
    }
}

// TODO: Having two functions which are 99% the same sucks.
void rdb_rget_slice(
        btree_slice_t *slice,
        const key_range_t &range,
        const boost::optional<std::map<store_key_t, uint64_t> > &primary_keys,
        superblock_t *superblock,
        ql::env_t *ql_env,
        const ql::batchspec_t &batchspec,
        const std::vector<transform_variant_t> &transforms,
        const boost::optional<terminal_variant_t> &terminal,
        sorting_t sorting,
        rget_read_response_t *response,
        release_superblock_t release_superblock) {
    r_sanity_check(boost::get<ql::exc_t>(&response->result) == NULL);
    profile::starter_t starter("Do range scan on primary index.", ql_env->trace);

    rget_cb_t callback(
        rget_io_data_t(response, slice),
        job_data_t(ql_env, batchspec, transforms, terminal, sorting),
        boost::optional<rget_sindex_data_t>(),
        range);

    direction_t direction = reversed(sorting) ? BACKWARD : FORWARD;
    if (primary_keys) {
        auto cb = [&](const std::pair<store_key_t, uint64_t> &pair, bool is_last) {
            rget_cb_wrapper_t wrapper(&callback, pair.second, boost::none);
            btree_concurrent_traversal(
                superblock,
                key_range_t::one_key(pair.first),
                &wrapper,
                direction,
                is_last ? release_superblock : release_superblock_t::KEEP);
            return callback.should_finish();
        };
        if (!reversed(sorting)) {
            for (auto it = primary_keys->begin(); it != primary_keys->end();) {
                auto this_it = it++;
                if (cb(*this_it, it == primary_keys->end())) {
                    // If required the superblock will get released further up the stack.
                    break;
                }
            }
        } else {
            for (auto it = primary_keys->rbegin(); it != primary_keys->rend();) {
                auto this_it = it++;
                if (cb(*this_it, it == primary_keys->rend())) {
                    // If required the superblock will get released further up the stack.
                    break;
                }
            }
        }
    } else {
        rget_cb_wrapper_t wrapper(&callback, 1, boost::none);
        btree_concurrent_traversal(
            superblock, range, &wrapper, direction, release_superblock);
    }
    callback.finish();
}

void rdb_rget_secondary_slice(
        btree_slice_t *slice,
        const ql::datumspec_t &datumspec,
        const key_range_t &sindex_region_range,
        sindex_superblock_t *superblock,
        ql::env_t *ql_env,
        const ql::batchspec_t &batchspec,
        const std::vector<transform_variant_t> &transforms,
        const boost::optional<terminal_variant_t> &terminal,
        const key_range_t &pk_range,
        sorting_t sorting,
        const std::shared_ptr<const sindex_cached_info_t> &sindex_info,
        rget_read_response_t *response,
        release_superblock_t release_superblock) {
    r_sanity_check(boost::get<ql::exc_t>(&response->result) == NULL);
    guarantee(sindex_info->geo == sindex_geo_bool_t::REGULAR);
    profile::starter_t starter("Do range scan on secondary index.", ql_env->trace);

    const reql_version_t sindex_func_reql_version =
<<<<<<< HEAD
        sindex_info->mapping_version_info.latest_compatible_reql_version;
    rget_cb_t callback(
        rget_io_data_t(response, slice),
        job_data_t(ql_env, batchspec, transforms, terminal, sorting),
        rget_sindex_data_t(pk_range, sindex_range, sindex_func_reql_version,
                           sindex_info->compiled_mapping, sindex_info->multi),
        sindex_region.inner);
    btree_concurrent_traversal(
        superblock,
        sindex_region.inner,
        &callback,
        (!reversed(sorting) ? FORWARD : BACKWARD),
        release_superblock);
=======
        sindex_info.mapping_version_info.latest_compatible_reql_version;

    key_range_t active_region_range = sindex_region_range;
    rget_cb_t callback(
        rget_io_data_t(response, slice),
        job_data_t(ql_env, batchspec, transforms, terminal, sorting),
        rget_sindex_data_t(
            pk_range,
            datumspec,
            &active_region_range,
            sindex_func_reql_version,
            sindex_info.mapping,
            sindex_info.multi),
        sindex_region_range);

    direction_t direction = reversed(sorting) ? BACKWARD : FORWARD;
    auto cb = [&](const std::pair<ql::datum_range_t, uint64_t> &pair, bool is_last) {
        key_range_t sindex_keyrange =
            pair.first.to_sindex_keyrange(sindex_func_reql_version);
        rget_cb_wrapper_t wrapper(
            &callback,
            pair.second,
            key_to_unescaped_str(sindex_keyrange.left));
        key_range_t active_range = active_region_range.intersection(sindex_keyrange);
        // This can happen sometimes with truncated keys.
        if (active_range.is_empty()) return false;
        btree_concurrent_traversal(
            superblock,
            active_range,
            &wrapper,
            direction,
            is_last ? release_superblock : release_superblock_t::KEEP);
        // Returning `true` here aborts the iteration.  If required the
        // superblock will be released further up the stack.
        return callback.should_finish();
    };
    datumspec.iter(sorting, cb);
>>>>>>> 6637dd84
    callback.finish();
}

void rdb_get_intersecting_slice(
        btree_slice_t *slice,
        const ql::datum_t &query_geometry,
        const region_t &sindex_region,
        sindex_superblock_t *superblock,
        ql::env_t *ql_env,
        const ql::batchspec_t &batchspec,
        const std::vector<ql::transform_variant_t> &transforms,
        const boost::optional<ql::terminal_variant_t> &terminal,
        const key_range_t &pk_range,
        const std::shared_ptr<const sindex_cached_info_t> &sindex_info,
        rget_read_response_t *response) {
    guarantee(query_geometry.has());

<<<<<<< HEAD
    guarantee(sindex_info->geo == sindex_geo_bool_t::GEO);
    profile::starter_t starter("Do intersection scan on geospatial index.", ql_env->trace);
=======
    guarantee(sindex_info.geo == sindex_geo_bool_t::GEO);
    profile::starter_t starter("Do intersection scan on geospatial index.",
                               ql_env->trace);
>>>>>>> 6637dd84

    const reql_version_t sindex_func_reql_version =
        sindex_info->mapping_version_info.latest_compatible_reql_version;
    collect_all_geo_intersecting_cb_t callback(
        slice,
        geo_job_data_t(ql_env, batchspec, transforms, terminal),
        geo_sindex_data_t(pk_range, sindex_info->compiled_mapping,
                          sindex_func_reql_version, sindex_info->multi),
        query_geometry,
        sindex_region.inner,
        response);
    btree_concurrent_traversal(
        superblock, sindex_region.inner, &callback,
        direction_t::FORWARD,
        release_superblock_t::RELEASE);
    callback.finish();
}

void rdb_get_nearest_slice(
    btree_slice_t *slice,
    const lon_lat_point_t &center,
    double max_dist,
    uint64_t max_results,
    const ellipsoid_spec_t &geo_system,
    sindex_superblock_t *superblock,
    ql::env_t *ql_env,
    const key_range_t &pk_range,
    const std::shared_ptr<const sindex_cached_info_t> &sindex_info,
    nearest_geo_read_response_t *response) {

    guarantee(sindex_info->geo == sindex_geo_bool_t::GEO);
    profile::starter_t starter("Do nearest traversal on geospatial index.",
                               ql_env->trace);

    const reql_version_t sindex_func_reql_version =
        sindex_info->mapping_version_info.latest_compatible_reql_version;

    // TODO (daniel): Instead of calling this multiple times until we are done,
    //   results should be streamed lazily. Also, even if we don't do that,
    //   the copying of the result we do here is bad.
    nearest_traversal_state_t state(center, max_results, max_dist, geo_system);
    response->results_or_error = nearest_geo_read_response_t::result_t();
    do {
        nearest_geo_read_response_t partial_response;
        try {
            nearest_traversal_cb_t callback(
                slice,
                geo_sindex_data_t(pk_range, sindex_info->compiled_mapping,
                                  sindex_func_reql_version, sindex_info->multi),
                ql_env,
                &state);
            btree_concurrent_traversal(
                superblock, key_range_t::universe(), &callback,
                direction_t::FORWARD,
                release_superblock_t::KEEP);
            callback.finish(&partial_response);
        } catch (const geo_exception_t &e) {
            partial_response.results_or_error =
                ql::exc_t(ql::base_exc_t::LOGIC, e.what(),
                          ql::backtrace_id_t::empty());
        }
        if (boost::get<ql::exc_t>(&partial_response.results_or_error)) {
            response->results_or_error = partial_response.results_or_error;
            return;
        } else {
            auto partial_res = boost::get<nearest_geo_read_response_t::result_t>(
                &partial_response.results_or_error);
            guarantee(partial_res != NULL);
            auto full_res = boost::get<nearest_geo_read_response_t::result_t>(
                &response->results_or_error);
            std::move(partial_res->begin(), partial_res->end(),
                      std::back_inserter(*full_res));
        }
    } while (state.proceed_to_next_batch() == continue_bool_t::CONTINUE);
}

void rdb_distribution_get(int max_depth,
                          const store_key_t &left_key,
                          real_superblock_t *superblock,
                          distribution_read_response_t *response) {
    int64_t key_count_out;
    std::vector<store_key_t> key_splits;
    get_btree_key_distribution(superblock, max_depth,
                               &key_count_out, &key_splits);

    int64_t keys_per_bucket;
    if (key_splits.size() == 0) {
        keys_per_bucket = key_count_out;
    } else  {
        keys_per_bucket = std::max<int64_t>(key_count_out / key_splits.size(), 1);
    }
    response->key_counts[left_key] = keys_per_bucket;

    for (std::vector<store_key_t>::iterator it  = key_splits.begin();
                                            it != key_splits.end();
                                            ++it) {
        response->key_counts[*it] = keys_per_bucket;
    }
}

static const int8_t HAS_VALUE = 0;
static const int8_t HAS_NO_VALUE = 1;

template <cluster_version_t W>
void serialize(write_message_t *wm, const rdb_modification_info_t &info) {
    if (!info.deleted.first.has()) {
        guarantee(info.deleted.second.empty());
        serialize<W>(wm, HAS_NO_VALUE);
    } else {
        serialize<W>(wm, HAS_VALUE);
        serialize<W>(wm, info.deleted);
    }

    if (!info.added.first.has()) {
        guarantee(info.added.second.empty());
        serialize<W>(wm, HAS_NO_VALUE);
    } else {
        serialize<W>(wm, HAS_VALUE);
        serialize<W>(wm, info.added);
    }
}

template <cluster_version_t W>
archive_result_t deserialize(read_stream_t *s, rdb_modification_info_t *info) {
    int8_t has_value;
    archive_result_t res = deserialize<W>(s, &has_value);
    if (bad(res)) { return res; }

    if (has_value == HAS_VALUE) {
        res = deserialize<W>(s, &info->deleted);
        if (bad(res)) { return res; }
    }

    res = deserialize<W>(s, &has_value);
    if (bad(res)) { return res; }

    if (has_value == HAS_VALUE) {
        res = deserialize<W>(s, &info->added);
        if (bad(res)) { return res; }
    }

    return archive_result_t::SUCCESS;
}

INSTANTIATE_SERIALIZABLE_SINCE_v1_13(rdb_modification_info_t);

RDB_IMPL_SERIALIZABLE_2_SINCE_v1_13(rdb_modification_report_t, primary_key, info);

rdb_modification_report_cb_t::rdb_modification_report_cb_t(
        store_t *store,
        buf_lock_t *sindex_block,
        auto_drainer_t::lock_t lock)
    : lock_(lock), store_(store),
      sindex_block_(sindex_block) {
    store_->acquire_all_sindex_superblocks_for_write(sindex_block_, &sindexes_);
}

rdb_modification_report_cb_t::~rdb_modification_report_cb_t() { }

bool rdb_modification_report_cb_t::has_pkey_cfeeds(
    const std::vector<store_key_t> &keys) {
    const store_key_t *min = nullptr, *max = nullptr;
    for (const auto &key : keys) {
        if (min == nullptr || key < *min) min = &key;
        if (max == nullptr || key > *max) max = &key;
    }
    if (min != nullptr && max != nullptr) {
        key_range_t range(key_range_t::closed, *min,
                          key_range_t::closed, *max);
        auto cservers = store_->access_changefeed_servers();
        for (auto &&pair : *cservers.first) {
            if (pair.first.inner.overlaps(range)
                && pair.second->has_limit(boost::optional<std::string>(),
                                          pair.second->get_keepalive())) {
                return true;
            }
        }
    }
    return false;
}

void rdb_modification_report_cb_t::finish(
    btree_slice_t *btree, real_superblock_t *superblock) {
    auto cservers = store_->access_changefeed_servers();
    for (auto &&pair : *cservers.first) {
        pair.second->foreach_limit(
            boost::optional<std::string>(),
            nullptr,
            [&](rwlock_in_line_t *clients_spot,
                rwlock_in_line_t *limit_clients_spot,
                rwlock_in_line_t *lm_spot,
                ql::changefeed::limit_manager_t *lm) {
                if (!lm->drainer.is_draining()) {
                    auto lock = lm->drainer.lock();
                    guarantee(clients_spot->read_signal()->is_pulsed());
                    guarantee(limit_clients_spot->read_signal()->is_pulsed());
                    lm->commit(lm_spot,
                               ql::changefeed::primary_ref_t{btree, superblock});
                }
            }, pair.second->get_keepalive());
    }
}

new_mutex_in_line_t rdb_modification_report_cb_t::get_in_line_for_sindex() {
    return store_->get_in_line_for_sindex_queue(sindex_block_);
}
rwlock_in_line_t rdb_modification_report_cb_t::get_in_line_for_cfeed_stamp() {
    return store_->get_in_line_for_cfeed_stamp(access_t::write);
}

void rdb_modification_report_cb_t::on_mod_report(
    const rdb_modification_report_t &report,
    bool update_pkey_cfeeds,
    new_mutex_in_line_t *sindex_spot,
    rwlock_in_line_t *cfeed_stamp_spot) {
    if (report.info.deleted.first.has() || report.info.added.first.has()) {
        // We spawn the sindex update in its own coroutine because we don't want to
        // hold the sindex update for the changefeed update or vice-versa.
        cond_t sindexes_updated_cond, keys_available_cond;
        index_vals_t old_keys, new_keys;
        sindex_spot->acq_signal()->wait_lazily_unordered();
        coro_t::spawn_now_dangerously(
            std::bind(&rdb_modification_report_cb_t::on_mod_report_sub,
                      this,
                      report,
                      sindex_spot,
                      &keys_available_cond,
                      &sindexes_updated_cond,
                      &old_keys,
                      &new_keys));
        auto cserver = store_->changefeed_server(report.primary_key);
        if (update_pkey_cfeeds && cserver.first != nullptr) {
            cserver.first->foreach_limit(
                boost::optional<std::string>(),
                &report.primary_key,
                [&](rwlock_in_line_t *clients_spot,
                    rwlock_in_line_t *limit_clients_spot,
                    rwlock_in_line_t *lm_spot,
                    ql::changefeed::limit_manager_t *lm) {
                    if (!lm->drainer.is_draining()) {
                        auto lock = lm->drainer.lock();
                        guarantee(clients_spot->read_signal()->is_pulsed());
                        guarantee(limit_clients_spot->read_signal()->is_pulsed());
                        if (report.info.deleted.first.has()) {
                            lm->del(lm_spot, report.primary_key, is_primary_t::YES);
                        }
                        if (report.info.added.first.has()) {
                            // The conflicting null values are resolved by
                            // the primary key.
                            lm->add(lm_spot, report.primary_key, is_primary_t::YES,
                                    ql::datum_t::null(), report.info.added.first);
                        }
                    }
                }, cserver.second);
        }
        keys_available_cond.wait_lazily_unordered();
        if (cserver.first != nullptr) {
            cserver.first->send_all(
                ql::changefeed::msg_t(
                    ql::changefeed::msg_t::change_t{
                        old_keys,
                            new_keys,
                            report.primary_key,
                            report.info.deleted.first,
                            report.info.added.first}),
                report.primary_key,
                cfeed_stamp_spot,
                cserver.second);
        }
        sindexes_updated_cond.wait_lazily_unordered();
    }
}

void rdb_modification_report_cb_t::on_mod_report_sub(
    const rdb_modification_report_t &mod_report,
    new_mutex_in_line_t *spot,
    cond_t *keys_available_cond,
    cond_t *done_cond,
    index_vals_t *old_keys_out,
    index_vals_t *new_keys_out) {
    store_->sindex_queue_push(mod_report, spot);
    rdb_live_deletion_context_t deletion_context;
    rdb_update_sindexes(store_,
                        sindexes_,
                        &mod_report,
                        sindex_block_->txn(),
                        &deletion_context,
                        keys_available_cond,
                        old_keys_out,
                        new_keys_out);
    guarantee(keys_available_cond->is_pulsed());
    done_cond->pulse();
}

std::vector<std::string> expand_geo_key(
        reql_version_t reql_version,
        const ql::datum_t &key,
        const store_key_t &primary_key,
        boost::optional<uint64_t> tag_num) {
    // Ignore non-geometry objects in geo indexes.
    // TODO (daniel): This needs to be changed once compound geo index
    // support gets added.
    if (!key.is_ptype(ql::pseudo::geometry_string)) {
        return std::vector<std::string>();
    }

    try {
        std::vector<std::string> grid_keys =
            compute_index_grid_keys(key, GEO_INDEX_GOAL_GRID_CELLS);

        std::vector<std::string> result;
        result.reserve(grid_keys.size());
        for (size_t i = 0; i < grid_keys.size(); ++i) {
            // TODO (daniel): Something else that needs change for compound index
            //   support: We must be able to truncate geo keys and handle such
            //   truncated keys.
            rassert(grid_keys[i].length() <= ql::datum_t::trunc_size(
                        ql::skey_version_from_reql_version(reql_version),
                        key_to_unescaped_str(primary_key).length()));

            result.push_back(
                ql::datum_t::compose_secondary(
                    ql::skey_version_from_reql_version(reql_version),
                    grid_keys[i], primary_key, tag_num));
        }

        return result;
    } catch (const geo_exception_t &e) {
        // As things are now, this exception is actually ignored in
        // `compute_keys()`. That's ok, though it would be nice if we could
        // pass on some kind of warning to the user.
        logWRN("Failed to compute grid keys for an index: %s", e.what());
        rfail_target(&key, ql::base_exc_t::LOGIC,
                "Failed to compute grid keys: %s", e.what());
    }
}

void compute_keys(const store_key_t &primary_key,
                  ql::datum_t doc,
                  const std::shared_ptr<const sindex_cached_info_t> &index_info,
                  std::vector<std::pair<store_key_t, ql::datum_t> > *keys_out) {
    guarantee(keys_out->empty());

    const reql_version_t reql_version =
        index_info->mapping_version_info.latest_compatible_reql_version;

    // Secondary index functions are deterministic (so no need for an rdb_context_t)
    // and evaluated in a pristine environment (without global optargs).
    cond_t non_interruptor;
    ql::env_t sindex_env(&non_interruptor,
                         ql::return_empty_normal_batches_t::NO,
                         reql_version);

    ql::datum_t index =
        index_info->compiled_mapping->call(&sindex_env, doc)->as_datum();

    if (index_info->multi == sindex_multi_bool_t::MULTI
        && index.get_type() == ql::datum_t::R_ARRAY) {
        for (uint64_t i = 0; i < index.arr_size(); ++i) {
            const ql::datum_t &skey = index.get(i, ql::THROW);
            if (index_info->geo == sindex_geo_bool_t::GEO) {
                std::vector<std::string> geo_keys = expand_geo_key(reql_version,
                                                                   skey,
                                                                   primary_key,
                                                                   i);
                for (auto it = geo_keys.begin(); it != geo_keys.end(); ++it) {
                    keys_out->push_back(std::make_pair(store_key_t(*it), skey));
                }
            } else {
                try {
                    keys_out->push_back(
                        std::make_pair(
                            store_key_t(
                                skey.print_secondary(reql_version, primary_key, i)),
                            skey));
                } catch (const ql::base_exc_t &e) {
                    if (reql_version < reql_version_t::v2_1) {
                        throw;
                    }
                    // One of the values couldn't be converted to an index key.
                    // Ignore it and move on to the next one.
                }
            }
        }
    } else {
        if (index_info->geo == sindex_geo_bool_t::GEO) {
            std::vector<std::string> geo_keys = expand_geo_key(reql_version,
                                                               index,
                                                               primary_key,
                                                               boost::none);
            for (auto it = geo_keys.begin(); it != geo_keys.end(); ++it) {
                keys_out->push_back(std::make_pair(store_key_t(*it), index));
            }
        } else {
            keys_out->push_back(
                std::make_pair(
                    store_key_t(
                        index.print_secondary(reql_version, primary_key, boost::none)),
                    index));
        }
    }
}

void serialize_sindex_info(write_message_t *wm,
                           const sindex_disk_info_t &info) {
    serialize_cluster_version(wm, cluster_version_t::LATEST_DISK);
    serialize<cluster_version_t::LATEST_DISK>(
        wm, info.mapping_version_info.original_reql_version);
    serialize<cluster_version_t::LATEST_DISK>(
        wm, info.mapping_version_info.latest_compatible_reql_version);
    serialize<cluster_version_t::LATEST_DISK>(
        wm, info.mapping_version_info.latest_checked_reql_version);

    serialize<cluster_version_t::LATEST_DISK>(wm, info.mapping);
    serialize<cluster_version_t::LATEST_DISK>(wm, info.multi);
    serialize<cluster_version_t::LATEST_DISK>(wm, info.geo);
}

void deserialize_sindex_info(
        const std::vector<char> &data,
        sindex_disk_info_t *info_out,
        const std::function<void(obsolete_reql_version_t)> &obsolete_cb) {
    buffer_read_stream_t read_stream(data.data(), data.size());
    // This cluster version field is _not_ a ReQL evaluation version field, which is
    // in secondary_index_t -- it only says how the value was serialized.
    cluster_version_t cluster_version;
    static_assert(obsolete_cluster_version_t::v1_13_2_is_latest
                  == obsolete_cluster_version_t::v1_13_2,
                  "1.13 is no longer the only obsolete cluster version.  "
                  "Instead of passing a constant obsolete_reql_version_t::v1_13 into "
                  "`obsolete_cb` below, there should be a separate `obsolete_cb` to "
                  "handle the different obsolete cluster versions.");
    archive_result_t success = deserialize_cluster_version(
        &read_stream,
        &cluster_version,
        std::bind(obsolete_cb, obsolete_reql_version_t::v1_13));
    throw_if_bad_deserialization(success, "sindex description");

    switch (cluster_version) {
    case cluster_version_t::v1_14:
    case cluster_version_t::v1_15:
    case cluster_version_t::v1_16:
    case cluster_version_t::v2_0:
    case cluster_version_t::v2_1:
    case cluster_version_t::v2_2_is_latest:
        success = deserialize_reql_version(
                &read_stream,
                &info_out->mapping_version_info.original_reql_version,
                obsolete_cb);
        throw_if_bad_deserialization(success, "original_reql_version");
        success = deserialize_for_version(
                cluster_version,
                &read_stream,
                &info_out->mapping_version_info.latest_compatible_reql_version);
        throw_if_bad_deserialization(success, "latest_compatible_reql_version");
        success = deserialize_for_version(
                cluster_version,
                &read_stream,
                &info_out->mapping_version_info.latest_checked_reql_version);
        throw_if_bad_deserialization(success, "latest_checked_reql_version");
        break;
    default:
        unreachable();
    }

    success = deserialize_for_version(cluster_version,
        &read_stream, &info_out->mapping);
    throw_if_bad_deserialization(success, "sindex description");

    success = deserialize_for_version(cluster_version, &read_stream, &info_out->multi);
    throw_if_bad_deserialization(success, "sindex description");
    switch (cluster_version) {
    case cluster_version_t::v1_14:
        info_out->geo = sindex_geo_bool_t::REGULAR;
        break;
    case cluster_version_t::v1_15: // fallthru
    case cluster_version_t::v1_16: // fallthru
    case cluster_version_t::v2_0: // fallthru
    case cluster_version_t::v2_1: // fallthru
    case cluster_version_t::v2_2_is_latest:
        success = deserialize_for_version(cluster_version, &read_stream, &info_out->geo);
        throw_if_bad_deserialization(success, "sindex description");
        break;
    default: unreachable();
    }
    guarantee(static_cast<size_t>(read_stream.tell()) == data.size(),
              "An sindex description was incompletely deserialized.");
}

void deserialize_sindex_info_or_crash(
        const std::vector<char> &data,
        sindex_disk_info_t *info_out)
            THROWS_ONLY(archive_exc_t) {
    deserialize_sindex_info(data, info_out,
        [](obsolete_reql_version_t ver) -> void {
            switch (ver) {
            case obsolete_reql_version_t::v1_13:
                fail_due_to_user_error("Encountered a RethinkDB 1.13 secondary index, "
                                       "which is no longer supported.  You can use "
                                       "RethinkDB 2.0.5 to update your secondary index.");
                break;
            // v1_15 is equal to v1_14
            case obsolete_reql_version_t::v1_14:
                fail_due_to_user_error("Encountered an index from before RethinkDB "
                                       "1.16, which is no longer supported.  You can "
                                       "use RethinkDB 2.1 to update your secondary "
                                       "index.");
                break;
            default: unreachable();
            }
        });
}

/* Used below by rdb_update_sindexes. */
void rdb_update_single_sindex(
        store_t *store,
        const store_t::sindex_access_t *sindex,
        const deletion_context_t *deletion_context,
        const rdb_modification_report_t *modification,
        size_t *updates_left,
        auto_drainer_t::lock_t,
        cond_t *keys_available_cond,
        std::vector<std::pair<ql::datum_t, boost::optional<uint64_t> > > *old_keys_out,
        std::vector<std::pair<ql::datum_t, boost::optional<uint64_t> > > *new_keys_out)
    THROWS_NOTHING {
    // Note if you get this error it's likely that you've passed in a default
    // constructed mod_report. Don't do that.  Mod reports should always be passed
    // to a function as an output parameter before they're passed to this
    // function.
    guarantee(modification->primary_key.size() != 0);

    guarantee(old_keys_out == nullptr || old_keys_out->size() == 0);
    guarantee(new_keys_out == nullptr || new_keys_out->size() == 0);

    std::shared_ptr<const sindex_cached_info_t> sindex_info =
        store->get_sindex_cache()->get_sindex_info(sindex->sindex.id,
                                                   sindex->sindex.opaque_definition);

    // TODO(2015-01): Actually get real profiling information for
    // secondary index updates.
    profile::trace_t *const trace = nullptr;

    sindex_superblock_t *superblock = sindex->superblock.get();

    auto cserver = store->changefeed_server(modification->primary_key);

    if (modification->info.deleted.first.has()) {
        guarantee(!modification->info.deleted.second.empty());
        try {
            ql::datum_t deleted = modification->info.deleted.first;

            std::vector<std::pair<store_key_t, ql::datum_t> > keys;
            compute_keys(modification->primary_key, deleted, sindex_info, &keys);
            if (old_keys_out != nullptr) {
                for (const auto &pair : keys) {
                    old_keys_out->push_back(
                        std::make_pair(
                            pair.second, ql::datum_t::extract_all(
                                key_to_unescaped_str(pair.first)).tag_num));
                }
            }
            if (cserver.first != nullptr) {
                cserver.first->foreach_limit(
                    sindex->name.name,
                    &modification->primary_key,
                    [&](rwlock_in_line_t *clients_spot,
                        rwlock_in_line_t *limit_clients_spot,
                        rwlock_in_line_t *lm_spot,
                        ql::changefeed::limit_manager_t *lm) {
                        guarantee(clients_spot->read_signal()->is_pulsed());
                        guarantee(limit_clients_spot->read_signal()->is_pulsed());
                        for (const auto &pair : keys) {
                            lm->del(lm_spot, pair.first, is_primary_t::NO);
                        }
                    }, cserver.second);
            }
            for (auto it = keys.begin(); it != keys.end(); ++it) {
                promise_t<superblock_t *> return_superblock_local;
                {
                    keyvalue_location_t kv_location;
                    rdb_value_sizer_t sizer(superblock->cache()->max_block_size());

                    find_keyvalue_location_for_write(
                        &sizer,
                        superblock,
                        it->first.btree_key(),
                        repli_timestamp_t::distant_past,
                        deletion_context->balancing_detacher(),
                        &kv_location,
                        trace,
                        &return_superblock_local);

                    if (kv_location.value.has()) {
                        kv_location_delete(
                            &kv_location,
                            it->first,
                            repli_timestamp_t::distant_past,
                            deletion_context,
                            delete_mode_t::REGULAR_QUERY,
                            nullptr);
                    }
                    // The keyvalue location gets destroyed here.
                }
                superblock =
                    static_cast<sindex_superblock_t *>(return_superblock_local.wait());
            }
        } catch (const ql::base_exc_t &) {
            // Do nothing (it wasn't actually in the index).

            // See comment in `catch` below.
            guarantee(old_keys_out == nullptr || old_keys_out->size() == 0);
        }
    }

    // If the secondary index is being deleted, we don't add any new values to
    // the sindex tree.
    // This is so we don't race against any sindex erase about who is faster
    // (we with inserting new entries, or the erase with removing them).
    const bool sindex_is_being_deleted = sindex->sindex.being_deleted;
    if (!sindex_is_being_deleted && modification->info.added.first.has()) {
        bool decremented_updates_left = false;
        try {
            ql::datum_t added = modification->info.added.first;

            std::vector<std::pair<store_key_t, ql::datum_t> > keys;

            compute_keys(modification->primary_key, added, sindex_info, &keys);
            if (new_keys_out != nullptr) {
                guarantee(keys_available_cond != nullptr);
                for (const auto &pair : keys) {
                    new_keys_out->push_back(
                        std::make_pair(
                            pair.second, ql::datum_t::extract_all(
                                key_to_unescaped_str(pair.first)).tag_num));
                }
                guarantee(*updates_left > 0);
                decremented_updates_left = true;
                if (--*updates_left == 0) {
                    keys_available_cond->pulse();
                }
            }
            if (cserver.first != nullptr) {
                cserver.first->foreach_limit(
                    sindex->name.name,
                    &modification->primary_key,
                    [&](rwlock_in_line_t *clients_spot,
                        rwlock_in_line_t *limit_clients_spot,
                        rwlock_in_line_t *lm_spot,
                        ql::changefeed::limit_manager_t *lm) {
                        guarantee(clients_spot->read_signal()->is_pulsed());
                        guarantee(limit_clients_spot->read_signal()->is_pulsed());
                        for (const auto &pair :keys) {
                            lm->add(lm_spot, pair.first, is_primary_t::NO,
                                    pair.second, added);
                        }
                    }, cserver.second);
            }
            for (auto it = keys.begin(); it != keys.end(); ++it) {
                promise_t<superblock_t *> return_superblock_local;
                {
                    keyvalue_location_t kv_location;

                    rdb_value_sizer_t sizer(superblock->cache()->max_block_size());
                    find_keyvalue_location_for_write(
                        &sizer,
                        superblock,
                        it->first.btree_key(),
                        repli_timestamp_t::distant_past,
                        deletion_context->balancing_detacher(),
                        &kv_location,
                        trace,
                        &return_superblock_local);

                    ql::serialization_result_t res =
                        kv_location_set(&kv_location, it->first,
                                        modification->info.added.second,
                                        repli_timestamp_t::distant_past,
                                        deletion_context);
                    // this particular context cannot fail AT THE MOMENT.
                    guarantee(!bad(res));
                    // The keyvalue location gets destroyed here.
                }
                superblock = static_cast<sindex_superblock_t *>(
                    return_superblock_local.wait());
            }
        } catch (const ql::base_exc_t &) {
            // Do nothing (we just drop the row from the index).

            // If we've decremented `updates_left` already, that means we might
            // have sent a change with new values for this key even though we're
            // actually dropping the row.  I *believe* that this catch statement
            // can only be triggered by an exception thrown from `compute_keys`
            // (which begs the question of why so many other statements are
            // inside of it), so this guarantee should never trip.
            if (keys_available_cond != nullptr) {
                guarantee(!decremented_updates_left);
                guarantee(new_keys_out->size() == 0);
                guarantee(*updates_left > 0);
                if (--*updates_left == 0) {
                    keys_available_cond->pulse();
                }
            }
        }
    } else {
        if (keys_available_cond != nullptr) {
            guarantee(*updates_left > 0);
            if (--*updates_left == 0) {
                keys_available_cond->pulse();
            }
        }
    }

    if (cserver.first != nullptr) {
        cserver.first->foreach_limit(
            sindex->name.name,
            &modification->primary_key,
            [&](rwlock_in_line_t *clients_spot,
                rwlock_in_line_t *limit_clients_spot,
                rwlock_in_line_t *lm_spot,
                ql::changefeed::limit_manager_t *lm) {
                guarantee(clients_spot->read_signal()->is_pulsed());
                guarantee(limit_clients_spot->read_signal()->is_pulsed());
                lm->commit(lm_spot, ql::changefeed::sindex_ref_t{
                        sindex->btree, superblock, sindex_info});
            }, cserver.second);
    }
}

void rdb_update_sindexes(
    store_t *store,
    const store_t::sindex_access_vector_t &sindexes,
    const rdb_modification_report_t *modification,
    txn_t *txn,
    const deletion_context_t *deletion_context,
    cond_t *keys_available_cond,
    index_vals_t *old_keys_out,
    index_vals_t *new_keys_out) {

    rdb_noop_deletion_context_t noop_deletion_context;
    {
        auto_drainer_t drainer;

        // This assert is here to make sure that we pulse keys_available_cond even if
        // some indexes aren't done constructing yet.
        ASSERT_NO_CORO_WAITING;

        size_t counter = 0;
        for (const auto &sindex : sindexes) {
            // Update only indexes that have been post-constructed for the relevant
            // range.
            if (!sindex->sindex.needs_post_construction_range.contains_key(
                    modification->primary_key)) {
                ++counter;
                // If the index isn't done constructing yet, we must use a noop deletion
                // context. The reason is that such an index might have pointers to
                // blocks that have already been deleted, and trying to detach them
                // through a regular deleter would be illegal.
                // Also (luckily) we don't need to detach the values, because there's
                // no way that any snapshotted read transaction can be active in a
                // non-post-constructed index.
                const deletion_context_t *actual_deletion_context =
                    sindex->sindex.post_construction_complete()
                    ? deletion_context
                    : &noop_deletion_context;
                coro_t::spawn_sometime(
                    std::bind(
                        &rdb_update_single_sindex,
                        store,
                        sindex.get(),
                        actual_deletion_context,
                        modification,
                        &counter,
                        auto_drainer_t::lock_t(&drainer),
                        keys_available_cond,
                        old_keys_out == NULL
                            ? NULL
                            : &(*old_keys_out)[sindex->name.name],
                        new_keys_out == NULL
                            ? NULL
                            : &(*new_keys_out)[sindex->name.name]));
            }
        }
        if (counter == 0 && keys_available_cond != NULL) {
            keys_available_cond->pulse();
        }
    }

    /* All of the sindex have been updated now it's time to actually clear the
     * deleted blob if it exists. */
    if (modification->info.deleted.first.has()) {
        deletion_context->post_deleter()->delete_value(buf_parent_t(txn),
                modification->info.deleted.second.data());
    }
}

class post_construct_traversal_helper_t : public concurrent_traversal_callback_t {
public:
    post_construct_traversal_helper_t(
            store_t *store,
            const std::set<uuid_u> &sindexes_to_post_construct,
            cond_t *on_indexes_deleted,
            const std::function<bool(int64_t)> &check_should_abort,
            signal_t *interruptor)
        : store_(store),
          sindexes_to_post_construct_(sindexes_to_post_construct),
          on_indexes_deleted_(on_indexes_deleted),
          interruptor_(interruptor),
          check_should_abort_(check_should_abort),
          pairs_constructed_(0),
          stopped_before_completion_(false),
          current_chunk_size_(0) {
        // Start an initial write transaction for the first chunk.
        // (this acquisition should never block)
        new_mutex_acq_t wtxn_acq(&wtxn_lock_);
        start_write_transaction(&wtxn_acq);
    }

    continue_bool_t handle_pair(
            scoped_key_value_t &&keyvalue,
            concurrent_traversal_fifo_enforcer_signal_t waiter)
            THROWS_ONLY(interrupted_exc_t) {

        if (interruptor_->is_pulsed() || on_indexes_deleted_->is_pulsed()) {
            throw interrupted_exc_t();
        }

        // Account for the read value in the stats
        store_->btree->stats.pm_keys_read.record();
        store_->btree->stats.pm_total_keys_read += 1;

        // Grab the key and value and construct a modification report for the key/value
        // pair.
        const store_key_t primary_key(keyvalue.key());
        const rdb_value_t *rdb_value =
            static_cast<const rdb_value_t *>(keyvalue.value());
        rdb_modification_report_t mod_report(primary_key);
        const max_block_size_t block_size =
            keyvalue.expose_buf().cache()->max_block_size();
        mod_report.info.added
            = std::make_pair(
                get_data(rdb_value, buf_parent_t(keyvalue.expose_buf())),
                std::vector<char>(rdb_value->value_ref(),
                    rdb_value->value_ref() + rdb_value->inline_size(block_size)));

        // Store the value into the secondary indexes
        {
            // We need this mutex because we don't want `wtxn` to be destructed,
            // but also because only one coroutine can be traversing the indexes
            // through `rdb_update_sindexes` at a time (or else the btree will get
            // corrupted!).
            new_mutex_acq_t wtxn_acq(&wtxn_lock_, interruptor_);
            guarantee(wtxn_.has());
            const rdb_post_construction_deletion_context_t deletion_context;
            rdb_update_sindexes(store_,
                                sindexes_,
                                &mod_report,
                                wtxn_.get(),
                                &deletion_context,
                                NULL,
                                NULL,
                                NULL);
        }

        // Account for the sindex writes in the stats
        store_->btree->stats.pm_keys_set.record(sindexes_.size());
        store_->btree->stats.pm_total_keys_set += sindexes_.size();

        // Update the traversed range boundary (everything below here will happen in
        // key order).
        waiter.wait_interruptible();
        traversed_right_bound_ = primary_key;

        // Release the write transaction and secondary index locks once we've reached the
        // designated chunk size. Then acquire a new transaction once the previous one
        // has been flushed.
        {
            new_mutex_acq_t wtxn_acq(&wtxn_lock_, interruptor_);
            ++current_chunk_size_;
            if (current_chunk_size_ >= MAX_CHUNK_SIZE) {
                current_chunk_size_ = 0;
                sindexes_.clear();
                wtxn_.reset();
                start_write_transaction(&wtxn_acq);
            }
        }

        ++pairs_constructed_;
        if (check_should_abort_(pairs_constructed_)) {
            stopped_before_completion_ = true;
            return continue_bool_t::ABORT;
        } else {
            return continue_bool_t::CONTINUE;
        }
    }

    store_key_t get_traversed_right_bound() const {
        return traversed_right_bound_;
    }

    bool stopped_before_completion() const {
        return stopped_before_completion_;
    }

private:
    // Number of key/value pairs we process before releasing the write transaction
    // and waiting for the secondary index data to be flushed to disk.
    // Also see the comment above `scoped_ptr_t<txn_t> wtxn;` below.
    static const int MAX_CHUNK_SIZE = 32;

    void start_write_transaction(new_mutex_acq_t *wtxn_acq) {
        wtxn_acq->guarantee_is_holding(&wtxn_lock_);
        guarantee(!wtxn_.has());

        // Start a write transaction and acquire the secondary indexes
        write_token_t token;
        store_->new_write_token(&token);

        // We use HARD durability because we want post construction
        // to be throttled if we insert data faster than it can
        // be written to disk. Otherwise we might exhaust the cache's
        // dirty page limit and bring down the whole table.
        // Other than that, the hard durability guarantee is not actually
        // needed here.
        scoped_ptr_t<real_superblock_t> superblock;
        store_->acquire_superblock_for_write(
                2 + MAX_CHUNK_SIZE,
                write_durability_t::HARD,
                &token,
                &wtxn_,
                &superblock,
                interruptor_);

        // Acquire the sindex block and release the superblock.
        const block_id_t sindex_block_id = superblock->get_sindex_block_id();
        buf_lock_t sindex_block(superblock->expose_buf(), sindex_block_id,
                                access_t::write);
        superblock.reset();
        store_t::sindex_access_vector_t all_sindexes;
        store_->acquire_sindex_superblocks_for_write(
            sindexes_to_post_construct_,
            &sindex_block,
            &all_sindexes);

        // Filter out indexes that are being deleted. No need to keep post-constructing
        // those.
        guarantee(sindexes_.empty());
        for (auto &&access : all_sindexes) {
            if (!access->sindex.being_deleted) {
                sindexes_.emplace_back(std::move(access));
            }
        }
        if (sindexes_.empty()) {
            // All indexes have been deleted. Interrupt the traversal.
            on_indexes_deleted_->pulse_if_not_already_pulsed();
        }

        // We pretend that the indexes have been fully constructed, so that when we call
        // `rdb_update_sindexes` above, it actually updates the range we're currently
        // constructing. This is a bit hacky, but works.
        for (auto &&access : sindexes_) {
            access->sindex.needs_post_construction_range = key_range_t::empty();
        }
    }

    store_t *store_;
    const std::set<uuid_u> sindexes_to_post_construct_;
    cond_t *on_indexes_deleted_;
    signal_t *interruptor_;

    std::function<bool(int64_t)> check_should_abort_;

    // How far we've come in the traversal
    int64_t pairs_constructed_;
    store_key_t traversed_right_bound_;
    bool stopped_before_completion_;

    // We re-use a single write transaction and secondary index acquisition for a chunk
    // of writes to get better efficiency when flushing the index writes to disk.
    // We reset the transaction  after each chunk because large write transactions can
    // cause the cache to go into throttling, and that would interfere with other
    // transactions on this table.
    // Another aspect to keep in mind is that if we hold the write lock on the sindexes
    // for too long, other concurrent writes to parts of the secondary index that
    // are already live will also be delayed.
    scoped_ptr_t<txn_t> wtxn_;
    store_t::sindex_access_vector_t sindexes_;
    int current_chunk_size_;
    // Controls access to `sindexes_` and `wtxn_`.
    new_mutex_t wtxn_lock_;
};

void post_construct_secondary_index_range(
        store_t *store,
        const std::set<uuid_u> &sindex_ids_to_post_construct,
        key_range_t *construction_range_inout,
        const std::function<bool(int64_t)> &check_should_abort,
        signal_t *interruptor)
    THROWS_ONLY(interrupted_exc_t) {

    // In case the index gets deleted in the middle of the construction, this gets
    // triggered.
    cond_t on_index_deleted_interruptor;

    // Mind the destructor ordering.
    // The superblock must be released before txn (`btree_concurrent_traversal`
    // usually already takes care of that).
    // The txn must be destructed before the cache_account.
    cache_account_t cache_account;
    scoped_ptr_t<txn_t> txn;
    scoped_ptr_t<real_superblock_t> superblock;

    // Start a snapshotted read transaction to traverse the primary btree
    read_token_t read_token;
    store->new_read_token(&read_token);
    store->acquire_superblock_for_read(
        &read_token,
        &txn,
        &superblock,
        interruptor,
        true /* USE_SNAPSHOT */);

    // Note: This starts a write transaction, which might get throttled.
    // It is important that we construct the `traversal_cb` *after* we've started
    // the snapshotted read transaction, or otherwise we might deadlock in the presence
    // of additional (unrelated) write transactions..
    post_construct_traversal_helper_t traversal_cb(
        store,
        sindex_ids_to_post_construct,
        &on_index_deleted_interruptor,
        check_should_abort,
        interruptor);

    cache_account
        = txn->cache()->create_cache_account(SINDEX_POST_CONSTRUCTION_CACHE_PRIORITY);
    txn->set_account(&cache_account);

    continue_bool_t cont = btree_concurrent_traversal(
        superblock.get(),
        *construction_range_inout,
        &traversal_cb,
        direction_t::FORWARD,
        release_superblock_t::RELEASE);
    if (cont == continue_bool_t::ABORT
        && (interruptor->is_pulsed() || on_index_deleted_interruptor.is_pulsed())) {
        throw interrupted_exc_t();
    }

    // Update the left bound of the construction range
    if (!traversal_cb.stopped_before_completion()) {
        // The construction is done. Set the remaining range to empty.
        *construction_range_inout = key_range_t::empty();
    } else {
        // (the key_range_t construction below needs to be updated if the right bound can
        //  be bounded. For now we assume it's unbounded.)
        guarantee(construction_range_inout->right.unbounded);
        *construction_range_inout = key_range_t(
            key_range_t::bound_t::open, traversal_cb.get_traversed_right_bound(),
            key_range_t::bound_t::none, store_key_t());
    }
}

void noop_value_deleter_t::delete_value(buf_parent_t, const void *) const { }<|MERGE_RESOLUTION|>--- conflicted
+++ resolved
@@ -543,13 +543,6 @@
                        ql::datumspec_t _datumspec,
                        key_range_t *_active_region_range_inout,
                        reql_version_t wire_func_reql_version,
-<<<<<<< HEAD
-                       const counted_t<const ql::func_t> &_func,
-                       sindex_multi_bool_t _multi)
-        : pkey_range(_pkey_range), range(_range),
-          func_reql_version(wire_func_reql_version),
-          func(_func), multi(_multi) { }
-=======
                        ql::map_wire_func_t wire_func,
                        sindex_multi_bool_t _multi)
         : pkey_range(std::move(_pkey_range)),
@@ -565,7 +558,6 @@
             },
             [](const std::map<ql::datum_t, uint64_t> &) { });
     }
->>>>>>> 6637dd84
 private:
     friend class rget_cb_t;
     const key_range_t pkey_range;
@@ -1016,22 +1008,7 @@
     profile::starter_t starter("Do range scan on secondary index.", ql_env->trace);
 
     const reql_version_t sindex_func_reql_version =
-<<<<<<< HEAD
         sindex_info->mapping_version_info.latest_compatible_reql_version;
-    rget_cb_t callback(
-        rget_io_data_t(response, slice),
-        job_data_t(ql_env, batchspec, transforms, terminal, sorting),
-        rget_sindex_data_t(pk_range, sindex_range, sindex_func_reql_version,
-                           sindex_info->compiled_mapping, sindex_info->multi),
-        sindex_region.inner);
-    btree_concurrent_traversal(
-        superblock,
-        sindex_region.inner,
-        &callback,
-        (!reversed(sorting) ? FORWARD : BACKWARD),
-        release_superblock);
-=======
-        sindex_info.mapping_version_info.latest_compatible_reql_version;
 
     key_range_t active_region_range = sindex_region_range;
     rget_cb_t callback(
@@ -1042,8 +1019,8 @@
             datumspec,
             &active_region_range,
             sindex_func_reql_version,
-            sindex_info.mapping,
-            sindex_info.multi),
+            sindex_info->mapping,
+            sindex_info->multi),
         sindex_region_range);
 
     direction_t direction = reversed(sorting) ? BACKWARD : FORWARD;
@@ -1068,7 +1045,6 @@
         return callback.should_finish();
     };
     datumspec.iter(sorting, cb);
->>>>>>> 6637dd84
     callback.finish();
 }
 
@@ -1086,14 +1062,9 @@
         rget_read_response_t *response) {
     guarantee(query_geometry.has());
 
-<<<<<<< HEAD
     guarantee(sindex_info->geo == sindex_geo_bool_t::GEO);
-    profile::starter_t starter("Do intersection scan on geospatial index.", ql_env->trace);
-=======
-    guarantee(sindex_info.geo == sindex_geo_bool_t::GEO);
     profile::starter_t starter("Do intersection scan on geospatial index.",
                                ql_env->trace);
->>>>>>> 6637dd84
 
     const reql_version_t sindex_func_reql_version =
         sindex_info->mapping_version_info.latest_compatible_reql_version;
