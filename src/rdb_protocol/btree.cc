--- conflicted
+++ resolved
@@ -154,7 +154,6 @@
 
 // QL2 This implements UPDATE, REPLACE, and part of DELETE and INSERT (each is
 // just a different function passed to this function).
-<<<<<<< HEAD
 void rdb_replace_and_return_superblock(btree_slice_t *slice,
                                        repli_timestamp_t timestamp,
                                        transaction_t *txn,
@@ -165,19 +164,7 @@
                                        ql::env_t *ql_env,
                                        promise_t<superblock_t *> *superblock_promise_or_null,
                                        Datum *response_out,
-                                       rdb_modification_info_t *mod_info) THROWS_NOTHING {
-=======
-void rdb_replace(btree_slice_t *slice,
-                 repli_timestamp_t timestamp,
-                 transaction_t *txn,
-                 superblock_t *superblock,
-                 const std::string &primary_key,
-                 const store_key_t &key,
-                 ql::map_wire_func_t *f,
-                 ql::env_t *ql_env,
-                 Datum *response_out,
-                 rdb_modification_report_t *mod_report_out) {
->>>>>>> f77290a5
+                                       rdb_modification_info_t *mod_info) {
     const ql::datum_t *num_1 = ql_env->add_ptr(new ql::datum_t(1.0));
     ql::datum_t *resp = ql_env->add_ptr(new ql::datum_t(ql::datum_t::R_OBJECT));
     try {
@@ -280,7 +267,7 @@
                  ql::map_wire_func_t *f,
                  ql::env_t *ql_env,
                  Datum *response_out,
-                 rdb_modification_info_t *mod_info) THROWS_NOTHING {
+                 rdb_modification_info_t *mod_info) {
     rdb_replace_and_return_superblock(slice, timestamp, txn, superblock, primary_key,
                                       key, f, ql_env, NULL, response_out, mod_info);
 }
