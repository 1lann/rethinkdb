--- conflicted
+++ resolved
@@ -776,15 +776,9 @@
 
 class rget_sindex_data_t {
 public:
-<<<<<<< HEAD
     rget_sindex_data_t(const key_range_t &_pkey_range, const datum_range_t &_range,
-                       cluster_version_t wire_func_reql_version,
+                       reql_version_t wire_func_reql_version,
                        ql::map_wire_func_t wire_func, sindex_multi_bool_t _multi)
-=======
-    sindex_data_t(const key_range_t &_pkey_range, const datum_range_t &_range,
-                  reql_version_t wire_func_reql_version,
-                  ql::map_wire_func_t wire_func, sindex_multi_bool_t _multi)
->>>>>>> 30a05af3
         : pkey_range(_pkey_range), range(_range),
           func_reql_version(wire_func_reql_version),
           func(wire_func.compile_wire_func()), multi(_multi) { }
@@ -994,7 +988,6 @@
 }
 
 void rdb_rget_secondary_slice(
-<<<<<<< HEAD
         btree_slice_t *slice,
         const datum_range_t &sindex_range,
         const region_t &sindex_region,
@@ -1008,27 +1001,11 @@
         const sindex_disk_info_t &sindex_info,
         rget_read_response_t *response) {
 
-=======
-    btree_slice_t *slice,
-    const datum_range_t &sindex_range,
-    const region_t &sindex_region,
-    superblock_t *superblock,
-    ql::env_t *ql_env,
-    const ql::batchspec_t &batchspec,
-    const std::vector<transform_variant_t> &transforms,
-    const boost::optional<terminal_variant_t> &terminal,
-    const key_range_t &pk_range,
-    sorting_t sorting,
-    reql_version_t sindex_func_reql_version,
-    const ql::map_wire_func_t &sindex_func,
-    sindex_multi_bool_t sindex_multi,
-    rget_read_response_t *response) {
->>>>>>> 30a05af3
     r_sanity_check(boost::get<ql::exc_t>(&response->result) == NULL);
     guarantee(sindex_info.geo == sindex_geo_bool_t::REGULAR);
     profile::starter_t starter("Do range scan on secondary index.", ql_env->trace);
 
-    const cluster_version_t sindex_func_reql_version =
+    const reql_version_t sindex_func_reql_version =
         sindex_info.mapping_version_info.latest_compatible_reql_version;
     rget_cb_t callback(
         rget_io_data_t(response, slice),
@@ -1055,7 +1032,7 @@
     guarantee(sindex_info.geo == sindex_geo_bool_t::GEO);
     profile::starter_t starter("Do intersection scan on geospatial index.", ql_env->trace);
 
-    const cluster_version_t sindex_func_reql_version =
+    const reql_version_t sindex_func_reql_version =
         sindex_info.mapping_version_info.latest_compatible_reql_version;
     collect_all_geo_intersecting_cb_t callback(
         slice,
@@ -1085,7 +1062,7 @@
     guarantee(sindex_info.geo == sindex_geo_bool_t::GEO);
     profile::starter_t starter("Do nearest traversal on geospatial index.", ql_env->trace);
 
-    const cluster_version_t sindex_func_reql_version =
+    const reql_version_t sindex_func_reql_version =
         sindex_info.mapping_version_info.latest_compatible_reql_version;
 
     // TODO (daniel): Instead of calling this multiple times until we are done,
@@ -1250,9 +1227,10 @@
 }
 
 std::vector<std::string> expand_geo_key(
+        reql_version_t reql_version,
         const counted_t<const ql::datum_t> &key,
         const store_key_t &primary_key,
-        boost::optional<uint64_t> tag_num = boost::optional<uint64_t>()) {
+        boost::optional<uint64_t> tag_num) {
     // Ignore non-geometry objects in geo indexes.
     // TODO (daniel): This needs to be changed once compound geo index
     // support gets added.
@@ -1273,8 +1251,8 @@
             rassert(grid_keys[i].length() <= ql::datum_t::trunc_size(
                 key_to_unescaped_str(primary_key).length()));
 
-            result.push_back(
-                    ql::datum_t::compose_secondary(grid_keys[i], primary_key, tag_num));
+            result.push_back(ql::datum_t::compose_secondary(
+                reql_version, grid_keys[i], primary_key, tag_num));
         }
 
         return result;
@@ -1289,16 +1267,11 @@
 }
 
 void compute_keys(const store_key_t &primary_key, counted_t<const ql::datum_t> doc,
-<<<<<<< HEAD
                   const sindex_disk_info_t &index_info,
-=======
-                  reql_version_t reql_version,
-                  ql::map_wire_func_t *mapping, sindex_multi_bool_t multi,
->>>>>>> 30a05af3
                   std::vector<store_key_t> *keys_out) {
     guarantee(keys_out->empty());
 
-    const cluster_version_t reql_version =
+    const reql_version_t reql_version =
         index_info.mapping_version_info.latest_compatible_reql_version;
 
     // Secondary index functions are deterministic (so no need for an rdb_context_t)
@@ -1312,37 +1285,35 @@
     if (index_info.multi == sindex_multi_bool_t::MULTI
         && index->get_type() == ql::datum_t::R_ARRAY) {
         for (uint64_t i = 0; i < index->size(); ++i) {
-<<<<<<< HEAD
             const counted_t<const ql::datum_t> &skey = index->get(i, ql::THROW);
             if (index_info.geo == sindex_geo_bool_t::GEO) {
-                std::vector<std::string> geo_keys = expand_geo_key(skey, primary_key, i);
+                std::vector<std::string> geo_keys = expand_geo_key(reql_version,
+                                                                   skey,
+                                                                   primary_key,
+                                                                   i);
                 for (auto it = geo_keys.begin(); it != geo_keys.end(); ++it) {
                     keys_out->push_back(store_key_t(*it));
                 }
             } else {
-                keys_out->push_back(store_key_t(skey->print_secondary(primary_key, i)));
+                keys_out->push_back(store_key_t(skey->print_secondary(reql_version,
+                                                                      primary_key,
+                                                                      i)));
             }
         }
     } else {
         if (index_info.geo == sindex_geo_bool_t::GEO) {
-            std::vector<std::string> geo_keys = expand_geo_key(index, primary_key);
+            std::vector<std::string> geo_keys = expand_geo_key(reql_version,
+                                                               index,
+                                                               primary_key,
+                                                               boost::none);
             for (auto it = geo_keys.begin(); it != geo_keys.end(); ++it) {
                 keys_out->push_back(store_key_t(*it));
             }
         } else {
-            keys_out->push_back(store_key_t(index->print_secondary(primary_key)));
-        }
-=======
-            keys_out->push_back(
-                store_key_t(index->get(i, ql::THROW)->print_secondary(reql_version,
-                                                                      primary_key,
-                                                                      i)));
-        }
-    } else {
-        keys_out->push_back(store_key_t(index->print_secondary(reql_version,
-                                                               primary_key,
-                                                               boost::none)));
->>>>>>> 30a05af3
+            keys_out->push_back(store_key_t(index->print_secondary(reql_version,
+                                                                   primary_key,
+                                                                   boost::none)));
+        }
     }
 }
 
@@ -1353,28 +1324,16 @@
 void serialize_sindex_info(write_message_t *wm,
                            const sindex_disk_info_t &info) {
     serialize_cluster_version(wm, cluster_version_t::LATEST_DISK);
-<<<<<<< HEAD
-    serialize_for_version(cluster_version_t::LATEST_DISK, wm, info.mapping);
-    serialize_cluster_version(wm, info.mapping_version_info.original_reql_version);
-    serialize_cluster_version(wm, info.mapping_version_info.latest_compatible_reql_version);
-    serialize_cluster_version(wm, info.mapping_version_info.latest_checked_reql_version);
-    serialize_for_version(cluster_version_t::LATEST_DISK, wm, info.multi);
-    serialize_for_version(cluster_version_t::LATEST_DISK, wm, info.geo);
-=======
-
     serialize<cluster_version_t::LATEST_DISK>(
-            wm,
-            reql_version.original_reql_version);
+        wm, info.mapping_version_info.original_reql_version);
     serialize<cluster_version_t::LATEST_DISK>(
-            wm,
-            reql_version.latest_compatible_reql_version);
+        wm, info.mapping_version_info.latest_compatible_reql_version);
     serialize<cluster_version_t::LATEST_DISK>(
-            wm,
-            reql_version.latest_checked_reql_version);
-
-    serialize<cluster_version_t::LATEST_DISK>(wm, mapping);
-    serialize<cluster_version_t::LATEST_DISK>(wm, multi);
->>>>>>> 30a05af3
+        wm, info.mapping_version_info.latest_checked_reql_version);
+
+    serialize<cluster_version_t::LATEST_DISK>(wm, info.mapping);
+    serialize<cluster_version_t::LATEST_DISK>(wm, info.multi);
+    serialize<cluster_version_t::LATEST_DISK>(wm, info.geo);
 }
 
 void deserialize_sindex_info(const std::vector<char> &data,
@@ -1387,32 +1346,19 @@
         = deserialize_cluster_version(&read_stream, &cluster_version);
     guarantee_deserialization(success, "sindex description");
 
-<<<<<<< HEAD
-    success = deserialize_for_version(cluster_version, &read_stream, &info_out->mapping);
-    guarantee_deserialization(success, "sindex description");
-
-    if (cluster_version == cluster_version_t::v1_13
-        || cluster_version == cluster_version_t::v1_13_2) {
-        info_out->mapping_version_info.original_reql_version =
-            cluster_version_t::v1_13;
-        info_out->mapping_version_info.latest_compatible_reql_version =
-            cluster_version_t::v1_13;
-        info_out->mapping_version_info.latest_checked_reql_version =
-            cluster_version_t::v1_13;
-    } else {
-        success = deserialize_cluster_version(
-=======
     switch (cluster_version) {
     case cluster_version_t::v1_13:
     case cluster_version_t::v1_13_2:
-        reql_version_out->original_reql_version = reql_version_t::v1_13;
-        reql_version_out->latest_compatible_reql_version = reql_version_t::v1_13;
-        reql_version_out->latest_checked_reql_version = reql_version_t::v1_13;
+        info_out->mapping_version_info.original_reql_version =
+            reql_version_t::v1_13;
+        info_out->mapping_version_info.latest_compatible_reql_version =
+            reql_version_t::v1_13;
+        info_out->mapping_version_info.latest_checked_reql_version =
+            reql_version_t::v1_13;
         break;
     case cluster_version_t::v1_14_is_latest:
         success = deserialize_for_version(
                 cluster_version,
->>>>>>> 30a05af3
                 &read_stream,
                 &info_out->mapping_version_info.original_reql_version);
         guarantee_deserialization(success, "original_reql_version");
@@ -1431,14 +1377,10 @@
         unreachable();
     }
 
-<<<<<<< HEAD
+    success = deserialize_for_version(cluster_version, &read_stream, &info_out->mapping);
+    guarantee_deserialization(success, "sindex description");
+
     success = deserialize_for_version(cluster_version, &read_stream, &info_out->multi);
-=======
-    success = deserialize_for_version(cluster_version, &read_stream, mapping_out);
-    guarantee_deserialization(success, "sindex description");
-
-    success = deserialize_for_version(cluster_version, &read_stream, multi_out);
->>>>>>> 30a05af3
     guarantee_deserialization(success, "sindex description");
     if (cluster_version == cluster_version_t::v1_13
         || cluster_version == cluster_version_t::v1_13_2) {
