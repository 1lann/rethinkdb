// Copyright 2010-2014 RethinkDB, all rights reserved.
#include "rdb_protocol/btree.hpp"

#include <functional>
#include <iterator>
#include <set>
#include <string>
#include <vector>

#include "errors.hpp"
#include <boost/optional.hpp>

#include "btree/concurrent_traversal.hpp"
#include "btree/get_distribution.hpp"
#include "btree/operations.hpp"
#include "btree/parallel_traversal.hpp"
#include "btree/reql_specific.hpp"
#include "btree/superblock.hpp"
#include "buffer_cache/serialize_onto_blob.hpp"
#include "concurrency/coro_pool.hpp"
#include "concurrency/queue/unlimited_fifo.hpp"
#include "containers/archive/boost_types.hpp"
#include "containers/archive/buffer_group_stream.hpp"
#include "containers/archive/buffer_stream.hpp"
#include "containers/scoped.hpp"
#include "rdb_protocol/geo/exceptions.hpp"
#include "rdb_protocol/geo/indexing.hpp"
#include "rdb_protocol/blob_wrapper.hpp"
#include "rdb_protocol/func.hpp"
#include "rdb_protocol/geo_traversal.hpp"
#include "rdb_protocol/lazy_json.hpp"
#include "rdb_protocol/pseudo_geometry.hpp"
#include "rdb_protocol/serialize_datum_onto_blob.hpp"
#include "rdb_protocol/shards.hpp"
#include "rdb_protocol/table_common.hpp"

#include "debug.hpp"

rdb_value_sizer_t::rdb_value_sizer_t(max_block_size_t bs) : block_size_(bs) { }

const rdb_value_t *rdb_value_sizer_t::as_rdb(const void *p) {
    return reinterpret_cast<const rdb_value_t *>(p);
}

int rdb_value_sizer_t::size(const void *value) const {
    return as_rdb(value)->inline_size(block_size_);
}

bool rdb_value_sizer_t::fits(const void *value, int length_available) const {
    return btree_value_fits(block_size_, length_available, as_rdb(value));
}

int rdb_value_sizer_t::max_possible_size() const {
    return blob::btree_maxreflen;
}

block_magic_t rdb_value_sizer_t::leaf_magic() {
    block_magic_t magic = { { 'r', 'd', 'b', 'l' } };
    return magic;
}

block_magic_t rdb_value_sizer_t::btree_leaf_magic() const {
    return leaf_magic();
}

max_block_size_t rdb_value_sizer_t::block_size() const { return block_size_; }

bool btree_value_fits(max_block_size_t bs, int data_length, const rdb_value_t *value) {
    return blob::ref_fits(bs, data_length, value->value_ref(), blob::btree_maxreflen);
}

// Remember that secondary indexes and the main btree both point to the same rdb
// value -- you don't want to double-delete that value!
void actually_delete_rdb_value(buf_parent_t parent, void *value) {
    blob_t blob(parent.cache()->max_block_size(),
                static_cast<rdb_value_t *>(value)->value_ref(),
                blob::btree_maxreflen);
    blob.clear(parent);
}

void detach_rdb_value(buf_parent_t parent, const void *value) {
    // This const_cast is ok, since `detach_subtrees` is one of the operations
    // that does not actually change value.
    void *non_const_value = const_cast<void *>(value);
    blob_t blob(parent.cache()->max_block_size(),
                static_cast<rdb_value_t *>(non_const_value)->value_ref(),
                blob::btree_maxreflen);
    blob.detach_subtrees(parent);
}

void rdb_get(const store_key_t &store_key, btree_slice_t *slice,
             superblock_t *superblock, point_read_response_t *response,
             profile::trace_t *trace) {
    keyvalue_location_t kv_location;
    rdb_value_sizer_t sizer(superblock->cache()->max_block_size());
    find_keyvalue_location_for_read(&sizer, superblock,
                                    store_key.btree_key(), &kv_location,
                                    &slice->stats, trace);

    if (!kv_location.value.has()) {
        response->data = ql::datum_t::null();
    } else {
        response->data = get_data(static_cast<rdb_value_t *>(kv_location.value.get()),
                                  buf_parent_t(&kv_location.buf));
    }
}

void kv_location_delete(keyvalue_location_t *kv_location,
                        const store_key_t &key,
                        repli_timestamp_t timestamp,
                        const deletion_context_t *deletion_context,
                        delete_or_erase_t delete_or_erase,
                        rdb_modification_info_t *mod_info_out) {
    // Notice this also implies that buf is valid.
    guarantee(kv_location->value.has());

    // As noted above, we can be sure that buf is valid.
    const max_block_size_t block_size = kv_location->buf.cache()->max_block_size();

    if (mod_info_out != NULL) {
        guarantee(mod_info_out->deleted.second.empty());

        mod_info_out->deleted.second.assign(
                kv_location->value_as<rdb_value_t>()->value_ref(),
                kv_location->value_as<rdb_value_t>()->value_ref()
                + kv_location->value_as<rdb_value_t>()->inline_size(block_size));
    }

    // Detach/Delete
    deletion_context->in_tree_deleter()->delete_value(buf_parent_t(&kv_location->buf),
                                                      kv_location->value.get());

    kv_location->value.reset();
    rdb_value_sizer_t sizer(block_size);
    null_key_modification_callback_t null_cb;
    apply_keyvalue_change(&sizer, kv_location, key.btree_key(), timestamp,
            deletion_context->balancing_detacher(), &null_cb, delete_or_erase);
}

MUST_USE ql::serialization_result_t
kv_location_set(keyvalue_location_t *kv_location,
                const store_key_t &key,
                ql::datum_t data,
                repli_timestamp_t timestamp,
                const deletion_context_t *deletion_context,
                rdb_modification_info_t *mod_info_out) THROWS_NOTHING {
    scoped_malloc_t<rdb_value_t> new_value(blob::btree_maxreflen);
    memset(new_value.get(), 0, blob::btree_maxreflen);

    const max_block_size_t block_size = kv_location->buf.cache()->max_block_size();
    {
        blob_t blob(block_size, new_value->value_ref(), blob::btree_maxreflen);
        ql::serialization_result_t res
            = datum_serialize_onto_blob(buf_parent_t(&kv_location->buf),
                                        &blob, data);
        if (bad(res)) return res;
    }

    if (mod_info_out) {
        guarantee(mod_info_out->added.second.empty());
        mod_info_out->added.second.assign(new_value->value_ref(),
            new_value->value_ref() + new_value->inline_size(block_size));
    }

    if (kv_location->value.has()) {
        deletion_context->in_tree_deleter()->delete_value(
                buf_parent_t(&kv_location->buf), kv_location->value.get());
        if (mod_info_out != NULL) {
            guarantee(mod_info_out->deleted.second.empty());
            mod_info_out->deleted.second.assign(
                    kv_location->value_as<rdb_value_t>()->value_ref(),
                    kv_location->value_as<rdb_value_t>()->value_ref()
                    + kv_location->value_as<rdb_value_t>()->inline_size(block_size));
        }
    }

    // Actually update the leaf, if needed.
    kv_location->value = std::move(new_value);
    null_key_modification_callback_t null_cb;
    rdb_value_sizer_t sizer(block_size);
    apply_keyvalue_change(&sizer, kv_location, key.btree_key(),
                          timestamp,
                          deletion_context->balancing_detacher(), &null_cb);
    return ql::serialization_result_t::SUCCESS;
}

MUST_USE ql::serialization_result_t
kv_location_set(keyvalue_location_t *kv_location,
                const store_key_t &key,
                const std::vector<char> &value_ref,
                repli_timestamp_t timestamp,
                const deletion_context_t *deletion_context) {
    // Detach/Delete the old value.
    if (kv_location->value.has()) {
        deletion_context->in_tree_deleter()->delete_value(
                buf_parent_t(&kv_location->buf), kv_location->value.get());
    }

    scoped_malloc_t<rdb_value_t> new_value(
            value_ref.data(), value_ref.data() + value_ref.size());

    // Update the leaf, if needed.
    kv_location->value = std::move(new_value);

    null_key_modification_callback_t null_cb;
    rdb_value_sizer_t sizer(kv_location->buf.cache()->max_block_size());
    apply_keyvalue_change(&sizer, kv_location, key.btree_key(), timestamp,
                          deletion_context->balancing_detacher(), &null_cb);
    return ql::serialization_result_t::SUCCESS;
}

batched_replace_response_t rdb_replace_and_return_superblock(
    const btree_loc_info_t &info,
    const btree_point_replacer_t *replacer,
    const deletion_context_t *deletion_context,
    promise_t<superblock_t *> *superblock_promise,
    rdb_modification_info_t *mod_info_out,
    profile::trace_t *trace) {
    const return_changes_t return_changes = replacer->should_return_changes();
    const datum_string_t &primary_key = info.btree->primary_key;
    const store_key_t &key = *info.key;

    try {
        keyvalue_location_t kv_location;
        rdb_value_sizer_t sizer(info.superblock->cache()->max_block_size());
        find_keyvalue_location_for_write(&sizer, info.superblock,
                                         info.key->btree_key(),
                                         info.btree->timestamp,
                                         deletion_context->balancing_detacher(),
                                         &kv_location,
                                         trace,
                                         superblock_promise);
        info.btree->slice->stats.pm_keys_set.record();
        info.btree->slice->stats.pm_total_keys_set += 1;

        ql::datum_t old_val;
        if (!kv_location.value.has()) {
            // If there's no entry with this key, pass NULL to the function.
            old_val = ql::datum_t::null();
        } else {
            // Otherwise pass the entry with this key to the function.
            old_val = get_data(kv_location.value_as<rdb_value_t>(),
                               buf_parent_t(&kv_location.buf));
            guarantee(old_val.get_field(primary_key, ql::NOTHROW).has());
        }
        guarantee(old_val.has());

        try {
            /* Compute the replacement value for the row */
            ql::datum_t new_val = replacer->replace(old_val);

            /* Validate the replacement value and generate a stats object to return to
            the user, but don't return it yet if we need to make changes. The reason for
            this odd order is that we need to validate the change before we write the
            change. */
            rcheck_row_replacement(primary_key, key, old_val, new_val);
            bool was_changed;
            ql::datum_t resp = make_row_replacement_stats(
                primary_key, key, old_val, new_val, return_changes, &was_changed);
            if (!was_changed) {
                return resp;
            }

            /* Now that the change has passed validation, write it to disk */
            if (new_val.get_type() == ql::datum_t::R_NULL) {
                kv_location_delete(&kv_location, *info.key, info.btree->timestamp,
                                   deletion_context, delete_or_erase_t::DELETE,
                                   mod_info_out);
            } else {
                r_sanity_check(new_val.get_field(primary_key, ql::NOTHROW).has());
                ql::serialization_result_t res =
                    kv_location_set(&kv_location, *info.key, new_val,
                                    info.btree->timestamp, deletion_context,
                                    mod_info_out);
                if (res & ql::serialization_result_t::ARRAY_TOO_BIG) {
                    rfail_typed_target(&new_val, "Array too large for disk writes "
                                       "(limit 100,000 elements).");
                } else if (res & ql::serialization_result_t::EXTREMA_PRESENT) {
                    rfail_typed_target(&new_val, "`r.minval` and `r.maxval` cannot be "
                                       "written to disk.");
                }
            }

            /* Report the changes for sindex and change-feed purposes */
            if (old_val.get_type() != ql::datum_t::R_NULL) {
                guarantee(!mod_info_out->deleted.second.empty());
                mod_info_out->deleted.first = old_val;
            } else {
                guarantee(mod_info_out->deleted.second.empty());
            }
            if (new_val.get_type() != ql::datum_t::R_NULL) {
                guarantee(!mod_info_out->added.second.empty());
                mod_info_out->added.first = new_val;
            } else {
                guarantee(mod_info_out->added.second.empty());
            }

            return resp;

        } catch (const ql::base_exc_t &e) {
            return make_row_replacement_error_stats(old_val, return_changes, e.what());
        }
    } catch (const interrupted_exc_t &e) {
        ql::datum_object_builder_t object_builder;
        std::string msg = strprintf("interrupted (%s:%d)", __FILE__, __LINE__);
        object_builder.add_error(msg.c_str());
        // We don't rethrow because we're in a coroutine.  Theoretically the
        // above message should never make it back to a user because the calling
        // function will also be interrupted, but we document where it comes
        // from to aid in future debugging if that invariant becomes violated.
        return std::move(object_builder).to_datum();
    }
}


class one_replace_t : public btree_point_replacer_t {
public:
    one_replace_t(const btree_batched_replacer_t *_replacer, size_t _index)
        : replacer(_replacer), index(_index) { }

    ql::datum_t replace(const ql::datum_t &d) const {
        return replacer->replace(d, index);
    }
    return_changes_t should_return_changes() const { return replacer->should_return_changes(); }
private:
    const btree_batched_replacer_t *const replacer;
    const size_t index;
};

void do_a_replace_from_batched_replace(
    auto_drainer_t::lock_t,
    fifo_enforcer_sink_t *batched_replaces_fifo_sink,
    const fifo_enforcer_write_token_t &batched_replaces_fifo_token,
    const btree_loc_info_t &info,
    const one_replace_t one_replace,
    const ql::configured_limits_t &limits,
    promise_t<superblock_t *> *superblock_promise,
    rdb_modification_report_cb_t *sindex_cb,
    bool update_pkey_cfeeds,
    batched_replace_response_t *stats_out,
    profile::sampler_t *sampler,
    profile::trace_t *trace,
    std::set<std::string> *conditions)
{
    sampler->new_sample();
    fifo_enforcer_sink_t::exit_write_t exiter(
        batched_replaces_fifo_sink, batched_replaces_fifo_token);

    rdb_live_deletion_context_t deletion_context;
    rdb_modification_report_t mod_report(*info.key);
    ql::datum_t res = rdb_replace_and_return_superblock(
        info, &one_replace, &deletion_context, superblock_promise, &mod_report.info,
        trace);
    *stats_out = (*stats_out).merge(res, ql::stats_merge, limits, conditions);

    // We wait to make sure we acquire `acq` in the same order we were
    // originally called.
    exiter.wait();
    scoped_ptr_t<new_mutex_in_line_t> acq = sindex_cb->get_in_line();

    sindex_cb->on_mod_report(mod_report, update_pkey_cfeeds, acq.get());
}

batched_replace_response_t rdb_batched_replace(
    const btree_info_t &info,
    scoped_ptr_t<real_superblock_t> *superblock,
    const std::vector<store_key_t> &keys,
    const btree_batched_replacer_t *replacer,
    rdb_modification_report_cb_t *sindex_cb,
    ql::configured_limits_t limits,
    profile::sampler_t *sampler,
    profile::trace_t *trace) {

    fifo_enforcer_source_t source;
    fifo_enforcer_sink_t sink;

    ql::datum_t stats = ql::datum_t::empty_object();

    std::set<std::string> conditions;

    // We have to drain write operations before destructing everything above us,
    // because the coroutines being drained use them.
    {
        unlimited_fifo_queue_t<std::function<void()> > coro_queue;
        struct callback_t : public coro_pool_callback_t<std::function<void()> > {
            virtual void coro_pool_callback(std::function<void()> f, signal_t *) {
                f();
            }
        } callback;
        const size_t MAX_CONCURRENT_REPLACES = 8;
        coro_pool_t<std::function<void()> > coro_pool(
            MAX_CONCURRENT_REPLACES, &coro_queue, &callback);
        // We release the superblock either before or after draining on all the
        // write operations depending on the presence of limit changefeeds.
        scoped_ptr_t<real_superblock_t> current_superblock(superblock->release());
        bool update_pkey_cfeeds = sindex_cb->has_pkey_cfeeds();
        {
            auto_drainer_t drainer;
            for (size_t i = 0; i < keys.size(); ++i) {
                promise_t<superblock_t *> superblock_promise;
                coro_queue.push(
                    std::bind(
                        &do_a_replace_from_batched_replace,
                        auto_drainer_t::lock_t(&drainer),
                        &sink,
                        source.enter_write(),
                        btree_loc_info_t(&info, current_superblock.release(), &keys[i]),
                        one_replace_t(replacer, i),
                        limits,
                        &superblock_promise,
                        sindex_cb,
                        update_pkey_cfeeds,
                        &stats,
                        sampler,
                        trace,
                        &conditions));
                current_superblock.init(
                    static_cast<real_superblock_t *>(superblock_promise.wait()));
            }
            if (!update_pkey_cfeeds) {
                current_superblock.reset(); // Release the superblock early if
                                            // we don't need to finish.
            }
        }
        // This needs to happen after draining.
        if (update_pkey_cfeeds) {
            guarantee(current_superblock.has());
            sindex_cb->finish(info.slice, current_superblock.get());
        }
    }

    ql::datum_object_builder_t out(stats);
    out.add_warnings(conditions, limits);
    return std::move(out).to_datum();
}

void rdb_set(const store_key_t &key,
             ql::datum_t data,
             bool overwrite,
             btree_slice_t *slice,
             repli_timestamp_t timestamp,
             superblock_t *superblock,
             const deletion_context_t *deletion_context,
             point_write_response_t *response_out,
             rdb_modification_info_t *mod_info,
             profile::trace_t *trace,
             promise_t<superblock_t *> *pass_back_superblock) {
    keyvalue_location_t kv_location;
    rdb_value_sizer_t sizer(superblock->cache()->max_block_size());
    find_keyvalue_location_for_write(&sizer, superblock, key.btree_key(), timestamp,
                                     deletion_context->balancing_detacher(),
                                     &kv_location, trace, pass_back_superblock);
    slice->stats.pm_keys_set.record();
    slice->stats.pm_total_keys_set += 1;
    const bool had_value = kv_location.value.has();

    /* update the modification report */
    if (kv_location.value.has()) {
        mod_info->deleted.first = get_data(kv_location.value_as<rdb_value_t>(),
                                           buf_parent_t(&kv_location.buf));
    }

    mod_info->added.first = data;

    if (overwrite || !had_value) {
        ql::serialization_result_t res =
            kv_location_set(&kv_location, key, data, timestamp, deletion_context,
                            mod_info);
        if (res & ql::serialization_result_t::ARRAY_TOO_BIG) {
            rfail_typed_target(&data, "Array too large for disk writes "
                               "(limit 100,000 elements).");
        } else if (res & ql::serialization_result_t::EXTREMA_PRESENT) {
            rfail_typed_target(&data, "`r.minval` and `r.maxval` cannot be "
                               "written to disk.");
        }
        guarantee(mod_info->deleted.second.empty() == !had_value &&
                  !mod_info->added.second.empty());
    }
    response_out->result =
        (had_value ? point_write_result_t::DUPLICATE : point_write_result_t::STORED);
}

void rdb_delete(const store_key_t &key, btree_slice_t *slice,
                repli_timestamp_t timestamp,
                real_superblock_t *superblock,
                const deletion_context_t *deletion_context,
                delete_or_erase_t delete_or_erase,
                point_delete_response_t *response,
                rdb_modification_info_t *mod_info,
                profile::trace_t *trace,
                promise_t<superblock_t *> *pass_back_superblock) {
    keyvalue_location_t kv_location;
    rdb_value_sizer_t sizer(superblock->cache()->max_block_size());
<<<<<<< HEAD
    find_keyvalue_location_for_write(&sizer, superblock, key.btree_key(),
            deletion_context->balancing_detacher(), &kv_location, &slice->stats, trace,
            pass_back_superblock);
=======
    find_keyvalue_location_for_write(&sizer, superblock, key.btree_key(), timestamp,
            deletion_context->balancing_detacher(), &kv_location, trace);
    slice->stats.pm_keys_set.record();
    slice->stats.pm_total_keys_set += 1;
>>>>>>> 47bf8aa0
    bool exists = kv_location.value.has();

    /* Update the modification report. */
    if (exists) {
        mod_info->deleted.first = get_data(kv_location.value_as<rdb_value_t>(),
                                           buf_parent_t(&kv_location.buf));
        kv_location_delete(&kv_location, key, timestamp, deletion_context,
            delete_or_erase, mod_info);
        guarantee(!mod_info->deleted.second.empty() && mod_info->added.second.empty());
    }
    response->result = (exists ? point_delete_result_t::DELETED : point_delete_result_t::MISSING);
}

void rdb_value_deleter_t::delete_value(buf_parent_t parent, const void *value) const {
    // To not destroy constness, we operate on a copy of the value
    rdb_value_sizer_t sizer(parent.cache()->max_block_size());
    scoped_malloc_t<rdb_value_t> value_copy(sizer.max_possible_size());
    memcpy(value_copy.get(), value, sizer.size(value));
    actually_delete_rdb_value(parent, value_copy.get());
}

void rdb_value_detacher_t::delete_value(buf_parent_t parent, const void *value) const {
    detach_rdb_value(parent, value);
}

typedef ql::transform_variant_t transform_variant_t;
typedef ql::terminal_variant_t terminal_variant_t;

class rget_sindex_data_t {
public:
    rget_sindex_data_t(const key_range_t &_pkey_range, const ql::datum_range_t &_range,
                       reql_version_t wire_func_reql_version,
                       ql::map_wire_func_t wire_func, sindex_multi_bool_t _multi)
        : pkey_range(_pkey_range), range(_range),
          func_reql_version(wire_func_reql_version),
          func(wire_func.compile_wire_func()), multi(_multi) { }
private:
    friend class rget_cb_t;
    const key_range_t pkey_range;
    const ql::datum_range_t range;
    const reql_version_t func_reql_version;
    const counted_t<const ql::func_t> func;
    const sindex_multi_bool_t multi;
};

class job_data_t {
public:
    job_data_t(ql::env_t *_env, const ql::batchspec_t &batchspec,
               const std::vector<transform_variant_t> &_transforms,
               const boost::optional<terminal_variant_t> &_terminal,
               sorting_t _sorting)
        : env(_env),
          batcher(batchspec.to_batcher()),
          sorting(_sorting),
          accumulator(_terminal
                      ? ql::make_terminal(*_terminal)
                      : ql::make_append(sorting, &batcher)) {
        for (size_t i = 0; i < _transforms.size(); ++i) {
            transformers.push_back(ql::make_op(_transforms[i]));
        }
        guarantee(transformers.size() == _transforms.size());
    }
    job_data_t(job_data_t &&jd)
        : env(jd.env),
          batcher(std::move(jd.batcher)),
          transformers(std::move(jd.transformers)),
          sorting(jd.sorting),
          accumulator(jd.accumulator.release()) {
    }
private:
    friend class rget_cb_t;
    ql::env_t *const env;
    ql::batcher_t batcher;
    std::vector<scoped_ptr_t<ql::op_t> > transformers;
    sorting_t sorting;
    scoped_ptr_t<ql::accumulator_t> accumulator;
};

class rget_io_data_t {
public:
    rget_io_data_t(rget_read_response_t *_response, btree_slice_t *_slice)
        : response(_response), slice(_slice) { }
private:
    friend class rget_cb_t;
    rget_read_response_t *const response;
    btree_slice_t *const slice;
};

class rget_cb_t : public concurrent_traversal_callback_t {
public:
    rget_cb_t(rget_io_data_t &&_io,
              job_data_t &&_job,
              boost::optional<rget_sindex_data_t> &&_sindex,
              const key_range_t &range);

    virtual continue_bool_t handle_pair(
        scoped_key_value_t &&keyvalue,
        concurrent_traversal_fifo_enforcer_signal_t waiter)
        THROWS_ONLY(interrupted_exc_t);
    void finish() THROWS_ONLY(interrupted_exc_t);
private:
    const rget_io_data_t io; // How do get data in/out.
    job_data_t job; // What to do next (stateful).
    const boost::optional<rget_sindex_data_t> sindex; // Optional sindex information.

    // State for internal bookkeeping.
    bool bad_init;
    scoped_ptr_t<profile::disabler_t> disabler;
    scoped_ptr_t<profile::sampler_t> sampler;
};

rget_cb_t::rget_cb_t(rget_io_data_t &&_io,
                     job_data_t &&_job,
                     boost::optional<rget_sindex_data_t> &&_sindex,
                     const key_range_t &range)
    : io(std::move(_io)),
      job(std::move(_job)),
      sindex(std::move(_sindex)),
      bad_init(false) {
    io.response->last_key = !reversed(job.sorting)
        ? range.left
        : (!range.right.unbounded ? range.right.key() : store_key_t::max());
    disabler.init(new profile::disabler_t(job.env->trace));
    sampler.init(new profile::sampler_t("Range traversal doc evaluation.",
                                        job.env->trace));
}

void rget_cb_t::finish() THROWS_ONLY(interrupted_exc_t) {
    job.accumulator->finish(&io.response->result);
    if (job.accumulator->should_send_batch()) {
        io.response->truncated = true;
    }
}

// Handle a keyvalue pair.  Returns whether or not we're done early.
continue_bool_t rget_cb_t::handle_pair(
    scoped_key_value_t &&keyvalue,
    concurrent_traversal_fifo_enforcer_signal_t waiter)
    THROWS_ONLY(interrupted_exc_t) {
    sampler->new_sample();

    if (bad_init || boost::get<ql::exc_t>(&io.response->result) != NULL) {
        return continue_bool_t::ABORT;
    }

    // Load the key and value.
    store_key_t key(keyvalue.key());
    if (sindex && !sindex->pkey_range.contains_key(ql::datum_t::extract_primary(key))) {
        return continue_bool_t::CONTINUE;
    }

    lazy_json_t row(static_cast<const rdb_value_t *>(keyvalue.value()),
                    keyvalue.expose_buf());
    ql::datum_t val;

    // Count stats whether or not we deserialize the value
    io.slice->stats.pm_keys_read.record();
    io.slice->stats.pm_total_keys_read += 1;
    // We only load the value if we actually use it (`count` does not).
    if (job.accumulator->uses_val() || job.transformers.size() != 0 || sindex) {
        val = row.get();
    } else {
        row.reset();
    }
    guarantee(!row.references_parent());
    keyvalue.reset();
    waiter.wait_interruptible();

    try {
        // Update the last considered key.
        if ((io.response->last_key < key && !reversed(job.sorting)) ||
            (io.response->last_key > key && reversed(job.sorting))) {
            io.response->last_key = key;
        }

        // Check whether we're out of sindex range.
        ql::datum_t sindex_val; // NULL if no sindex.
        if (sindex) {
            // Secondary index functions are deterministic (so no need for an
            // rdb_context_t) and evaluated in a pristine environment (without global
            // optargs).
            ql::env_t sindex_env(job.env->interruptor,
                                 ql::return_empty_normal_batches_t::NO,
                                 sindex->func_reql_version);
            sindex_val = sindex->func->call(&sindex_env, val)->as_datum();
            if (sindex->multi == sindex_multi_bool_t::MULTI
                && sindex_val.get_type() == ql::datum_t::R_ARRAY) {
                boost::optional<uint64_t> tag = *ql::datum_t::extract_tag(key);
                guarantee(tag);
                sindex_val = sindex_val.get(*tag, ql::NOTHROW);
                guarantee(sindex_val.has());
            }
            if (!sindex->range.contains(sindex->func_reql_version, sindex_val)) {
                return continue_bool_t::CONTINUE;
            }
        }

        ql::groups_t data(optional_datum_less_t(job.env->reql_version()));
        data = {{ql::datum_t(), ql::datums_t{val}}};

        for (auto it = job.transformers.begin(); it != job.transformers.end(); ++it) {
            (**it)(job.env, &data, sindex_val);
            //                     ^^^^^^^^^^ NULL if no sindex
        }
        // We need lots of extra data for the accumulation because we might be
        // accumulating `rget_item_t`s for a batch.
        return (*job.accumulator)(job.env,
                                  &data,
                                  std::move(key),
                                  std::move(sindex_val)); // NULL if no sindex
    } catch (const ql::exc_t &e) {
        io.response->result = e;
        return continue_bool_t::ABORT;
    } catch (const ql::datum_exc_t &e) {
#ifndef NDEBUG
        unreachable();
#else
        io.response->result = ql::exc_t(e, NULL);
        return continue_bool_t::ABORT;
#endif // NDEBUG
    }
}

// TODO: Having two functions which are 99% the same sucks.
void rdb_rget_slice(
        btree_slice_t *slice,
        const key_range_t &range,
        superblock_t *superblock,
        ql::env_t *ql_env,
        const ql::batchspec_t &batchspec,
        const std::vector<transform_variant_t> &transforms,
        const boost::optional<terminal_variant_t> &terminal,
        sorting_t sorting,
        rget_read_response_t *response,
        release_superblock_t release_superblock) {

    r_sanity_check(boost::get<ql::exc_t>(&response->result) == NULL);
    profile::starter_t starter("Do range scan on primary index.", ql_env->trace);
    rget_cb_t callback(
        rget_io_data_t(response, slice),
        job_data_t(ql_env, batchspec, transforms, terminal, sorting),
        boost::optional<rget_sindex_data_t>(),
        range);
    btree_concurrent_traversal(
        superblock, range, &callback, (!reversed(sorting) ? FORWARD : BACKWARD),
        release_superblock);
    callback.finish();
}

void rdb_rget_secondary_slice(
        btree_slice_t *slice,
        const ql::datum_range_t &sindex_range,
        const region_t &sindex_region,
        sindex_superblock_t *superblock,
        ql::env_t *ql_env,
        const ql::batchspec_t &batchspec,
        const std::vector<transform_variant_t> &transforms,
        const boost::optional<terminal_variant_t> &terminal,
        const key_range_t &pk_range,
        sorting_t sorting,
        const sindex_disk_info_t &sindex_info,
        rget_read_response_t *response,
        release_superblock_t release_superblock) {

    r_sanity_check(boost::get<ql::exc_t>(&response->result) == NULL);
    guarantee(sindex_info.geo == sindex_geo_bool_t::REGULAR);
    profile::starter_t starter("Do range scan on secondary index.", ql_env->trace);

    const reql_version_t sindex_func_reql_version =
        sindex_info.mapping_version_info.latest_compatible_reql_version;
    rget_cb_t callback(
        rget_io_data_t(response, slice),
        job_data_t(ql_env, batchspec, transforms, terminal, sorting),
        rget_sindex_data_t(pk_range, sindex_range, sindex_func_reql_version,
                           sindex_info.mapping, sindex_info.multi),
        sindex_region.inner);
    btree_concurrent_traversal(
        superblock,
        sindex_region.inner,
        &callback,
        (!reversed(sorting) ? FORWARD : BACKWARD),
        release_superblock);
    callback.finish();
}

void rdb_get_intersecting_slice(
        btree_slice_t *slice,
        const ql::datum_t &query_geometry,
        const region_t &sindex_region,
        sindex_superblock_t *superblock,
        ql::env_t *ql_env,
        const ql::batchspec_t &batchspec,
        const std::vector<ql::transform_variant_t> &transforms,
        const boost::optional<ql::terminal_variant_t> &terminal,
        const key_range_t &pk_range,
        const sindex_disk_info_t &sindex_info,
        rget_read_response_t *response) {
    guarantee(query_geometry.has());

    guarantee(sindex_info.geo == sindex_geo_bool_t::GEO);
    profile::starter_t starter("Do intersection scan on geospatial index.", ql_env->trace);

    const reql_version_t sindex_func_reql_version =
        sindex_info.mapping_version_info.latest_compatible_reql_version;
    collect_all_geo_intersecting_cb_t callback(
        slice,
        geo_job_data_t(ql_env, batchspec, transforms, terminal),
        geo_sindex_data_t(pk_range, sindex_info.mapping, sindex_func_reql_version,
                          sindex_info.multi),
        query_geometry,
        sindex_region.inner,
        response);
    btree_concurrent_traversal(
        superblock, sindex_region.inner, &callback,
        direction_t::FORWARD,
        release_superblock_t::RELEASE);
    callback.finish();
}

void rdb_get_nearest_slice(
    btree_slice_t *slice,
    const lon_lat_point_t &center,
    double max_dist,
    uint64_t max_results,
    const ellipsoid_spec_t &geo_system,
    sindex_superblock_t *superblock,
    ql::env_t *ql_env,
    const key_range_t &pk_range,
    const sindex_disk_info_t &sindex_info,
    nearest_geo_read_response_t *response) {

    guarantee(sindex_info.geo == sindex_geo_bool_t::GEO);
    profile::starter_t starter("Do nearest traversal on geospatial index.", ql_env->trace);

    const reql_version_t sindex_func_reql_version =
        sindex_info.mapping_version_info.latest_compatible_reql_version;

    // TODO (daniel): Instead of calling this multiple times until we are done,
    //   results should be streamed lazily. Also, even if we don't do that,
    //   the copying of the result we do here is bad.
    nearest_traversal_state_t state(center, max_results, max_dist, geo_system);
    response->results_or_error = nearest_geo_read_response_t::result_t();
    do {
        nearest_geo_read_response_t partial_response;
        try {
            nearest_traversal_cb_t callback(
                slice,
                geo_sindex_data_t(pk_range, sindex_info.mapping,
                                  sindex_func_reql_version, sindex_info.multi),
                ql_env,
                &state);
            btree_concurrent_traversal(
                superblock, key_range_t::universe(), &callback,
                direction_t::FORWARD,
                release_superblock_t::KEEP);
            callback.finish(&partial_response);
        } catch (const geo_exception_t &e) {
            partial_response.results_or_error =
                ql::exc_t(ql::base_exc_t::GENERIC, e.what(), NULL);
        }
        if (boost::get<ql::exc_t>(&partial_response.results_or_error)) {
            response->results_or_error = partial_response.results_or_error;
            return;
        } else {
            auto partial_res = boost::get<nearest_geo_read_response_t::result_t>(
                &partial_response.results_or_error);
            guarantee(partial_res != NULL);
            auto full_res = boost::get<nearest_geo_read_response_t::result_t>(
                &response->results_or_error);
            std::move(partial_res->begin(), partial_res->end(),
                      std::back_inserter(*full_res));
        }
    } while (state.proceed_to_next_batch() == continue_bool_t::CONTINUE);
}

void rdb_distribution_get(int max_depth,
                          const store_key_t &left_key,
                          real_superblock_t *superblock,
                          distribution_read_response_t *response) {
    int64_t key_count_out;
    std::vector<store_key_t> key_splits;
    get_btree_key_distribution(superblock, max_depth,
                               &key_count_out, &key_splits);

    int64_t keys_per_bucket;
    if (key_splits.size() == 0) {
        keys_per_bucket = key_count_out;
    } else  {
        keys_per_bucket = std::max<int64_t>(key_count_out / key_splits.size(), 1);
    }
    response->key_counts[left_key] = keys_per_bucket;

    for (std::vector<store_key_t>::iterator it  = key_splits.begin();
                                            it != key_splits.end();
                                            ++it) {
        response->key_counts[*it] = keys_per_bucket;
    }
}

static const int8_t HAS_VALUE = 0;
static const int8_t HAS_NO_VALUE = 1;

template <cluster_version_t W>
void serialize(write_message_t *wm, const rdb_modification_info_t &info) {
    if (!info.deleted.first.has()) {
        guarantee(info.deleted.second.empty());
        serialize<W>(wm, HAS_NO_VALUE);
    } else {
        serialize<W>(wm, HAS_VALUE);
        serialize<W>(wm, info.deleted);
    }

    if (!info.added.first.has()) {
        guarantee(info.added.second.empty());
        serialize<W>(wm, HAS_NO_VALUE);
    } else {
        serialize<W>(wm, HAS_VALUE);
        serialize<W>(wm, info.added);
    }
}

template <cluster_version_t W>
archive_result_t deserialize(read_stream_t *s, rdb_modification_info_t *info) {
    int8_t has_value;
    archive_result_t res = deserialize<W>(s, &has_value);
    if (bad(res)) { return res; }

    if (has_value == HAS_VALUE) {
        res = deserialize<W>(s, &info->deleted);
        if (bad(res)) { return res; }
    }

    res = deserialize<W>(s, &has_value);
    if (bad(res)) { return res; }

    if (has_value == HAS_VALUE) {
        res = deserialize<W>(s, &info->added);
        if (bad(res)) { return res; }
    }

    return archive_result_t::SUCCESS;
}

INSTANTIATE_SERIALIZABLE_SINCE_v1_13(rdb_modification_info_t);

RDB_IMPL_SERIALIZABLE_2_SINCE_v1_13(rdb_modification_report_t, primary_key, info);

rdb_modification_report_cb_t::rdb_modification_report_cb_t(
        store_t *store,
        buf_lock_t *sindex_block,
        auto_drainer_t::lock_t lock)
    : lock_(lock), store_(store),
      sindex_block_(sindex_block) {
    store_->acquire_post_constructed_sindex_superblocks_for_write(
            sindex_block_, &sindexes_);
}

rdb_modification_report_cb_t::~rdb_modification_report_cb_t() { }

bool rdb_modification_report_cb_t::has_pkey_cfeeds() {
    return store_->changefeed_server->has_limit(boost::optional<std::string>());
}

void rdb_modification_report_cb_t::finish(
    btree_slice_t *btree, real_superblock_t *superblock) {
    store_->changefeed_server->foreach_limit(
        boost::optional<std::string>(),
        nullptr,
        [&](rwlock_in_line_t *clients_spot,
            rwlock_in_line_t *limit_clients_spot,
            rwlock_in_line_t *lm_spot,
            ql::changefeed::limit_manager_t *lm) {
            if (!lm->drainer.is_draining()) {
                auto lock = lm->drainer.lock();
                guarantee(clients_spot->read_signal()->is_pulsed());
                guarantee(limit_clients_spot->read_signal()->is_pulsed());
                lm->commit(lm_spot, ql::changefeed::primary_ref_t{btree, superblock});
            }
        });
}

scoped_ptr_t<new_mutex_in_line_t> rdb_modification_report_cb_t::get_in_line() {
    return store_->get_in_line_for_sindex_queue(sindex_block_);
}

void rdb_modification_report_cb_t::on_mod_report(
    const rdb_modification_report_t &report,
    bool update_pkey_cfeeds,
    new_mutex_in_line_t *spot) {
    if (report.info.deleted.first.has() || report.info.added.first.has()) {
        // We spawn the sindex update in its own coroutine because we don't want to
        // hold the sindex update for the changefeed update or vice-versa.
        cond_t sindexes_updated_cond, keys_available_cond;
        std::map<std::string, std::vector<ql::datum_t> > old_keys, new_keys;
        spot->acq_signal()->wait_lazily_unordered();
        coro_t::spawn_now_dangerously(
            std::bind(&rdb_modification_report_cb_t::on_mod_report_sub,
                      this,
                      report,
                      spot,
                      &keys_available_cond,
                      &sindexes_updated_cond,
                      &old_keys,
                      &new_keys));
        guarantee(store_->changefeed_server.has());
        if (update_pkey_cfeeds) {
            store_->changefeed_server->foreach_limit(
                boost::optional<std::string>(),
                &report.primary_key,
                [&](rwlock_in_line_t *clients_spot,
                    rwlock_in_line_t *limit_clients_spot,
                    rwlock_in_line_t *lm_spot,
                    ql::changefeed::limit_manager_t *lm) {
                    if (!lm->drainer.is_draining()) {
                        auto lock = lm->drainer.lock();
                        guarantee(clients_spot->read_signal()->is_pulsed());
                        guarantee(limit_clients_spot->read_signal()->is_pulsed());
                        if (report.info.deleted.first.has()) {
                            lm->del(lm_spot, report.primary_key, is_primary_t::YES);
                        }
                        if (report.info.added.first.has()) {
                            // The conflicting null values are resolved by
                            // the primary key.
                            lm->add(lm_spot, report.primary_key, is_primary_t::YES,
                                    ql::datum_t::null(), report.info.added.first);
                        }
                    }
                });
        }
        keys_available_cond.wait_lazily_unordered();
        store_->changefeed_server->send_all(
            ql::changefeed::msg_t(
                ql::changefeed::msg_t::change_t{
                    old_keys,
                    new_keys,
                    report.primary_key,
                    report.info.deleted.first,
                    report.info.added.first}),
            report.primary_key);
        sindexes_updated_cond.wait_lazily_unordered();
    }
}

void rdb_modification_report_cb_t::on_mod_report_sub(
    const rdb_modification_report_t &mod_report,
    new_mutex_in_line_t *spot,
    cond_t *keys_available_cond,
    cond_t *done_cond,
    std::map<std::string, std::vector<ql::datum_t> > *old_keys_out,
    std::map<std::string, std::vector<ql::datum_t> > *new_keys_out) {
    store_->sindex_queue_push(mod_report, spot);
    rdb_live_deletion_context_t deletion_context;
    rdb_update_sindexes(store_,
                        sindexes_,
                        &mod_report,
                        sindex_block_->txn(),
                        &deletion_context,
                        keys_available_cond,
                        old_keys_out,
                        new_keys_out);
    guarantee(keys_available_cond->is_pulsed());
    done_cond->pulse();
}

std::vector<std::string> expand_geo_key(
        reql_version_t reql_version,
        const ql::datum_t &key,
        const store_key_t &primary_key,
        boost::optional<uint64_t> tag_num) {
    // Ignore non-geometry objects in geo indexes.
    // TODO (daniel): This needs to be changed once compound geo index
    // support gets added.
    if (!key.is_ptype(ql::pseudo::geometry_string)) {
        return std::vector<std::string>();
    }

    try {
        std::vector<std::string> grid_keys =
            compute_index_grid_keys(key, GEO_INDEX_GOAL_GRID_CELLS);

        std::vector<std::string> result;
        result.reserve(grid_keys.size());
        for (size_t i = 0; i < grid_keys.size(); ++i) {
            // TODO (daniel): Something else that needs change for compound index
            //   support: We must be able to truncate geo keys and handle such
            //   truncated keys.
            rassert(grid_keys[i].length() <= ql::datum_t::trunc_size(
                        ql::skey_version_from_reql_version(reql_version),
                        key_to_unescaped_str(primary_key).length()));

            result.push_back(
                ql::datum_t::compose_secondary(
                    ql::skey_version_from_reql_version(reql_version),
                    grid_keys[i], primary_key, tag_num));
        }

        return result;
    } catch (const geo_exception_t &e) {
        // As things are now, this exception is actually ignored in
        // `compute_keys()`. That's ok, though it would be nice if we could
        // pass on some kind of warning to the user.
        logWRN("Failed to compute grid keys for an index: %s", e.what());
        rfail_target(&key, ql::base_exc_t::GENERIC,
                "Failed to compute grid keys: %s", e.what());
    }
}

void compute_keys(const store_key_t &primary_key,
                  ql::datum_t doc,
                  const sindex_disk_info_t &index_info,
                  std::vector<std::pair<store_key_t, ql::datum_t> > *keys_out) {
    guarantee(keys_out->empty());

    const reql_version_t reql_version =
        index_info.mapping_version_info.latest_compatible_reql_version;

    // Secondary index functions are deterministic (so no need for an rdb_context_t)
    // and evaluated in a pristine environment (without global optargs).
    cond_t non_interruptor;
    ql::env_t sindex_env(&non_interruptor,
                         ql::return_empty_normal_batches_t::NO,
                         reql_version);

    ql::datum_t index =
        index_info.mapping.compile_wire_func()->call(&sindex_env, doc)->as_datum();

    if (index_info.multi == sindex_multi_bool_t::MULTI
        && index.get_type() == ql::datum_t::R_ARRAY) {
        for (uint64_t i = 0; i < index.arr_size(); ++i) {
            const ql::datum_t &skey = index.get(i, ql::THROW);
            if (index_info.geo == sindex_geo_bool_t::GEO) {
                std::vector<std::string> geo_keys = expand_geo_key(reql_version,
                                                                   skey,
                                                                   primary_key,
                                                                   i);
                for (auto it = geo_keys.begin(); it != geo_keys.end(); ++it) {
                    keys_out->push_back(std::make_pair(store_key_t(*it), skey));
                }
            } else {
                keys_out->push_back(
                    std::make_pair(
                        store_key_t(
                            skey.print_secondary(
                                reql_version, primary_key, i)),
                        skey));
            }
        }
    } else {
        if (index_info.geo == sindex_geo_bool_t::GEO) {
            std::vector<std::string> geo_keys = expand_geo_key(reql_version,
                                                               index,
                                                               primary_key,
                                                               boost::none);
            for (auto it = geo_keys.begin(); it != geo_keys.end(); ++it) {
                keys_out->push_back(std::make_pair(store_key_t(*it), index));
            }
        } else {
            keys_out->push_back(
                std::make_pair(
                    store_key_t(
                        index.print_secondary(
                            reql_version, primary_key, boost::none)),
                    index));
        }
    }
}

void serialize_sindex_info(write_message_t *wm,
                           const sindex_disk_info_t &info) {
    serialize_cluster_version(wm, cluster_version_t::LATEST_DISK);
    serialize<cluster_version_t::LATEST_DISK>(
        wm, info.mapping_version_info.original_reql_version);
    serialize<cluster_version_t::LATEST_DISK>(
        wm, info.mapping_version_info.latest_compatible_reql_version);
    serialize<cluster_version_t::LATEST_DISK>(
        wm, info.mapping_version_info.latest_checked_reql_version);

    serialize<cluster_version_t::LATEST_DISK>(wm, info.mapping);
    serialize<cluster_version_t::LATEST_DISK>(wm, info.multi);
    serialize<cluster_version_t::LATEST_DISK>(wm, info.geo);
}

void deserialize_sindex_info(const std::vector<char> &data,
                             sindex_disk_info_t *info_out)
    THROWS_ONLY(archive_exc_t) {
    buffer_read_stream_t read_stream(data.data(), data.size());
    // This cluster version field is _not_ a ReQL evaluation version field, which is
    // in secondary_index_t -- it only says how the value was serialized.
    cluster_version_t cluster_version;
    archive_result_t success
        = deserialize_cluster_version(&read_stream, &cluster_version);
    throw_if_bad_deserialization(success, "sindex description");

    switch (cluster_version) {
    case cluster_version_t::v1_13:
    case cluster_version_t::v1_13_2:
        info_out->mapping_version_info.original_reql_version =
            reql_version_t::v1_13;
        info_out->mapping_version_info.latest_compatible_reql_version =
            reql_version_t::v1_13;
        info_out->mapping_version_info.latest_checked_reql_version =
            reql_version_t::v1_13;
        break;
    case cluster_version_t::v1_14:
    case cluster_version_t::v1_15:
    case cluster_version_t::v1_16:
    case cluster_version_t::v2_0:
    case cluster_version_t::raft_is_latest:
        success = deserialize_for_version(
                cluster_version,
                &read_stream,
                &info_out->mapping_version_info.original_reql_version);
        throw_if_bad_deserialization(success, "original_reql_version");
        success = deserialize_for_version(
                cluster_version,
                &read_stream,
                &info_out->mapping_version_info.latest_compatible_reql_version);
        throw_if_bad_deserialization(success, "latest_compatible_reql_version");
        success = deserialize_for_version(
                cluster_version,
                &read_stream,
                &info_out->mapping_version_info.latest_checked_reql_version);
        throw_if_bad_deserialization(success, "latest_checked_reql_version");
        break;
    default:
        unreachable();
    }

    success = deserialize_for_version(cluster_version, &read_stream, &info_out->mapping);
    throw_if_bad_deserialization(success, "sindex description");

    success = deserialize_for_version(cluster_version, &read_stream, &info_out->multi);
    throw_if_bad_deserialization(success, "sindex description");
    if (cluster_version == cluster_version_t::v1_13
        || cluster_version == cluster_version_t::v1_13_2
        || cluster_version == cluster_version_t::v1_14) {
        info_out->geo = sindex_geo_bool_t::REGULAR;
    } else {
        success = deserialize_for_version(cluster_version, &read_stream, &info_out->geo);
        throw_if_bad_deserialization(success, "sindex description");
    }

    guarantee(static_cast<size_t>(read_stream.tell()) == data.size(),
              "An sindex description was incompletely deserialized.");
}

/* Used below by rdb_update_sindexes. */
void rdb_update_single_sindex(
        store_t *store,
        const store_t::sindex_access_t *sindex,
        const deletion_context_t *deletion_context,
        const rdb_modification_report_t *modification,
        size_t *updates_left,
        auto_drainer_t::lock_t,
        cond_t *keys_available_cond,
        std::vector<ql::datum_t> *old_keys_out,
        std::vector<ql::datum_t> *new_keys_out) THROWS_NOTHING {
    // Note if you get this error it's likely that you've passed in a default
    // constructed mod_report. Don't do that.  Mod reports should always be passed
    // to a function as an output parameter before they're passed to this
    // function.
    guarantee(modification->primary_key.size() != 0);

    guarantee(old_keys_out == NULL || old_keys_out->size() == 0);
    guarantee(new_keys_out == NULL || new_keys_out->size() == 0);

    sindex_disk_info_t sindex_info;
    try {
        deserialize_sindex_info(sindex->sindex.opaque_definition, &sindex_info);
    } catch (const archive_exc_t &e) {
        crash("%s", e.what());
    }
    // TODO(2015-01): Actually get real profiling information for
    // secondary index updates.
    profile::trace_t *const trace = nullptr;

    sindex_superblock_t *superblock = sindex->superblock.get();

    ql::changefeed::server_t *server =
        store->changefeed_server.has() ? store->changefeed_server.get() : NULL;

    if (modification->info.deleted.first.has()) {
        guarantee(!modification->info.deleted.second.empty());
        try {
            ql::datum_t deleted = modification->info.deleted.first;

            std::vector<std::pair<store_key_t, ql::datum_t> > keys;
            compute_keys(modification->primary_key, deleted, sindex_info, &keys);
            if (old_keys_out != NULL) {
                for (const auto &pair : keys) {
                    old_keys_out->push_back(pair.second);
                }
            }
            if (server != NULL) {
                server->foreach_limit(
                    sindex->name.name,
                    &modification->primary_key,
                    [&](rwlock_in_line_t *clients_spot,
                        rwlock_in_line_t *limit_clients_spot,
                        rwlock_in_line_t *lm_spot,
                        ql::changefeed::limit_manager_t *lm) {
                        guarantee(clients_spot->read_signal()->is_pulsed());
                        guarantee(limit_clients_spot->read_signal()->is_pulsed());
                        for (const auto &pair : keys) {
                            lm->del(lm_spot, pair.first, is_primary_t::NO);
                        }
                    });
            }
            for (auto it = keys.begin(); it != keys.end(); ++it) {
                promise_t<superblock_t *> return_superblock_local;
                {
                    keyvalue_location_t kv_location;
                    rdb_value_sizer_t sizer(superblock->cache()->max_block_size());

                    find_keyvalue_location_for_write(
                        &sizer,
                        superblock,
                        it->first.btree_key(),
                        repli_timestamp_t::distant_past,
                        deletion_context->balancing_detacher(),
                        &kv_location,
                        trace,
                        &return_superblock_local);

                    if (kv_location.value.has()) {
                        kv_location_delete(
                            &kv_location,
                            it->first,
                            repli_timestamp_t::distant_past,
                            deletion_context,
                            delete_or_erase_t::DELETE,
                            NULL);
                    }
                    // The keyvalue location gets destroyed here.
                }
                superblock =
                    static_cast<sindex_superblock_t *>(return_superblock_local.wait());
            }
        } catch (const ql::base_exc_t &) {
            // Do nothing (it wasn't actually in the index).

            // See comment in `catch` below.
            guarantee(old_keys_out == NULL || old_keys_out->size() == 0);
        }
    }

    // If the secondary index is being deleted, we don't add any new values to
    // the sindex tree.
    // This is so we don't race against any sindex erase about who is faster
    // (we with inserting new entries, or the erase with removing them).
    const bool sindex_is_being_deleted = sindex->sindex.being_deleted;
    if (!sindex_is_being_deleted && modification->info.added.first.has()) {
        bool decremented_updates_left = false;
        try {
            ql::datum_t added = modification->info.added.first;

            std::vector<std::pair<store_key_t, ql::datum_t> > keys;

            compute_keys(modification->primary_key, added, sindex_info, &keys);
            if (new_keys_out != NULL) {
                guarantee(keys_available_cond != NULL);
                for (const auto &pair : keys) {
                    new_keys_out->push_back(pair.second);
                }
                guarantee(*updates_left > 0);
                decremented_updates_left = true;
                if (--*updates_left == 0) {
                    keys_available_cond->pulse();
                }
            }
            if (server != NULL) {
                server->foreach_limit(
                    sindex->name.name,
                    &modification->primary_key,
                    [&](rwlock_in_line_t *clients_spot,
                        rwlock_in_line_t *limit_clients_spot,
                        rwlock_in_line_t *lm_spot,
                        ql::changefeed::limit_manager_t *lm) {
                        guarantee(clients_spot->read_signal()->is_pulsed());
                        guarantee(limit_clients_spot->read_signal()->is_pulsed());
                        for (const auto &pair :keys) {
                            lm->add(lm_spot, pair.first, is_primary_t::NO,
                                    pair.second, added);
                        }
                    });
            }
            for (auto it = keys.begin(); it != keys.end(); ++it) {
                promise_t<superblock_t *> return_superblock_local;
                {
                    keyvalue_location_t kv_location;

                    rdb_value_sizer_t sizer(superblock->cache()->max_block_size());
                    find_keyvalue_location_for_write(
                        &sizer,
                        superblock,
                        it->first.btree_key(),
                        repli_timestamp_t::distant_past,
                        deletion_context->balancing_detacher(),
                        &kv_location,
                        trace,
                        &return_superblock_local);

                    ql::serialization_result_t res =
                        kv_location_set(&kv_location, it->first,
                                        modification->info.added.second,
                                        repli_timestamp_t::distant_past,
                                        deletion_context);
                    // this particular context cannot fail AT THE MOMENT.
                    guarantee(!bad(res));
                    // The keyvalue location gets destroyed here.
                }
                superblock = static_cast<sindex_superblock_t *>(
                    return_superblock_local.wait());
            }
        } catch (const ql::base_exc_t &) {
            // Do nothing (we just drop the row from the index).

            // If we've decremented `updates_left` already, that means we might
            // have sent a change with new values for this key even though we're
            // actually dropping the row.  I *believe* that this catch statement
            // can only be triggered by an exception thrown from `compute_keys`
            // (which begs the question of why so many other statements are
            // inside of it), so this guarantee should never trip.
            if (keys_available_cond != NULL) {
                guarantee(!decremented_updates_left);
                guarantee(new_keys_out->size() == 0);
                guarantee(*updates_left > 0);
                if (--*updates_left == 0) {
                    keys_available_cond->pulse();
                }
            }
        }
    } else {
        if (keys_available_cond != NULL) {
            guarantee(*updates_left > 0);
            if (--*updates_left == 0) {
                keys_available_cond->pulse();
            }
        }
    }

    if (server != NULL) {
        server->foreach_limit(
            sindex->name.name,
            &modification->primary_key,
            [&](rwlock_in_line_t *clients_spot,
                rwlock_in_line_t *limit_clients_spot,
                rwlock_in_line_t *lm_spot,
                ql::changefeed::limit_manager_t *lm) {
                guarantee(clients_spot->read_signal()->is_pulsed());
                guarantee(limit_clients_spot->read_signal()->is_pulsed());
                lm->commit(lm_spot, ql::changefeed::sindex_ref_t{
                        sindex->btree, superblock, &sindex_info});
            });
    }
}

void rdb_update_sindexes(
    store_t *store,
    const store_t::sindex_access_vector_t &sindexes,
    const rdb_modification_report_t *modification,
    txn_t *txn,
    const deletion_context_t *deletion_context,
    cond_t *keys_available_cond,
    std::map<std::string, std::vector<ql::datum_t> > *old_keys_out,
    std::map<std::string, std::vector<ql::datum_t> > *new_keys_out) {
    {
        auto_drainer_t drainer;

        size_t counter = sindexes.size();
        if (counter == 0 && keys_available_cond != NULL) {
            keys_available_cond->pulse();
        }
        for (const auto &sindex : sindexes) {
            coro_t::spawn_sometime(
                std::bind(
                    &rdb_update_single_sindex,
                    store,
                    sindex.get(),
                    deletion_context,
                    modification,
                    &counter,
                    auto_drainer_t::lock_t(&drainer),
                    keys_available_cond,
                    old_keys_out == NULL
                        ? NULL
                        : &(*old_keys_out)[sindex->name.name],
                    new_keys_out == NULL
                        ? NULL
                        : &(*new_keys_out)[sindex->name.name]));
        }
    }

    /* All of the sindex have been updated now it's time to actually clear the
     * deleted blob if it exists. */
    if (modification->info.deleted.first.has()) {
        deletion_context->post_deleter()->delete_value(buf_parent_t(txn),
                modification->info.deleted.second.data());
    }
}

class post_construct_traversal_helper_t : public btree_traversal_helper_t {
public:
    post_construct_traversal_helper_t(
            store_t *store,
            const std::set<uuid_u> &sindexes_to_post_construct,
            cond_t *interrupt_myself,
            signal_t *interruptor
            )
        : store_(store),
          sindexes_to_post_construct_(sindexes_to_post_construct),
          interrupt_myself_(interrupt_myself), interruptor_(interruptor)
    { }

    void process_a_leaf(buf_lock_t *leaf_node_buf,
                        const btree_key_t *, const btree_key_t *,
                        signal_t *, int *) THROWS_ONLY(interrupted_exc_t) {

        scoped_ptr_t<txn_t> wtxn;
        store_t::sindex_access_vector_t sindexes;

        buf_read_t leaf_read(leaf_node_buf);
        const leaf_node_t *leaf_node
            = static_cast<const leaf_node_t *>(leaf_read.get_data_read());

        // Number of key/value pairs we process before yielding
        const int MAX_CHUNK_SIZE = 10;
        int current_chunk_size = 0;
        const rdb_post_construction_deletion_context_t deletion_context;
        for (auto it = leaf::begin(*leaf_node); it != leaf::end(*leaf_node); ++it) {
            if (current_chunk_size == 0) {
                // Start a write transaction and acquire the secondary index
                // at the beginning of each chunk. We reset the transaction
                // after each chunk because large write transactions can cause
                // the cache to go into throttling, and that would interfere
                // with other transactions on this table.
                try {
                    write_token_t token;
                    store_->new_write_token(&token);

                    scoped_ptr_t<real_superblock_t> superblock;

                    // We use HARD durability because we want post construction
                    // to be throttled if we insert data faster than it can
                    // be written to disk. Otherwise we might exhaust the cache's
                    // dirty page limit and bring down the whole table.
                    // Other than that, the hard durability guarantee is not actually
                    // needed here.
                    store_->acquire_superblock_for_write(
                            2 + MAX_CHUNK_SIZE,
                            write_durability_t::HARD,
                            &token,
                            &wtxn,
                            &superblock,
                            interruptor_);

                    // Acquire the sindex block.
                    const block_id_t sindex_block_id = superblock->get_sindex_block_id();

                    buf_lock_t sindex_block(superblock->expose_buf(), sindex_block_id,
                                            access_t::write);

                    superblock.reset();

                    store_->acquire_sindex_superblocks_for_write(
                            sindexes_to_post_construct_,
                            &sindex_block,
                            &sindexes);

                    if (sindexes.empty()) {
                        interrupt_myself_->pulse_if_not_already_pulsed();
                        return;
                    }
                } catch (const interrupted_exc_t &e) {
                    return;
                }
            }

            store_->btree->stats.pm_keys_read.record();
            store_->btree->stats.pm_total_keys_read += 1;

            /* Grab relevant values from the leaf node. */
            const btree_key_t *key = (*it).first;
            const void *value = (*it).second;
            guarantee(key);

            const store_key_t pk(key);
            rdb_modification_report_t mod_report(pk);
            const rdb_value_t *rdb_value = static_cast<const rdb_value_t *>(value);
            const max_block_size_t block_size = leaf_node_buf->cache()->max_block_size();
            mod_report.info.added
                = std::make_pair(
                    get_data(rdb_value, buf_parent_t(leaf_node_buf)),
                    std::vector<char>(rdb_value->value_ref(),
                        rdb_value->value_ref() + rdb_value->inline_size(block_size)));

            rdb_update_sindexes(store_,
                                sindexes,
                                &mod_report,
                                wtxn.get(),
                                &deletion_context,
                                NULL,
                                NULL,
                                NULL);
            store_->btree->stats.pm_keys_set.record();
            store_->btree->stats.pm_total_keys_set += 1;

            ++current_chunk_size;
            if (current_chunk_size >= MAX_CHUNK_SIZE) {
                current_chunk_size = 0;
                // Release the write transaction and yield.
                // We continue later where we have left off.
                sindexes.clear();
                wtxn.reset();
                coro_t::yield();
            }
        }
    }

    void postprocess_internal_node(buf_lock_t *) { }

    void filter_interesting_children(buf_parent_t,
                                     ranged_block_ids_t *ids_source,
                                     interesting_children_callback_t *cb) {
        for (int i = 0, e = ids_source->num_block_ids(); i < e; ++i) {
            cb->receive_interesting_child(i);
        }
        cb->no_more_interesting_children();
    }

    access_t btree_superblock_mode() { return access_t::read; }
    access_t btree_node_mode() { return access_t::read; }

    store_t *store_;
    const std::set<uuid_u> &sindexes_to_post_construct_;
    cond_t *interrupt_myself_;
    signal_t *interruptor_;
};

void post_construct_secondary_indexes(
        store_t *store,
        const std::set<uuid_u> &sindexes_to_post_construct,
        signal_t *interruptor,
        parallel_traversal_progress_t *progress_tracker)
    THROWS_ONLY(interrupted_exc_t) {
    cond_t local_interruptor;

    wait_any_t wait_any(&local_interruptor, interruptor);

    post_construct_traversal_helper_t helper(store,
            sindexes_to_post_construct, &local_interruptor, interruptor);
    helper.progress = progress_tracker;

    read_token_t read_token;
    store->new_read_token(&read_token);

    // Mind the destructor ordering.
    // The superblock must be released before txn (`btree_parallel_traversal`
    // usually already takes care of that).
    // The txn must be destructed before the cache_account.
    cache_account_t cache_account;
    scoped_ptr_t<txn_t> txn;
    scoped_ptr_t<real_superblock_t> superblock;

    store->acquire_superblock_for_read(
        &read_token,
        &txn,
        &superblock,
        interruptor,
        true /* USE_SNAPSHOT */);

    cache_account
        = txn->cache()->create_cache_account(SINDEX_POST_CONSTRUCTION_CACHE_PRIORITY);
    txn->set_account(&cache_account);

    btree_parallel_traversal(superblock.get(), &helper, &wait_any);
}

void noop_value_deleter_t::delete_value(buf_parent_t, const void *) const { }<|MERGE_RESOLUTION|>--- conflicted
+++ resolved
@@ -491,16 +491,11 @@
                 promise_t<superblock_t *> *pass_back_superblock) {
     keyvalue_location_t kv_location;
     rdb_value_sizer_t sizer(superblock->cache()->max_block_size());
-<<<<<<< HEAD
-    find_keyvalue_location_for_write(&sizer, superblock, key.btree_key(),
-            deletion_context->balancing_detacher(), &kv_location, &slice->stats, trace,
+    find_keyvalue_location_for_write(&sizer, superblock, key.btree_key(), timestamp,
+            deletion_context->balancing_detacher(), &kv_location, trace,
             pass_back_superblock);
-=======
-    find_keyvalue_location_for_write(&sizer, superblock, key.btree_key(), timestamp,
-            deletion_context->balancing_detacher(), &kv_location, trace);
     slice->stats.pm_keys_set.record();
     slice->stats.pm_total_keys_set += 1;
->>>>>>> 47bf8aa0
     bool exists = kv_location.value.has();
 
     /* Update the modification report. */
