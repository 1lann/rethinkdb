--- conflicted
+++ resolved
@@ -1330,19 +1330,10 @@
     guarantee(old_keys_out == nullptr || old_keys_out->size() == 0);
     guarantee(new_keys_out == nullptr || new_keys_out->size() == 0);
 
-<<<<<<< HEAD
     std::shared_ptr<const sindex_cached_info_t> sindex_info =
         store->get_sindex_cache()->get_sindex_info(sindex->sindex.id,
                                                    sindex->sindex.opaque_definition);
 
-=======
-    sindex_disk_info_t sindex_info;
-    try {
-        deserialize_sindex_info_or_crash(sindex->sindex.opaque_definition, &sindex_info);
-    } catch (const archive_exc_t &e) {
-        crash("%s", e.what());
-    }
->>>>>>> 72521193
     // TODO(2015-01): Actually get real profiling information for
     // secondary index updates.
     profile::trace_t *const trace = nullptr;
@@ -1528,13 +1519,8 @@
                 guarantee(clients_spot->read_signal()->is_pulsed());
                 guarantee(limit_clients_spot->read_signal()->is_pulsed());
                 lm->commit(lm_spot, ql::changefeed::sindex_ref_t{
-<<<<<<< HEAD
                         sindex->btree, superblock, sindex_info});
-            });
-=======
-                        sindex->btree, superblock, &sindex_info});
             }, cserver.second);
->>>>>>> 72521193
     }
 }
 
