--- conflicted
+++ resolved
@@ -364,11 +364,6 @@
     // definition of certain ReQL terms.
     void add(counted_t<const datum_t> val);
     void change(size_t i, counted_t<const datum_t> val);
-<<<<<<< HEAD
-    void insert(size_t index, counted_t<const datum_t> val);
-    void splice(size_t index, counted_t<const datum_t> values);
-    void erase_range(reql_version_t reql_version, size_t start, size_t end);
-=======
 
     // On v1_13, insert and splice don't enforce the array size limit.
     void insert(reql_version_t reql_version, size_t index,
@@ -376,8 +371,9 @@
     void splice(reql_version_t reql_version, size_t index,
                 counted_t<const datum_t> values);
 
-    void erase_range(size_t start, size_t end);
->>>>>>> b9ce8b54
+    // On v1_13, erase_range doesn't allow start and end to equal array_size.
+    void erase_range(reql_version_t reql_version, size_t start, size_t end);
+
     void erase(size_t index);
 
     counted_t<const datum_t> to_counted() RVALUE_THIS;
