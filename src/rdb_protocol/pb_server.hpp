// Copyright 2010-2013 RethinkDB, all rights reserved.
#ifndef RDB_PROTOCOL_PB_SERVER_HPP_
#define RDB_PROTOCOL_PB_SERVER_HPP_

#include <map>
#include <set>
#include <string>

#include "protob/protob.hpp"
#include "protocol_api.hpp"
#include "rdb_protocol/protocol.hpp"
#include "rdb_protocol/stream_cache.hpp"
#include "rdb_protocol/changefeed.hpp"

namespace ql { template <class> class protob_t; }

// Overloads used by protob_server_t.
void make_empty_protob_bearer(ql::protob_t<Query> *request);
Query *underlying_protob_value(ql::protob_t<Query> *request);

class query_server_t {
public:
<<<<<<< HEAD
    query_server_t(const std::set<ip_address_t> &local_addresses, int port,
                    rdb_protocol_t::context_t *_ctx);
=======
    query2_server_t(const std::set<ip_address_t> &local_addresses, int port,
                    rdb_context_t *_ctx);
>>>>>>> bbfb01f2

    http_app_t *get_http_app();

    int get_port() const;

    struct context_t {
        context_t() : interruptor(0) { }
        static const int32_t no_auth_magic_number = VersionDummy::V0_1;
        static const int32_t auth_magic_number = VersionDummy::V0_2;
<<<<<<< HEAD
        ql::stream_cache_t stream_cache;
=======
        static const int32_t json_magic_number = VersionDummy::V0_2_JSON;
        ql::stream_cache2_t stream_cache2;
>>>>>>> bbfb01f2
        signal_t *interruptor;
    };
private:
    MUST_USE bool handle(ql::protob_t<Query> q,
                         Response *response_out,
                         context_t *query_context);
    protob_server_t<ql::protob_t<Query>, Response, context_t> server;
    rdb_context_t *ctx;
    uuid_u parser_id;
    one_per_thread_t<int> thread_counters;

    DISABLE_COPYING(query_server_t);
};


#endif /* RDB_PROTOCOL_PB_SERVER_HPP_ */<|MERGE_RESOLUTION|>--- conflicted
+++ resolved
@@ -20,13 +20,8 @@
 
 class query_server_t {
 public:
-<<<<<<< HEAD
     query_server_t(const std::set<ip_address_t> &local_addresses, int port,
-                    rdb_protocol_t::context_t *_ctx);
-=======
-    query2_server_t(const std::set<ip_address_t> &local_addresses, int port,
-                    rdb_context_t *_ctx);
->>>>>>> bbfb01f2
+                   rdb_context_t *_ctx);
 
     http_app_t *get_http_app();
 
@@ -36,12 +31,8 @@
         context_t() : interruptor(0) { }
         static const int32_t no_auth_magic_number = VersionDummy::V0_1;
         static const int32_t auth_magic_number = VersionDummy::V0_2;
-<<<<<<< HEAD
+        static const int32_t json_magic_number = VersionDummy::V0_2_JSON;
         ql::stream_cache_t stream_cache;
-=======
-        static const int32_t json_magic_number = VersionDummy::V0_2_JSON;
-        ql::stream_cache2_t stream_cache2;
->>>>>>> bbfb01f2
         signal_t *interruptor;
     };
 private:
