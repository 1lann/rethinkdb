--- conflicted
+++ resolved
@@ -581,18 +581,6 @@
         unreachable();
     }
 
-<<<<<<< HEAD
-    switch (shortcut) {
-    case CONSTANT_SHORTCUT:
-        return new_constant_func(as_datum(), backtrace());
-    case GET_FIELD_SHORTCUT:
-        return new_get_field_func(as_datum(), backtrace());
-    case PLUCK_SHORTCUT:
-        return new_pluck_func(as_datum(), backtrace());
-    case NO_SHORTCUT:
-        // fallthru
-    default: unreachable();
-=======
     try {
         switch (shortcut) {
         case CONSTANT_SHORTCUT:
@@ -609,7 +597,6 @@
         }
     } catch (const datum_exc_t &ex) {
         throw exc_t(ex, backtrace().get());
->>>>>>> 3f1198bb
     }
 }
 
