// Copyright 2010-2012 RethinkDB, all rights reserved.
#ifndef RDB_PROTOCOL_STREAM_HPP_
#define RDB_PROTOCOL_STREAM_HPP_

#include <algorithm>
#include <list>
#include <set>
#include <string>
#include <vector>

#include "errors.hpp"
#include <boost/enable_shared_from_this.hpp>
#include <boost/function.hpp>
#include <boost/scoped_ptr.hpp>
#include <boost/shared_ptr.hpp>
#include <boost/variant/get.hpp>

#include "clustering/administration/namespace_interface_repository.hpp"
#include "rdb_protocol/exceptions.hpp"
#include "rdb_protocol/protocol.hpp"
#include "rdb_protocol/proto_utils.hpp"

namespace ql { class env_t; }
namespace query_language {

typedef std::list<boost::shared_ptr<scoped_cJSON_t> > json_list_t;
typedef rdb_protocol_t::rget_read_response_t::result_t result_t;

class json_stream_t : public boost::enable_shared_from_this<json_stream_t> {
public:
    json_stream_t() { }
    virtual boost::shared_ptr<scoped_cJSON_t> next() = 0; //MAY THROW
    virtual MUST_USE boost::shared_ptr<json_stream_t> add_transformation(const rdb_protocol_details::transform_variant_t &, ql::env_t *ql_env, const scopes_t &scopes, const backtrace_t &backtrace);
    virtual result_t apply_terminal(const rdb_protocol_details::terminal_variant_t &,
                                    ql::env_t *ql_env,
                                    const scopes_t &scopes,
                                    const backtrace_t &backtrace);

    virtual ~json_stream_t() { }

    virtual void reset_interruptor(UNUSED signal_t *new_interruptor) { }

private:
    DISABLE_COPYING(json_stream_t);
};

class in_memory_stream_t : public json_stream_t {
public:
    explicit in_memory_stream_t(json_array_iterator_t it);
    explicit in_memory_stream_t(boost::shared_ptr<json_stream_t> stream);

    template <class Ordering>
    void sort(const Ordering &o) {
        if (data.size() == 1) {
            // We want to do this so that we trigger exceptions consistently.
            o(*data.begin(), *data.begin());
        } else {
            data.sort(o);
        }
    }

    boost::shared_ptr<scoped_cJSON_t> next();

    /* Use default implementation of `add_transformation()` and `apply_terminal()` */

private:
    json_list_t data;
};

class transform_stream_t : public json_stream_t {
public:
    transform_stream_t(boost::shared_ptr<json_stream_t> stream, ql::env_t *_ql_env, const rdb_protocol_details::transform_t &tr);

    boost::shared_ptr<scoped_cJSON_t> next();
    boost::shared_ptr<json_stream_t> add_transformation(const rdb_protocol_details::transform_variant_t &, ql::env_t *ql_env, const scopes_t &scopes, const backtrace_t &backtrace);

private:
    boost::shared_ptr<json_stream_t> stream;
    ql::env_t *ql_env;
    rdb_protocol_details::transform_t transform;
    json_list_t data;
};

class batched_rget_stream_t : public json_stream_t {
public:
<<<<<<< HEAD
    /* Primary key rget. */
=======
    // batched_rget_stream_t(const namespace_repo_t<rdb_protocol_t>::access_t &_ns_access,
    //                       signal_t *_interruptor, key_range_t _range,
    //                       const backtrace_t &_table_scan_backtrace,
    //                       bool _use_outdated);
>>>>>>> 44f8d41a
    batched_rget_stream_t(const namespace_repo_t<rdb_protocol_t>::access_t &_ns_access,
                          signal_t *_interruptor, key_range_t _range,
                          const std::map<std::string, ql::wire_func_t> &_optargs,
                          bool _use_outdated);

    /* Sindex rget. */
    batched_rget_stream_t(const namespace_repo_t<rdb_protocol_t>::access_t &_ns_access, 
                          signal_t *_interruptor, key_range_t _range, uuid_u _sindex_id,
                          const backtrace_t &_table_scan_backtrace,
                          bool _use_outdated);

    boost::shared_ptr<scoped_cJSON_t> next();

    boost::shared_ptr<json_stream_t> add_transformation(const rdb_protocol_details::transform_variant_t &t, ql::env_t *ql_env, const scopes_t &scopes, const backtrace_t &backtrace);
    result_t apply_terminal(const rdb_protocol_details::terminal_variant_t &t,
                            ql::env_t *ql_env,
                            const scopes_t &scopes,
                            const backtrace_t &backtrace);

    virtual void reset_interruptor(signal_t *new_interruptor) {
        interruptor = new_interruptor;
    };

private:
    rdb_protocol_t::rget_read_t get_rget();
    void read_more();

    rdb_protocol_details::transform_t transform;
    namespace_repo_t<rdb_protocol_t>::access_t ns_access;
    signal_t *interruptor;
    key_range_t range;
    boost::optional<uuid_u> sindex_id;
    int batch_size;

    json_list_t data;
    // See the TODO(jdoliner) above.
    // int index;
    bool finished, started;
    const std::map<std::string, ql::wire_func_t> optargs;
    bool use_outdated;

    boost::optional<backtrace_t> table_scan_backtrace;
};

class union_stream_t : public json_stream_t {
public:
    typedef std::list<boost::shared_ptr<json_stream_t> > stream_list_t;

    explicit union_stream_t(const stream_list_t &_streams);

    boost::shared_ptr<scoped_cJSON_t> next();

    boost::shared_ptr<json_stream_t> add_transformation(const rdb_protocol_details::transform_variant_t &, ql::env_t *ql_env, const scopes_t &scopes, const backtrace_t &backtrace);

    /* TODO: Maybe we can optimize `apply_terminal()`. */

private:
    stream_list_t streams;
    stream_list_t::iterator hd;
};

template <class C>
class distinct_stream_t : public json_stream_t {
public:
    typedef boost::function<bool(boost::shared_ptr<scoped_cJSON_t>)> predicate; // NOLINT
    distinct_stream_t(boost::shared_ptr<json_stream_t> _stream, const C &_c)
        : stream(_stream), seen(_c)
    { }

    boost::shared_ptr<scoped_cJSON_t> next() {
        while (boost::shared_ptr<scoped_cJSON_t> json = stream->next()) {
            if (seen.insert(json).second) { // was this not already present?
                return json;
            }
        }
        return boost::shared_ptr<scoped_cJSON_t>();
    }

private:
    boost::shared_ptr<json_stream_t> stream;
    std::set<boost::shared_ptr<scoped_cJSON_t>, C> seen;
};

class slice_stream_t : public json_stream_t {
public:
    slice_stream_t(boost::shared_ptr<json_stream_t> _stream, int _start, bool _unbounded, int _stop)
        : stream(_stream), start(_start), unbounded(_unbounded), stop(_stop)
    {
        guarantee(start >= 0);
        guarantee(stop >= 0);
        guarantee(unbounded || stop >= start);
        stop -= start;
    }

    boost::shared_ptr<scoped_cJSON_t> next() {
        while (start) {
            start--;
            stream->next();
        }
        if (unbounded || stop != 0) {
            stop--;
            return stream->next();
        }
        return boost::shared_ptr<scoped_cJSON_t>();
    }

private:
    boost::shared_ptr<json_stream_t> stream;
    int start;
    bool unbounded;
    int stop;
};

class skip_stream_t : public json_stream_t {
public:
    skip_stream_t(boost::shared_ptr<json_stream_t> _stream, int _offset)
        : stream(_stream), offset(_offset)
    {
        guarantee(offset >= 0);
    }

    boost::shared_ptr<scoped_cJSON_t> next() {
        return stream->next();
    }

private:
    boost::shared_ptr<json_stream_t> stream;
    int offset;
};

class range_stream_t : public json_stream_t {
public:
    range_stream_t(boost::shared_ptr<json_stream_t> _stream, const key_range_t &_range,
                   const std::string &_attrname, const backtrace_t &_backtrace)
        : stream(_stream), range(_range), attrname(_attrname), backtrace(_backtrace)
    { }

    boost::shared_ptr<scoped_cJSON_t> next() {
        // TODO: ***use an index***
        // TODO: more error handling
        // TODO reevaluate this when we better understand what we're doing for ordering
        while (boost::shared_ptr<scoped_cJSON_t> json = stream->next()) {
            guarantee(json);
            guarantee(json->get());
            if (json->type() != cJSON_Object) {
                throw runtime_exc_t(strprintf("Got non-object in RANGE query: %s.", json->Print().c_str()), backtrace);
            }
            scoped_cJSON_t val(cJSON_DeepCopy(json->GetObjectItem(attrname.c_str())));
            if (!val.get()) {
                throw runtime_exc_t(strprintf("Object %s has no attribute %s.", json->Print().c_str(), attrname.c_str()), backtrace);
            } else if (val.type() != cJSON_Number && val.type() != cJSON_String) {
                throw runtime_exc_t(strprintf("Primary key must be a number or string, not %s.", val.Print().c_str()), backtrace);
            } else if (range.contains_key(store_key_t(cJSON_print_primary(val.get(), backtrace)))) {
                return json;
            }
        }
        return boost::shared_ptr<scoped_cJSON_t>();
    }

private:
    boost::shared_ptr<json_stream_t> stream;
    key_range_t range;
    std::string attrname;
    backtrace_t backtrace;
};

} //namespace query_language

#endif  // RDB_PROTOCOL_STREAM_HPP_<|MERGE_RESOLUTION|>--- conflicted
+++ resolved
@@ -83,23 +83,16 @@
 
 class batched_rget_stream_t : public json_stream_t {
 public:
-<<<<<<< HEAD
     /* Primary key rget. */
-=======
-    // batched_rget_stream_t(const namespace_repo_t<rdb_protocol_t>::access_t &_ns_access,
-    //                       signal_t *_interruptor, key_range_t _range,
-    //                       const backtrace_t &_table_scan_backtrace,
-    //                       bool _use_outdated);
->>>>>>> 44f8d41a
     batched_rget_stream_t(const namespace_repo_t<rdb_protocol_t>::access_t &_ns_access,
                           signal_t *_interruptor, key_range_t _range,
                           const std::map<std::string, ql::wire_func_t> &_optargs,
                           bool _use_outdated);
 
     /* Sindex rget. */
-    batched_rget_stream_t(const namespace_repo_t<rdb_protocol_t>::access_t &_ns_access, 
+    batched_rget_stream_t(const namespace_repo_t<rdb_protocol_t>::access_t &_ns_access,
                           signal_t *_interruptor, key_range_t _range, uuid_u _sindex_id,
-                          const backtrace_t &_table_scan_backtrace,
+                          const std::map<std::string, ql::wire_func_t> &_optargs,
                           bool _use_outdated);
 
     boost::shared_ptr<scoped_cJSON_t> next();
