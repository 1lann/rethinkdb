// Copyright 2010-2015 RethinkDB, all rights reserved.
#include "rdb_protocol/func.hpp"

#include "pprint/js_pprint.hpp"
#include "pprint/pprint.hpp"
#include "rdb_protocol/env.hpp"
#include "rdb_protocol/minidriver.hpp"
#include "rdb_protocol/pseudo_literal.hpp"
#include "rdb_protocol/ql2.pb.h"
#include "rdb_protocol/term_walker.hpp"
#include "stl_utils.hpp"

namespace ql {

func_t::func_t(backtrace_id_t bt)
  : bt_rcheckable_t(bt) { }
func_t::~func_t() { }

scoped_ptr_t<val_t> func_t::call(env_t *env, eval_flags_t eval_flags) const {
    return call(env, std::vector<datum_t>(), eval_flags);
}

scoped_ptr_t<val_t> func_t::call(env_t *env,
                                 datum_t arg,
                                 eval_flags_t eval_flags) const {
    return call(env, make_vector(arg), eval_flags);
}

scoped_ptr_t<val_t> func_t::call(env_t *env,
                              datum_t arg1,
                              datum_t arg2,
                              eval_flags_t eval_flags) const {
    return call(env, make_vector(arg1, arg2), eval_flags);
}

void func_t::assert_deterministic(const char *extra_msg) const {
    rcheck(is_deterministic(),
           base_exc_t::LOGIC,
           strprintf("Could not prove function deterministic.  %s", extra_msg));
}

reql_func_t::reql_func_t(counted_t<term_storage_t> _term_storage,
                         backtrace_id_t backtrace,
                         const var_scope_t &_captured_scope,
                         std::vector<sym_t> _arg_names,
                         counted_t<const term_t> _body)
    : func_t(backtrace), captured_scope(_captured_scope),
      arg_names(std::move(_arg_names)), term_storage(std::move(_term_storage)),
      body(std::move(_body)) { }

reql_func_t::~reql_func_t() { }

scoped_ptr_t<val_t> reql_func_t::call(env_t *env,
                                      const std::vector<datum_t> &args,
                                      eval_flags_t eval_flags) const {
    try {
        // We allow arg_names.size() == 0 to specifically permit users (Ruby users
        // especially) to use zero-arity functions without the drivers to know anything
        // about that.  Some server-created functions might also be constructed this
        // way (thanks to entropy).  TODO: This is bad.
        rcheck(arg_names.size() == args.size() || arg_names.size() == 0,
               base_exc_t::LOGIC,
               strprintf("Expected function with %zu argument%s but found function with %zu argument%s.",
                         args.size(),
                         (args.size() == 1 ? "" : "s"),
                         arg_names.size(),
                         (arg_names.size() == 1 ? "" : "s")));

        var_scope_t new_scope = arg_names.size() == 0
            ? captured_scope
            : captured_scope.with_func_arg_list(arg_names, args);

        scope_env_t scope_env(env, std::move(new_scope));
        scoped_term_storage_t scoped_term_storage(term_storage, env);
        return body->eval(&scope_env, eval_flags);
    } catch (const datum_exc_t &e) {
        rfail(e.get_type(), "%s", e.what());
        unreachable();
    }
}

boost::optional<size_t> reql_func_t::arity() const {
    return arg_names.size();
}

bool reql_func_t::is_deterministic() const {
    return body->is_deterministic();
}

js_func_t::js_func_t(const std::string &_js_source,
                     uint64_t timeout_ms,
                     backtrace_id_t backtrace)
    : func_t(backtrace),
      js_source(_js_source),
      js_timeout_ms(timeout_ms) { }

js_func_t::~js_func_t() { }

scoped_ptr_t<val_t> js_func_t::call(
    env_t *env,
    const std::vector<datum_t> &args,
    UNUSED eval_flags_t eval_flags) const {
    try {
        js_runner_t::req_config_t config;
        config.timeout_ms = js_timeout_ms;

        r_sanity_check(!js_source.empty());
        js_result_t result;

        try {
            result = env->get_js_runner()->call(js_source, args, config);
        } catch (const extproc_worker_exc_t &e) {
            rfail(base_exc_t::INTERNAL,
                  "Javascript query `%s` caused a crash in a worker process.",
                  js_source.c_str());
        } catch (const interrupted_exc_t &e) {
            rfail(base_exc_t::LOGIC,
                  "JavaScript query `%s` timed out after "
                  "%" PRIu64 ".%03" PRIu64 " seconds.",
                  js_source.c_str(), js_timeout_ms / 1000, js_timeout_ms % 1000);
        }

        return scoped_ptr_t<val_t>(
                boost::apply_visitor(
                        js_result_visitor_t(js_source, js_timeout_ms, this), result));
    } catch (const datum_exc_t &e) {
        rfail(e.get_type(), "%s", e.what());
        unreachable();
    }
}

boost::optional<size_t> js_func_t::arity() const {
    return boost::none;
}

bool js_func_t::is_deterministic() const {
    return false;
}

void reql_func_t::visit(func_visitor_t *visitor) const {
    visitor->on_reql_func(this);
}

void js_func_t::visit(func_visitor_t *visitor) const {
    visitor->on_js_func(this);
}

func_term_t::func_term_t(compile_env_t *env, const raw_term_t *t)
        : term_t(t) {
<<<<<<< HEAD
    r_sanity_check(t != nullptr);
    r_sanity_check(t->type == Term::FUNC);
    rcheck(t->num_optargs() == 0,
           base_exc_t::GENERIC,
           "FUNC takes no optional arguments.");
    rcheck(t->num_args() == 2,
           base_exc_t::GENERIC,
           strprintf("FUNC takes exactly two arguments (got %zu)", t->num_args()));

    auto it = t->args();
    const raw_term_t *vars = it.next();
    const raw_term_t *raw_body = it.next();

    std::vector<sym_t> args;
    if (vars->type == Term::DATUM) {
        datum_t d = vars->datum();
        rcheck(d.get_type() == datum_t::type_t::R_ARRAY,
               base_exc_t::GENERIC,
               "CLIENT ERROR: FUNC variables must be a literal *array* of numbers.");
        for (size_t i = 0; i < d.arr_size(); ++i) {
            datum_t dnum = d.get(i);
            rcheck(dnum.get_type() == datum_t::type_t::R_NUM,
                   base_exc_t::GENERIC,
=======
    r_sanity_check(t.has());
    r_sanity_check(t->type() == Term_TermType_FUNC);
    rcheck(t->optargs_size() == 0,
           base_exc_t::LOGIC,
           "FUNC takes no optional arguments.");
    rcheck(t->args_size() == 2,
           base_exc_t::LOGIC,
           strprintf("Func takes exactly two arguments (got %d)", t->args_size()));

    std::vector<sym_t> args;
    const Term *vars = &t->args(0);
    if (vars->type() == Term_TermType_DATUM) {
        const Datum *d = &vars->datum();
        rcheck(d->type() == Datum_DatumType_R_ARRAY,
               base_exc_t::LOGIC,
               "CLIENT ERROR: FUNC variables must be a literal *array* of numbers.");
        for (int i = 0; i < d->r_array_size(); ++i) {
            const Datum *dnum = &d->r_array(i);
            rcheck(dnum->type() == Datum_DatumType_R_NUM,
                   base_exc_t::LOGIC,
>>>>>>> 072575e3
                   "CLIENT ERROR: FUNC variables must be a literal array of *numbers*.");
            args.push_back(sym_t(dnum.as_num()));
        }
<<<<<<< HEAD
    } else if (vars->type == Term::MAKE_ARRAY) {
        auto vars_it = vars->args();
        while (const raw_term_t *v = vars_it.next()) {
            rcheck(v->type == Term::DATUM,
                   base_exc_t::GENERIC,
                   "CLIENT ERROR: FUNC variables must be a *literal* array of numbers.");
            datum_t d = v->datum();
            rcheck(d.get_type() == datum_t::type_t::R_NUM,
                   base_exc_t::GENERIC,
=======
    } else if (vars->type() == Term_TermType_MAKE_ARRAY) {
        for (int i = 0; i < vars->args_size(); ++i) {
            const Term *arg = &vars->args(i);
            rcheck(arg->type() == Term_TermType_DATUM,
                   base_exc_t::LOGIC,
                   "CLIENT ERROR: FUNC variables must be a *literal* array of numbers.");
            const Datum *dnum = &arg->datum();
            rcheck(dnum->type() == Datum_DatumType_R_NUM,
                   base_exc_t::LOGIC,
>>>>>>> 072575e3
                   "CLIENT ERROR: FUNC variables must be a literal array of *numbers*.");
            args.push_back(sym_t(d.as_num()));
        }
    } else {
        rfail(base_exc_t::LOGIC,
              "CLIENT ERROR: FUNC variables must be a *literal array of numbers*.");
    }

    var_visibility_t varname_visibility = env->visibility.with_func_arg_name_list(args);
    compile_env_t body_env(std::move(varname_visibility), env->term_storage);

    counted_t<const term_t> compiled_body = compile_term(&body_env, raw_body);
    r_sanity_check(compiled_body.has());

    var_captures_t captures;
    compiled_body->accumulate_captures(&captures);
    for (auto it = args.begin(); it != args.end(); ++it) {
        captures.vars_captured.erase(*it);
    }
    if (function_emits_implicit_variable(args)) {
        captures.implicit_is_captured = false;
    }

    arg_names = std::move(args);
    body = std::move(compiled_body);
    external_captures = std::move(captures);
}

void func_term_t::accumulate_captures(var_captures_t *captures) const {
    captures->vars_captured.insert(external_captures.vars_captured.begin(),
                                   external_captures.vars_captured.end());
    captures->implicit_is_captured |= external_captures.implicit_is_captured;
}

scoped_ptr_t<val_t> func_term_t::term_eval(scope_env_t *env,
                                           UNUSED eval_flags_t flags) const {
    return new_val(eval_to_func(env->scope, env->env->term_storage));
}

counted_t<const func_t> func_term_t::eval_to_func(const var_scope_t &env_scope,
                                                  counted_t<term_storage_t> term_storage) const {
    return make_counted<reql_func_t>(std::move(term_storage),
                                     backtrace(),
                                     env_scope.filtered_by_captures(external_captures),
                                     arg_names, body);
}

bool func_term_t::is_deterministic() const {
    return body->is_deterministic();
}

/* The predicate here is the datum which defines the predicate and the value is
 * the object which we check to make sure matches the predicate. */
bool filter_match(datum_t predicate, datum_t value,
                  const rcheckable_t *parent) {
    if (predicate.is_ptype(pseudo::literal_string)) {
        return predicate.get_field(pseudo::value_key) == value;
    } else {
        for (size_t i = 0; i < predicate.obj_size(); ++i) {
            auto pair = predicate.get_pair(i);
            r_sanity_check(pair.second.has());
            datum_t elt = value.get_field(pair.first, NOTHROW);
            if (!elt.has()) {
                rfail_target(parent, base_exc_t::NON_EXISTENCE,
                        "No attribute `%s` in object.", pair.first.to_std().c_str());
            } else if (pair.second.get_type() == datum_t::R_OBJECT &&
                       elt.get_type() == datum_t::R_OBJECT) {
                if (!filter_match(pair.second, elt, parent)) { return false; }
            } else if (elt != pair.second) {
                return false;
            }
        }
        return true;
    }
}

bool reql_func_t::filter_helper(env_t *env, datum_t arg) const {
    datum_t d = call(env, make_vector(arg), NO_FLAGS)->as_datum();
    if (d.get_type() == datum_t::R_OBJECT &&
        (body->get_src()->type == Term::MAKE_OBJ ||
         body->get_src()->type == Term::DATUM)) {
        return filter_match(d, arg, this);
    } else {
        return d.as_bool();
    }
}

std::string reql_func_t::print_source() const {
    return pprint::pretty_print(80, pprint::render_as_javascript(body->get_src()));
}

std::string js_func_t::print_source() const {
    std::string ret = strprintf("javascript timeout=%" PRIu64 "ms, source=", js_timeout_ms);
    ret += js_source;
    return ret;
}

bool js_func_t::filter_helper(env_t *env, datum_t arg) const {
    datum_t d = call(env, make_vector(arg), NO_FLAGS)->as_datum();
    return d.as_bool();
}

bool func_t::filter_call(env_t *env, datum_t arg, counted_t<const func_t> default_filter_val) const {
    // We have to catch every exception type and save it so we can rethrow it later
    // So we don't trigger a coroutine wait in a catch statement
    std::exception_ptr saved_exception;
    base_exc_t::type_t exception_type;

    try {
        return filter_helper(env, arg);
    } catch (const base_exc_t &e) {
        saved_exception = std::current_exception();
        exception_type = e.get_type();
    }

    // We can't call the default_filter_val earlier because it could block,
    //  which would crash since we were in an exception handler
    guarantee(saved_exception != std::exception_ptr());

    if (exception_type == base_exc_t::NON_EXISTENCE) {
        // If a non-existence error is thrown inside a `filter`, we return
        // the default value.  Note that we will enter this code if the
        // function passed to `filter` returns NULL, since the type error
        // above will produce a non-existence error in the case where `d` is
        // NULL.
        try {
            if (default_filter_val) {
                return default_filter_val->call(env)->as_bool();
            } else {
                return false;
            }
        } catch (const base_exc_t &e) {
            if (e.get_type() != base_exc_t::EMPTY_USER) {
                // If the default value throws a non-EMPTY_USER exception,
                // we re-throw that exception.
                throw;
            }
        }
    }

    // If we caught a non-NON_EXISTENCE exception or we caught a
    // NON_EXISTENCE exception and the default value threw an EMPTY_USER
    // exception, we re-throw the original exception.
    std::rethrow_exception(saved_exception);
}

counted_t<const func_t> new_constant_func(datum_t obj, backtrace_id_t bt,
                                          counted_t<term_storage_t> term_storage) {
    minidriver_t r(term_storage.get(), bt);
    const raw_term_t *twrap = r.fun(r.expr(obj)).raw_term();

    compile_env_t empty_compile_env((var_visibility_t()), term_storage.get());
    counted_t<func_term_t> func_term = make_counted<func_term_t>(&empty_compile_env,
                                                                 twrap);
    return func_term->eval_to_func(var_scope_t(), std::move(term_storage));
}

counted_t<const func_t> new_get_field_func(datum_t key, backtrace_id_t bt,
                                           counted_t<term_storage_t> term_storage) {
    minidriver_t r(term_storage.get(), bt);
    pb::dummy_var_t obj = pb::dummy_var_t::FUNC_GETFIELD;
    const raw_term_t *twrap = r.fun(obj, r.expr(obj)[key]).raw_term();

    compile_env_t empty_compile_env((var_visibility_t()), term_storage.get());
    counted_t<func_term_t> func_term = make_counted<func_term_t>(&empty_compile_env,
                                                                 twrap);
    return func_term->eval_to_func(var_scope_t(), std::move(term_storage));
}

counted_t<const func_t> new_pluck_func(datum_t obj, backtrace_id_t bt,
                                       counted_t<term_storage_t> term_storage) {
    minidriver_t r(term_storage.get(), bt);
    pb::dummy_var_t var = pb::dummy_var_t::FUNC_PLUCK;
    const raw_term_t *twrap = r.fun(var, r.expr(var).pluck(obj)).raw_term();

    compile_env_t empty_compile_env((var_visibility_t()), term_storage.get());
    counted_t<func_term_t> func_term = make_counted<func_term_t>(&empty_compile_env,
                                                                 twrap);
    return func_term->eval_to_func(var_scope_t(), std::move(term_storage));
}

counted_t<const func_t> new_eq_comparison_func(datum_t obj, backtrace_id_t bt,
                                               counted_t<term_storage_t> term_storage) {
    minidriver_t r(term_storage.get(), bt);
    pb::dummy_var_t var = pb::dummy_var_t::FUNC_EQCOMPARISON;
    const raw_term_t *twrap = r.fun(var, r.expr(var) == obj).raw_term();

    compile_env_t empty_compile_env((var_visibility_t()), term_storage.get());
    counted_t<func_term_t> func_term = make_counted<func_term_t>(&empty_compile_env,
                                                                 twrap);
    return func_term->eval_to_func(var_scope_t(), std::move(term_storage));
}

counted_t<const func_t> new_page_func(datum_t method, backtrace_id_t bt,
                                      counted_t<term_storage_t> term_storage) {
    if (method.get_type() != datum_t::R_NULL) {
        std::string name = method.as_str().to_std();
        if (name == "link-next") {
            minidriver_t r(term_storage.get(), bt);
            pb::dummy_var_t info = pb::dummy_var_t::FUNC_PAGE;
            const raw_term_t *twrap =
                r.fun(info,
                       r.expr(info)["header"]["link"]["rel=\"next\""]
                        .default_(r.null()))
                .raw_term();

            compile_env_t empty_compile_env((var_visibility_t()), term_storage.get());
            counted_t<func_term_t> func_term =
                make_counted<func_term_t>(&empty_compile_env, twrap);
            return func_term->eval_to_func(var_scope_t(), std::move(term_storage));
        } else {
            std::string msg = strprintf("`page` method '%s' not recognized, "
                                        "only 'link-next' is available.", name.c_str());
            rcheck_src(bt, false, base_exc_t::LOGIC, msg);
        }
    }
    return counted_t<const func_t>();
}


val_t *js_result_visitor_t::operator()(const std::string &err_val) const {
    rfail_target(parent, base_exc_t::LOGIC, "%s", err_val.c_str());
    unreachable();
}
val_t *js_result_visitor_t::operator()(
    const ql::datum_t &datum) const {
    return new val_t(datum, parent->backtrace());
}
// This JS evaluation resulted in an id for a js function
val_t *js_result_visitor_t::operator()(UNUSED const id_t id_val) const {
    counted_t<const func_t> func = make_counted<js_func_t>(code,
                                                           timeout_ms,
                                                           parent->backtrace());
    return new val_t(func, parent->backtrace());
}

} // namespace ql<|MERGE_RESOLUTION|>--- conflicted
+++ resolved
@@ -147,14 +147,13 @@
 
 func_term_t::func_term_t(compile_env_t *env, const raw_term_t *t)
         : term_t(t) {
-<<<<<<< HEAD
     r_sanity_check(t != nullptr);
     r_sanity_check(t->type == Term::FUNC);
     rcheck(t->num_optargs() == 0,
-           base_exc_t::GENERIC,
+           base_exc_t::LOGIC,
            "FUNC takes no optional arguments.");
     rcheck(t->num_args() == 2,
-           base_exc_t::GENERIC,
+           base_exc_t::LOGIC,
            strprintf("FUNC takes exactly two arguments (got %zu)", t->num_args()));
 
     auto it = t->args();
@@ -165,58 +164,24 @@
     if (vars->type == Term::DATUM) {
         datum_t d = vars->datum();
         rcheck(d.get_type() == datum_t::type_t::R_ARRAY,
-               base_exc_t::GENERIC,
+               base_exc_t::LOGIC,
                "CLIENT ERROR: FUNC variables must be a literal *array* of numbers.");
         for (size_t i = 0; i < d.arr_size(); ++i) {
             datum_t dnum = d.get(i);
             rcheck(dnum.get_type() == datum_t::type_t::R_NUM,
-                   base_exc_t::GENERIC,
-=======
-    r_sanity_check(t.has());
-    r_sanity_check(t->type() == Term_TermType_FUNC);
-    rcheck(t->optargs_size() == 0,
-           base_exc_t::LOGIC,
-           "FUNC takes no optional arguments.");
-    rcheck(t->args_size() == 2,
-           base_exc_t::LOGIC,
-           strprintf("Func takes exactly two arguments (got %d)", t->args_size()));
-
-    std::vector<sym_t> args;
-    const Term *vars = &t->args(0);
-    if (vars->type() == Term_TermType_DATUM) {
-        const Datum *d = &vars->datum();
-        rcheck(d->type() == Datum_DatumType_R_ARRAY,
-               base_exc_t::LOGIC,
-               "CLIENT ERROR: FUNC variables must be a literal *array* of numbers.");
-        for (int i = 0; i < d->r_array_size(); ++i) {
-            const Datum *dnum = &d->r_array(i);
-            rcheck(dnum->type() == Datum_DatumType_R_NUM,
                    base_exc_t::LOGIC,
->>>>>>> 072575e3
                    "CLIENT ERROR: FUNC variables must be a literal array of *numbers*.");
             args.push_back(sym_t(dnum.as_num()));
         }
-<<<<<<< HEAD
     } else if (vars->type == Term::MAKE_ARRAY) {
         auto vars_it = vars->args();
         while (const raw_term_t *v = vars_it.next()) {
             rcheck(v->type == Term::DATUM,
-                   base_exc_t::GENERIC,
+                   base_exc_t::LOGIC,
                    "CLIENT ERROR: FUNC variables must be a *literal* array of numbers.");
             datum_t d = v->datum();
             rcheck(d.get_type() == datum_t::type_t::R_NUM,
-                   base_exc_t::GENERIC,
-=======
-    } else if (vars->type() == Term_TermType_MAKE_ARRAY) {
-        for (int i = 0; i < vars->args_size(); ++i) {
-            const Term *arg = &vars->args(i);
-            rcheck(arg->type() == Term_TermType_DATUM,
                    base_exc_t::LOGIC,
-                   "CLIENT ERROR: FUNC variables must be a *literal* array of numbers.");
-            const Datum *dnum = &arg->datum();
-            rcheck(dnum->type() == Datum_DatumType_R_NUM,
-                   base_exc_t::LOGIC,
->>>>>>> 072575e3
                    "CLIENT ERROR: FUNC variables must be a literal array of *numbers*.");
             args.push_back(sym_t(d.as_num()));
         }
