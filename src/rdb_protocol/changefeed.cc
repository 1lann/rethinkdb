--- conflicted
+++ resolved
@@ -1050,23 +1050,14 @@
 class subscription_t : public home_thread_mixin_t {
 public:
     virtual ~subscription_t();
-<<<<<<< HEAD
+    virtual feed_type_t cfeed_type() const = 0;
+    void set_notes(Response *res) const;
     std::vector<datum_t> get_els(
         batcher_t *batcher,
         return_empty_normal_batches_t return_empty_normal_batches,
         const signal_t *interruptor);
-    std::vector<datum_t> pop_needed_changes(active_state_t active_state);
-    virtual void start_artificial(env_t *, const uuid_u &) = 0;
-=======
-    virtual feed_type_t cfeed_type() const = 0;
-    void set_notes(Response *res) const;
-    std::vector<datum_t>
-    get_els(batcher_t *batcher,
-            return_empty_normal_batches_t return_empty_normal_batches,
-            const signal_t *interruptor);
     virtual void start_artificial(env_t *, const uuid_u &,
                                   artificial_table_backend_t *) = 0;
->>>>>>> 2a5c22a7
     virtual void start_real(env_t *env,
                             std::string table,
                             namespace_interface_t *nif,
@@ -1093,12 +1084,8 @@
     const double min_interval;
     virtual bool has_el() = 0;
     virtual datum_t pop_el() = 0;
-<<<<<<< HEAD
     virtual change_val_t pop_change_val() = 0;
-    virtual void note_data_wait() = 0;
-=======
     virtual void apply_queued_changes() = 0;
->>>>>>> 2a5c22a7
     virtual bool active() = 0;
     // Used to block on more changes.  NULL unless we're waiting.
     cond_t *cond;
@@ -1137,14 +1124,7 @@
     // The queue of changes we've accumulated since the last time we were read from.
     const scoped_ptr_t<maybe_squashing_queue_t> queue;
 private:
-<<<<<<< HEAD
-    virtual datum_t pop_el() { return change_val_to_change(pop_change_val()); }
-    virtual change_val_t pop_change_val() { return queue->pop(); }
-    virtual bool has_el() { return queue->size() != 0; }
-    virtual void note_data_wait() { }
-=======
     virtual void apply_queued_changes() { } // Changes are never queued.
->>>>>>> 2a5c22a7
     virtual bool update_stamp(const uuid_u &uuid, uint64_t new_stamp) = 0;
 };
 
@@ -1381,17 +1361,6 @@
 class point_sub_t : public flat_sub_t {
 public:
     // Throws QL exceptions.
-<<<<<<< HEAD
-    point_sub_t(feed_t *feed, const datum_t &squash, store_key_t _pkey)
-        : flat_sub_t(feed, squash), pkey(std::move(_pkey)), stamp(0), started(false) {
-        feed->add_point_sub(this, pkey);
-    }
-    virtual ~point_sub_t() {
-        destructor_cleanup(
-            std::bind(&feed_t::del_point_sub, feed, this, std::cref(pkey)));
-    }
-    virtual void start_artificial(env_t *, const uuid_u &) {
-=======
     point_sub_t(feed_t *feed, const datum_t &squash, bool include_states, datum_t _pkey)
         : flat_sub_t(feed, squash, include_states),
           pkey(std::move(_pkey)), stamp(0), started(false),
@@ -1417,7 +1386,6 @@
                 rfail_datum(base_exc_t::GENERIC, "%s", err.c_str());
             }
         }
->>>>>>> 2a5c22a7
         started = true;
     }
     virtual void start_real(env_t *env,
@@ -1427,12 +1395,8 @@
         assert_thread();
         read_response_t read_resp;
         nif->read(
-<<<<<<< HEAD
-            read_t(changefeed_point_stamp_t{*addr, pkey}, profile_bool_t::DONT_PROFILE),
-=======
             read_t(changefeed_point_stamp_t{*addr, store_key_t(pkey.print_primary())},
                    profile_bool_t::DONT_PROFILE),
->>>>>>> 2a5c22a7
             &read_resp,
             order_token_t::ignore,
             env->interruptor);
@@ -1446,16 +1410,12 @@
         if (queue->size() == 0 || start_stamp > stamp) {
             stamp = start_stamp;
             queue->clear(); // Remove the premature values.
-<<<<<<< HEAD
             queue->add(pkey, change_val_t(
                resp->stamp,
-               pkey,
+               store_key_t(pkey.print_primary()),
                indexed_datum_t{resp->initial_val, datum_t()},
                boost::none,
                DEBUG_ONLY(boost::none)));
-=======
-            queue->add(store_key_t(pkey.print_primary()), datum_t(), resp->initial_val);
->>>>>>> 2a5c22a7
         }
         // RSI: Should there be an `else` here to change the end of the queue
         // into an initial value change?
@@ -1483,11 +1443,7 @@
 private:
     virtual bool active() { return started; }
 
-<<<<<<< HEAD
-    store_key_t pkey;
-=======
     datum_t pkey;
->>>>>>> 2a5c22a7
     uint64_t stamp;
     bool started;
     state_t state, sent_state;
