// Copyright 2010-2015 RethinkDB, all rights reserved.
#include "rdb_protocol/changefeed.hpp"

#include <queue>

#include "boost_utils.hpp"
#include "btree/reql_specific.hpp"
#include "concurrency/cross_thread_signal.hpp"
#include "concurrency/interruptor.hpp"
#include "containers/archive/boost_types.hpp"
#include "rdb_protocol/artificial_table/backend.hpp"
#include "rdb_protocol/btree.hpp"
#include "rdb_protocol/env.hpp"
#include "rdb_protocol/protocol.hpp"
#include "rdb_protocol/response.hpp"
#include "rdb_protocol/val.hpp"
#include "rpc/mailbox/typed.hpp"

#include "debug.hpp"

namespace ql {

namespace changefeed {

struct indexed_datum_t {
    indexed_datum_t(datum_t _val, datum_t _index, boost::optional<uint64_t> _tag_num)
        : val(std::move(_val)), index(std::move(_index)), tag_num(std::move(_tag_num)) {
        guarantee(val.has());
    }
    datum_t val, index;
    boost::optional<uint64_t> tag_num;
    // This should be true, but older versions of boost don't support `move`
    // well in optionals.
    // MOVABLE_BUT_NOT_COPYABLE(indexed_datum_t);
};

struct stamped_range_t {
    explicit stamped_range_t(uint64_t _next_expected_stamp)
        : next_expected_stamp(_next_expected_stamp),
          left_fencepost(store_key_t::min()) { }
    const store_key_t &get_right_fencepost() {
        return ranges.size() == 0 ? left_fencepost : ranges.back().first.right.key();
    }
    uint64_t next_expected_stamp;
    store_key_t left_fencepost;
    std::deque<std::pair<key_range_t, uint64_t> > ranges;
    // This should be true, but it breaks with GCC 4.6's STL.  (The cost of
    // copying is low because if you look below we only ever copy
    // `stamped_range_t` before populating `ranges`.)
    // MOVABLE_BUT_NOT_COPYABLE(stamped_range_t);
};

struct change_val_t {
    change_val_t(std::pair<uuid_u, uint64_t> _source_stamp,
                 store_key_t _pkey,
                 boost::optional<indexed_datum_t> _old_val,
                 boost::optional<indexed_datum_t> _new_val
                 DEBUG_ONLY(, boost::optional<std::string> _sindex))
        : source_stamp(std::move(_source_stamp)),
          pkey(std::move(_pkey)),
          old_val(std::move(_old_val)),
          new_val(std::move(_new_val))
          DEBUG_ONLY(, sindex(std::move(_sindex))) {
        guarantee(old_val || new_val);
        if (old_val && new_val) {
            guarantee(old_val->index.has() == new_val->index.has());
            rassert(old_val->val != new_val->val);
        }
    }
    std::pair<uuid_u, uint64_t> source_stamp;
    store_key_t pkey;
    boost::optional<indexed_datum_t> old_val, new_val;
    DEBUG_ONLY(boost::optional<std::string> sindex;);
    // This should be true, but older versions of boost don't support `move`
    // well in optionals.
    // MOVABLE_BUT_NOT_COPYABLE(change_val_t);
};

namespace debug {
std::string print(const uuid_u &u) {
    printf_buffer_t buf;
    debug_print(&buf, u);
    return strprintf("uuid(%s)", buf.c_str());
}
std::string print(const datum_t &d) {
    return "datum(" + d.print() + ")";
}
std::string print(const indexed_datum_t &d) {
    return strprintf("indexed_datum_t(val: %s, index: %s)",
                     print(d.val).c_str(),
                     print(d.index).c_str());
}
std::string print(const std::string &s) {
    return "str(" + s + ")";
}
std::string print(uint64_t i) {
    return strprintf("%" PRIu64, i);
}
std::string print(const key_range_t &rng) {
    return rng.print();
}
template<class A, class B>
std::string print(const std::pair<A, B> &p) {
    return strprintf("pair(%s, %s)", print(p.first).c_str(), print(p.second).c_str());
}
template<class T>
std::string print(const boost::optional<T> &t) {
    return strprintf("opt(%s)\n", t ? print(*t).c_str() : "");
}
std::string print(const msg_t::limit_change_t &change) {
    return strprintf("limit_change_t(%s, %s, %s)",
                     print(change.sub).c_str(),
                     print(change.old_key).c_str(),
                     print(change.new_val).c_str());
}
template<class T>
std::string print(const T &d) {
    std::string s = "[";
    for (const auto &t : d) {
        if (s.size() != 1) s += ", ";
        s += print(t);
    }
    s += "]";
    return s;
}
std::string print(const store_key_t &key) {
    printf_buffer_t buf;
    debug_print(&buf, key);
    return strprintf("store_key_t(%s)", buf.c_str());
}
std::string print(const stamped_range_t &srng) {
    return strprintf("stamped_range_t(%" PRIu64 ", %s, %s)",
                     srng.next_expected_stamp,
                     key_to_debug_str(srng.left_fencepost).c_str(),
                     print(srng.ranges).c_str());
}
std::string print(const change_val_t &cv) {
    return strprintf("change_val_t(%s, %s, %s, %s)\n",
                     print(cv.source_stamp).c_str(),
                     print(cv.pkey).c_str(),
                     print(cv.old_val).c_str(),
                     print(cv.new_val).c_str());
}
} // namespace debug

datum_t vals_to_change(
    datum_t old_val,
    datum_t new_val,
    bool discard_old_val = false,
    bool discard_new_val = false) {
    if (discard_old_val && discard_new_val) {
        return datum_t();
    } else {
        std::map<datum_string_t, datum_t> ret;
        if (!discard_old_val) {
            ret[datum_string_t("old_val")] = std::move(old_val);
        }
        if (!discard_new_val) {
            ret[datum_string_t("new_val")] = std::move(new_val);
        }
        guarantee(ret.size() != 0);
        return datum_t(std::move(ret));
    }
}

datum_t change_val_to_change(
    const change_val_t &change,
    bool discard_old_val = false,
    bool discard_new_val = false) {
    return vals_to_change(
        change.old_val ? change.old_val->val : datum_t::null(),
        change.new_val ? change.new_val->val : datum_t::null(),
        discard_old_val,
        discard_new_val);
}

enum class pop_type_t { RANGE, POINT };
class maybe_squashing_queue_t {
public:
    virtual ~maybe_squashing_queue_t() { }
    virtual void add(change_val_t change_val) = 0;
    virtual size_t size() const = 0;
    virtual void clear() = 0;
    virtual change_val_t pop() = 0;
    virtual const change_val_t &peek() = 0;
};

class squashing_queue_t : public maybe_squashing_queue_t {
public:
    virtual void add(change_val_t change_val) {
        auto it = queue.find(change_val.pkey);
        if (it == queue.end()) {
            auto order_it = queue_order.insert(queue_order.end(), change_val.pkey);
            auto pair = std::make_pair(
                std::move(change_val.pkey),
                std::make_pair(std::move(change_val), order_it));
            auto res = queue.insert(std::move(pair));
            it = res.first;
            guarantee(res.second);
        } else {
            change_val_t *change = &it->second.first;
            change_val.old_val = std::move(change->old_val);
            *change = std::move(change_val);
            bool has_old_val = change->old_val
                && change->old_val->val.get_type() != datum_t::R_NULL;
            bool has_new_val = change->new_val
                && change->new_val->val.get_type() != datum_t::R_NULL;
            if ((!has_old_val && !has_new_val)
                || (change->old_val && change->new_val
                    && change->old_val->val == change->new_val->val)) {
                queue_order.erase(it->second.second);
                queue.erase(it);
            }
        }
    }
    virtual size_t size() const {
        guarantee(queue.size() == queue_order.size());
        return queue.size();
    }
    virtual void clear() {
        queue.clear();
        queue_order.clear();
    }
    virtual const change_val_t &peek() {
        guarantee(size() != 0);
        auto it = queue.find(*queue_order.begin());
        guarantee(it != queue.end());
        return it->second.first;
    }
    virtual change_val_t pop() {
        guarantee(size() != 0);
        auto it = queue.find(*queue_order.begin());
        guarantee(it != queue.end());
        auto ret = std::move(it->second.first);
        queue.erase(it);
        queue_order.pop_front();
        return ret;
    }
private:
    std::map<store_key_t,
             std::pair<change_val_t, std::list<store_key_t>::iterator> >queue;
    std::list<store_key_t> queue_order;
};

class nonsquashing_queue_t : public maybe_squashing_queue_t {
    virtual void add(change_val_t change_val) {
        queue.push_back(std::move(change_val));
    }
    virtual size_t size() const {
        return queue.size();
    }
    virtual void clear() {
        queue.clear();
    }
    virtual const change_val_t &peek() {
        guarantee(size() != 0);
        return queue.front();
    }
    virtual change_val_t pop() {
        guarantee(size() != 0);
        auto ret = std::move(queue.front());
        queue.pop_front();
        return ret;
    }
    std::deque<change_val_t> queue;
};

scoped_ptr_t<maybe_squashing_queue_t> make_maybe_squashing_queue(bool squash) {
    return squash
        ? scoped_ptr_t<maybe_squashing_queue_t>(new squashing_queue_t())
        : scoped_ptr_t<maybe_squashing_queue_t>(new nonsquashing_queue_t());
}

boost::optional<datum_t> apply_ops(
    const datum_t &val,
    const std::vector<scoped_ptr_t<op_t> > &ops,
    env_t *env,
    const datum_t &key) THROWS_NOTHING {
    try {
        groups_t groups;
        groups[datum_t()] = std::vector<datum_t>{val};
        for (const auto &op : ops) {
            (*op)(env, &groups, key);
        }
        // TODO: when we support `.group.changes` this will need to change.
        guarantee(groups.size() <= 1);
        std::vector<datum_t> *vec = &groups[datum_t()];
        guarantee(groups.size() == 1);
        // TODO: when we support `.concatmap.changes` this will need to change.
        guarantee(vec->size() <= 1);
        if (vec->size() == 1) {
            return (*vec)[0];
        } else {
            return boost::none;
        }
    } catch (const base_exc_t &) {
        // Do nothing.  This is similar to index behavior where we drop a row if
        // we fail to execute the code required to produce the index.  (In this
        // case, if you change the value of a row so that one of the
        // transformations errors on it, we report the row as being deleted from
        // the selection you asked for changes on.)
        return boost::none;
    }
}

server_t::client_info_t::client_info_t()
    : limit_clients(&opt_lt<std::string>),
      limit_clients_lock(new rwlock_t()) { }

server_t::server_t(mailbox_manager_t *_manager, store_t *_parent)
    : uuid(generate_uuid()),
      manager(_manager),
      parent(_parent),
      stop_mailbox(manager,
                   std::bind(&server_t::stop_mailbox_cb, this, ph::_1, ph::_2)),
      limit_stop_mailbox(manager, std::bind(&server_t::limit_stop_mailbox_cb,
                                            this, ph::_1, ph::_2, ph::_3, ph::_4)) { }

server_t::~server_t() { }

void server_t::stop_mailbox_cb(signal_t *, client_t::addr_t addr) {
    auto_drainer_t::lock_t lock(&drainer);
    rwlock_in_line_t spot(&clients_lock, access_t::read);
    spot.read_signal()->wait_lazily_unordered();
    auto it = clients.find(addr);
    // The client might have already been removed from e.g. a peer disconnect or
    // drainer destruction.  (Also, if we have multiple shards per btree this
    // will be called twice, and the second time it should be a no-op.)
    if (it != clients.end()) {
        it->second.cond->pulse_if_not_already_pulsed();
    }
}

void server_t::limit_stop_mailbox_cb(signal_t *,
                                     client_t::addr_t addr,
                                     boost::optional<std::string> sindex,
                                     uuid_u limit_uuid) {
    std::vector<scoped_ptr_t<limit_manager_t> > destroyable_lms;
    auto_drainer_t::lock_t lock(&drainer);
    rwlock_in_line_t spot(&clients_lock, access_t::read);
    spot.read_signal()->wait_lazily_unordered();
    auto it = clients.find(addr);
    // The client might have already been removed from e.g. a peer disconnect or
    // drainer destruction.  (Also, if we have multiple shards per btree this
    // will be called twice, and the second time it should be a no-op.)
    if (it != clients.end()) {
        // It's OK not to have a drainer here because we're still holding a read
        // lock on `clients_lock`.
        rwlock_in_line_t lspot(it->second.limit_clients_lock.get(), access_t::write);
        lspot.read_signal()->wait_lazily_unordered();
        auto vec_it = it->second.limit_clients.find(sindex);
        if (vec_it != it->second.limit_clients.end()) {
            for (size_t i = 0; i < vec_it->second.size(); ++i) {
                auto *lm = &vec_it->second[i];
                guarantee((*lm).has());
                if ((*lm)->is_aborted()) {
                    continue;
                } else if ((*lm)->uuid == limit_uuid) {
                    lspot.write_signal()->wait_lazily_unordered();
                    auto *vec = &vec_it->second;
                    while (i < vec->size()) {
                        if (vec->back()->is_aborted()) {
                            vec->pop_back();
                        } else {
                            std::swap((*lm), vec->back());
                            // No need to hold onto the locks while we're
                            // freeing the limit managers.
                            destroyable_lms.push_back(std::move(vec->back()));
                            vec->pop_back();
                            break;
                        }
                    }
                    if (vec_it->second.size() == 0) {
                        it->second.limit_clients.erase(vec_it);
                    }
                    return;
                }
            }
        }
    }
}

void server_t::add_client(
        const client_t::addr_t &addr,
        region_t region,
        const auto_drainer_t::lock_t &keepalive) {
    keepalive.assert_is_holding(&drainer);
    rwlock_in_line_t spot(&clients_lock, access_t::write);
    spot.write_signal()->wait_lazily_unordered();
    client_info_t *info = &clients[addr];

    // We do this regardless of whether there's already an entry for this
    // address, because we might be subscribed to multiple regions if we're
    // oversharded.  This will have to become smarter once you can unsubscribe
    // at finer granularity (i.e. when we support changefeeds on selections).
    info->regions.push_back(std::move(region));

    // The entry might already exist if we have multiple shards per btree, but
    // that's fine.
    if (!info->cond.has()) {
        info->stamp = 0;
        cond_t *stopped = new cond_t();
        info->cond.init(stopped);
        // Passing the raw pointer `stopped` is safe because `add_client_cb` is
        // the only function which can remove an entry from the map.
        // TODO: This `spawn_now_dangerously` could probably be a `spawn_sometime`.
        //   It used to be a `spawn_now_dangerously` because we used to acquire
        //   the auto drainer lock inside of `add_client_cb`, rather than passing
        //   `keepalive` in. This is no longer the case.
        //   We're keeping the `spawn_now_dangerously` for now to make sure that
        //   we don't introduce any subtle new bugs in 2.1.2.
        coro_t::spawn_now_dangerously(
            std::bind(&server_t::add_client_cb, this, stopped, addr, keepalive));
    }
}

void server_t::add_limit_client(
<<<<<<< HEAD
    const client_t::addr_t &addr,
    const region_t &region,
    const std::string &table,
    rdb_context_t *ctx,
    global_optargs_t optargs,
    const uuid_u &client_uuid,
    const keyspec_t::limit_t &spec,
    limit_order_t lt,
    std::vector<item_t> &&item_vec) {
    auto_drainer_t::lock_t lock(&drainer);
=======
        const client_t::addr_t &addr,
        const region_t &region,
        const std::string &table,
        rdb_context_t *ctx,
        std::map<std::string, wire_func_t> optargs,
        const uuid_u &client_uuid,
        const keyspec_t::limit_t &spec,
        limit_order_t lt,
        std::vector<item_t> &&item_vec,
        const auto_drainer_t::lock_t &keepalive) {
    keepalive.assert_is_holding(&drainer);
>>>>>>> 072575e3
    rwlock_in_line_t spot(&clients_lock, access_t::read);
    spot.read_signal()->wait_lazily_unordered();
    auto it = clients.find(addr);

    // It's entirely possible the peer disconnected by the time we got here.
    if (it != clients.end()) {
        rwlock_in_line_t lspot(it->second.limit_clients_lock.get(), access_t::write);
        lspot.read_signal()->wait_lazily_unordered();
        auto *vec = &it->second.limit_clients[spec.range.sindex];
        auto lm = make_scoped<limit_manager_t>(
            &spot,
            region,
            table,
            ctx,
            std::move(optargs),
            client_uuid,
            this,
            it->first,
            spec,
            std::move(lt),
            std::move(item_vec));
        lspot.write_signal()->wait_lazily_unordered();
        vec->push_back(std::move(lm));
    }
}

void server_t::add_client_cb(
        signal_t *stopped,
        client_t::addr_t addr,
        const auto_drainer_t::lock_t &keepalive) {
    keepalive.assert_is_holding(&drainer);
    {
        disconnect_watcher_t disconnect(manager, addr.get_peer());
        wait_any_t wait_any(
            &disconnect, stopped, keepalive.get_drain_signal());
        wait_any.wait_lazily_unordered();
    }
    rwlock_in_line_t coro_spot(&clients_lock, access_t::write);
    coro_spot.read_signal()->wait_lazily_unordered();
    auto it = clients.find(addr);
    // We can be removed more than once safely (e.g. in the case of oversharding).
    if (it != clients.end()) {
        send_one_with_lock(&*it, msg_t(msg_t::stop_t()), keepalive);
    }
    coro_spot.write_signal()->wait_lazily_unordered();
    size_t erased = clients.erase(addr);
    // This is true even if we have multiple shards per btree because
    // `add_client` only spawns one of us.
    guarantee(erased == 1);
}

struct stamped_msg_t {
    stamped_msg_t() { }
    stamped_msg_t(uuid_u _server_uuid, uint64_t _stamp, msg_t _submsg)
        : server_uuid(std::move(_server_uuid)),
          stamp(_stamp),
          submsg(std::move(_submsg)) { }
    uuid_u server_uuid;
    uint64_t stamp;
    msg_t submsg;
};

RDB_MAKE_SERIALIZABLE_3(stamped_msg_t, server_uuid, stamp, submsg);

// This function takes a `lock_t` to make sure you have one.  (We can't just
// always acquire a drainer lock before sending because we sometimes send a
// `stop_t` during destruction, and you can't acquire a drain lock on a draining
// `auto_drainer_t`.)
void server_t::send_one_with_lock(
        std::pair<const client_t::addr_t, client_info_t> *client,
        msg_t msg,
        const auto_drainer_t::lock_t &keepalive) {
    keepalive.assert_is_holding(&drainer);
    uint64_t stamp;
    {
        // We don't need a write lock as long as we make sure the coroutine
        // doesn't block between reading and updating the stamp.
        ASSERT_NO_CORO_WAITING;
        stamp = client->second.stamp++;
    }
    send(manager, client->first, stamped_msg_t(uuid, stamp, std::move(msg)));
}

void server_t::send_all(
        const msg_t &msg,
        const store_key_t &key,
        rwlock_in_line_t *stamp_spot,
        const auto_drainer_t::lock_t &keepalive) {
    keepalive.assert_is_holding(&drainer);
    stamp_spot->guarantee_is_for_lock(&parent->cfeed_stamp_lock);
    stamp_spot->write_signal()->wait_lazily_unordered();

    rwlock_acq_t acq(&clients_lock, access_t::read);
    std::map<client_t::addr_t, uint64_t> stamps;
    for (auto &&pair : clients) {
        // We don't need a write lock as long as we make sure the coroutine
        // doesn't block between reading and updating the stamp.
        ASSERT_NO_CORO_WAITING;
        if (std::any_of(pair.second.regions.begin(),
                        pair.second.regions.end(),
                        std::bind(&region_contains_key, ph::_1, std::cref(key)))) {
            stamps[pair.first] = pair.second.stamp++;
        }
    }
    acq.reset();
    stamp_spot->reset(); // Done stamping, no need to hold onto it while we send.
    for (const auto &pair : stamps) {
        send(manager, pair.first, stamped_msg_t(uuid, pair.second, msg));
    }
}

server_t::addr_t server_t::get_stop_addr() {
    return stop_mailbox.get_address();
}

server_t::limit_addr_t server_t::get_limit_stop_addr() {
    return limit_stop_mailbox.get_address();
}

boost::optional<uint64_t> server_t::get_stamp(
        const client_t::addr_t &addr,
        const auto_drainer_t::lock_t &keepalive) {
    keepalive.assert_is_holding(&drainer);
    rwlock_acq_t stamp_acq(&parent->cfeed_stamp_lock, access_t::read);
    rwlock_acq_t client_acq(&clients_lock, access_t::read);
    auto it = clients.find(addr);
    if (it == clients.end()) {
        return boost::none;
    } else {
        return it->second.stamp;
    }
}

uuid_u server_t::get_uuid() {
    return uuid;
}

bool server_t::has_limit(
        const boost::optional<std::string> &sindex,
        const auto_drainer_t::lock_t &keepalive) {
    keepalive.assert_is_holding(&drainer);
    auto spot = make_scoped<rwlock_in_line_t>(&clients_lock, access_t::read);
    spot->read_signal()->wait_lazily_unordered();
    for (auto &&client : clients) {
        // We don't need a drainer lock here because we're still holding a read
        // lock on `clients_lock`.
        rwlock_in_line_t lspot(client.second.limit_clients_lock.get(), access_t::read);
        lspot.read_signal()->wait_lazily_unordered();
        client_info_t *info = &client.second;
        auto it = info->limit_clients.find(sindex);
        if (it != info->limit_clients.end()) {
            return true;
        }
    }
    return false;
}

auto_drainer_t::lock_t server_t::get_keepalive() {
    return drainer.lock();
}

void server_t::foreach_limit(
        const boost::optional<std::string> &sindex,
        const store_key_t *pkey,
        std::function<void(rwlock_in_line_t *,
                           rwlock_in_line_t *,
                           rwlock_in_line_t *,
                           limit_manager_t *)> f,
        const auto_drainer_t::lock_t &keepalive) THROWS_NOTHING {
    keepalive.assert_is_holding(&drainer);
    auto spot = make_scoped<rwlock_in_line_t>(&clients_lock, access_t::read);
    spot->read_signal()->wait_lazily_unordered();
    for (auto &&client : clients) {
        // We don't need a drainer lock here because we're still holding a read
        // lock on `clients_lock`.
        rwlock_in_line_t lspot(client.second.limit_clients_lock.get(), access_t::read);
        lspot.read_signal()->wait_lazily_unordered();
        client_info_t *info = &client.second;
        auto it = info->limit_clients.find(sindex);
        if (it == info->limit_clients.end()) {
            continue;
        }
        for (size_t i = 0; i < it->second.size(); ++i) {
            auto *lc = &it->second[i];
            guarantee((*lc).has());
            if ((*lc)->is_aborted()
                || (pkey && !(*lc)->region.inner.contains_key(*pkey))) {
                continue;
            }
            auto_drainer_t::lock_t lc_lock(&(*lc)->drainer);
            rwlock_in_line_t lc_spot(&(*lc)->lock, access_t::write);
            lc_spot.write_signal()->wait_lazily_unordered();
            try {
                f(spot.get(), &lspot, &lc_spot, (*lc).get());
            } catch (const exc_t &e) {
                (*lc)->abort(e);
                auto_drainer_t::lock_t sub_keepalive(keepalive);
                auto sub_spot = make_scoped<rwlock_in_line_t>(
                    &clients_lock, access_t::read);
                guarantee(sub_spot->read_signal()->is_pulsed());
                // We spawn immediately so it can steal our locks.
                coro_t::spawn_now_dangerously(
                    std::bind(&server_t::prune_dead_limit,
                              this, &sub_keepalive, &sub_spot, info, sindex, i));
                guarantee(!sub_keepalive.has_lock());
                guarantee(!sub_spot.has());
            }
        }
    }
}

// We do this stealable stuff rather than an rvalue reference because I can't
// find a way to pass one through `bind`, and you can't pass one through a
// lambda until C++14.
void server_t::prune_dead_limit(
    auto_drainer_t::lock_t *stealable_lock,
    scoped_ptr_t<rwlock_in_line_t> *stealable_clients_read_lock,
    client_info_t *info,
    boost::optional<std::string> sindex,
    size_t offset) {
    std::vector<scoped_ptr_t<limit_manager_t> > destroyable_lms;

    auto_drainer_t::lock_t lock;
    stealable_lock->assert_is_holding(&drainer);
    std::swap(lock, *stealable_lock);
    scoped_ptr_t<rwlock_in_line_t> spot;
    guarantee(stealable_clients_read_lock->has());
    std::swap(spot, *stealable_clients_read_lock);
    guarantee(spot->read_signal()->is_pulsed());
    rwlock_in_line_t lspot(info->limit_clients_lock.get(), access_t::write);
    lspot.write_signal()->wait_lazily_unordered();

    auto it = info->limit_clients.find(sindex);
    if (it == info->limit_clients.end()) {
        return;
    }
    auto *vec = &it->second;
    while (offset < vec->size()) {
        if (vec->back()->is_aborted()) {
            vec->pop_back();
        } else if ((*vec)[offset]->is_aborted()) {
            std::swap((*vec)[offset], vec->back());
            // No need to hold onto the locks while we're freeing the limit
            // managers.
            destroyable_lms.push_back(std::move(vec->back()));
            vec->pop_back();
            break;
        }
    }
    if (vec->size() == 0) {
        info->limit_clients.erase(sindex);
    }
}

limit_order_t::limit_order_t(sorting_t _sorting)
    : sorting(std::move(_sorting)) {
    rcheck_toplevel(
        sorting != sorting_t::UNORDERED, base_exc_t::LOGIC,
        "Cannot get changes on the first elements of an unordered stream.");
}

// Produes a primary key + tag pair, mangled so that it sorts correctly and can
// be safely stored in a datum.
std::string key_to_mangled_primary(store_key_t store_key, is_primary_t is_primary) {
    std::string s, raw_str = key_to_unescaped_str(store_key);
    components_t components;
    if (is_primary == is_primary_t::YES) {
        components.primary = raw_str; // No tag.
    } else {
        components = datum_t::extract_all(raw_str);
    }
    for (auto c : components.primary) {
        // We escape 0 because there are places where we don't support NULL
        // bytes, 1 because we use it to delineate the start of the tag, and 2
        // because it's the escape character.
        if (c == 0 || c == 1 || c == 2) {
            s.push_back(2);
            s.push_back(c+2);
        } else {
            s.push_back(c);
        }
    }
    s.push_back(1); // Append regardless of whether there's a tag.
    if (components.tag_num) {
        uint64_t u = *components.tag_num;
        // Shamelessly stolen from datum.cc.
        s += strprintf("%.*" PRIx64, static_cast<int>(sizeof(uint64_t) * 2), u);
    }
    return s;
}

store_key_t mangled_primary_to_pkey(const std::string &s) {
    guarantee(s.size() > 0);
    guarantee(s[s.size() - 1] == 1);
    std::string pkey;
    for (size_t i = 0; i < s.size(); ++i) {
        if (s[i] == 2) {
            guarantee(i != s.size() - 1);
            pkey.push_back(s[++i]-2);
        } else if (s[i] == 1) {
            // Because we're unmangling a pkey, we know there's no tag.
            guarantee(i == s.size() - 1);
        } else {
            guarantee(i != s.size() - 1);
            pkey.push_back(s[i]);
        }
    }
    return store_key_t(pkey);
}

sorting_t flip(sorting_t sorting) {
    switch (sorting) {
    case sorting_t::ASCENDING: return sorting_t::DESCENDING;
    case sorting_t::DESCENDING: return sorting_t::ASCENDING;
    case sorting_t::UNORDERED: // fallthru
    default: unreachable();
    }
    unreachable();
}

std::vector<item_t> mangle_sort_truncate_stream(
    stream_t &&stream, is_primary_t is_primary, sorting_t sorting, size_t n) {
    std::vector<item_t> vec;
    vec.reserve(stream.size());
    for (auto &&item : stream) {
        guarantee(is_primary ==
                  (item.sindex_key.has() ? is_primary_t::NO : is_primary_t::YES));
        vec.push_back(
            std::make_pair(
                key_to_mangled_primary(item.key, is_primary),
                std::make_pair(
                    is_primary == is_primary_t::YES ? datum_t::null() : item.sindex_key,
                    item.data)));
    }
    // We only need to sort to resolve truncated sindexes.
    if (is_primary == is_primary_t::NO) {
        // Note that we flip the sorting.  This is intentional, because we want to
        // drop the "highest" elements even though we usually use the sorting to put
        // the lowest elements at the back.
        std::sort(vec.begin(), vec.end(), limit_order_t(flip(sorting)));
    }
    if (vec.size() > n) {
        vec.resize(n);
    }
    return vec;
}

bool limit_order_t::subop(
    const std::string &a_str, const std::pair<datum_t, datum_t> &a_pair,
    const std::string &b_str, const std::pair<datum_t, datum_t> &b_pair) const {
    int cmp = a_pair.first.cmp(b_pair.first);
    switch (sorting) {
    case sorting_t::ASCENDING:
        return cmp > 0 ? true : ((cmp < 0) ? false : (*this)(a_str, b_str));
    case sorting_t::DESCENDING:
        return cmp < 0 ? true : ((cmp > 0) ? false : (*this)(a_str, b_str));
    case sorting_t::UNORDERED: // fallthru
    default: unreachable();
    }
    unreachable();
}

bool limit_order_t::operator()(const item_t &a, const item_t &b) const {
    return subop(a.first, a.second, b.first, b.second);
}

bool limit_order_t::operator()(const const_item_t &a, const const_item_t &b) const {
    return subop(a.first, a.second, b.first, b.second);
}

bool limit_order_t::operator()(const datum_t &a, const datum_t &b) const {
    int cmp = a.cmp(b);
    switch (sorting) {
    case sorting_t::ASCENDING: return cmp > 0;
    case sorting_t::DESCENDING: return cmp < 0;
    case sorting_t::UNORDERED: // fallthru
    default: unreachable();
    }
    unreachable();
}

bool limit_order_t::operator()(const std::string &a, const std::string &b) const {
    switch (sorting) {
    case sorting_t::ASCENDING: return a > b;
    case sorting_t::DESCENDING: return a < b;
    case sorting_t::UNORDERED: // fallthru
    default: unreachable();
    }
    unreachable();
}

void limit_manager_t::send(msg_t &&msg) {
    if (!parent->drainer.is_draining()) {
        auto_drainer_t::lock_t drain_lock(&parent->drainer);
        auto it = parent->clients.find(parent_client);
        guarantee(it != parent->clients.end());
        parent->send_one_with_lock(&*it, std::move(msg), drain_lock);
    }
}

limit_manager_t::limit_manager_t(
    rwlock_in_line_t *clients_lock,
    region_t _region,
    std::string _table,
    rdb_context_t *ctx,
    global_optargs_t optargs,
    uuid_u _uuid,
    server_t *_parent,
    client_t::addr_t _parent_client,
    keyspec_t::limit_t _spec,
    limit_order_t _gt,
    std::vector<item_t> &&item_vec)
    : region(std::move(_region)),
      table(std::move(_table)),
      uuid(std::move(_uuid)),
      parent(_parent),
      parent_client(std::move(_parent_client)),
      spec(std::move(_spec)),
      gt(std::move(_gt)),
      item_queue(gt),
      aborted(false) {
    guarantee(clients_lock->read_signal()->is_pulsed());

    // The final `NULL` argument means we don't profile any work done with this `env`.
    env = make_scoped<env_t>(
        ctx, return_empty_normal_batches_t::NO,
        drainer.get_drain_signal(), std::move(optargs), nullptr);

    guarantee(ops.size() == 0);
    for (const auto &transform : spec.range.transforms) {
        ops.push_back(make_op(transform));
    }

    guarantee(item_queue.size() == 0);
    for (const auto &pair : item_vec) {
        bool inserted = item_queue.insert(pair).second;
        guarantee(inserted);
    }
    send(msg_t(msg_t::limit_start_t(uuid, std::move(item_vec))));
}

void limit_manager_t::add(
    rwlock_in_line_t *spot,
    store_key_t sk,
    is_primary_t is_primary,
    datum_t key,
    datum_t val) THROWS_NOTHING {
    guarantee(spot->write_signal()->is_pulsed());
    guarantee((is_primary == is_primary_t::NO) == static_cast<bool>(spec.range.sindex));
    if ((is_primary == is_primary_t::YES && region.inner.contains_key(sk))
        || (is_primary == is_primary_t::NO && spec.range.range.contains(key))) {
        if (boost::optional<datum_t> d = apply_ops(val, ops, env.get(), key)) {
            added.push_back(
                std::make_pair(
                    key_to_mangled_primary(sk, is_primary),
                    std::make_pair(std::move(key), *d)));
        }
    }
}

void limit_manager_t::del(
    rwlock_in_line_t *spot,
    store_key_t sk,
    is_primary_t is_primary) THROWS_NOTHING {
    guarantee(spot->write_signal()->is_pulsed());
    deleted.push_back(key_to_mangled_primary(sk, is_primary));
}

class ref_visitor_t : public boost::static_visitor<std::vector<item_t>> {
public:
    ref_visitor_t(env_t *_env,
                  std::vector<scoped_ptr_t<op_t> > *_ops,
                  const key_range_t *_pk_range,
                  const keyspec_t::limit_t *_spec,
                  sorting_t _sorting,
                  boost::optional<item_queue_t::iterator> _start,
                  size_t _n)
        : env(_env),
          ops(_ops),
          pk_range(_pk_range),
          spec(_spec),
          sorting(_sorting),
          start(std::move(_start)),
          n(_n) { }

    std::vector<item_t> operator()(const primary_ref_t &ref) {
        rget_read_response_t resp;
        key_range_t range = *pk_range;
        switch (sorting) {
        case sorting_t::ASCENDING: {
            if (start) {
                store_key_t start_key = mangled_primary_to_pkey((**start)->first);
                start_key.increment(); // open bound
                range.left = std::move(start_key);
            }
        } break;
        case sorting_t::DESCENDING: {
            if (start) {
                store_key_t start_key = mangled_primary_to_pkey((**start)->first);
                // right bound is open by default
                range.right = key_range_t::right_bound_t(std::move(start_key));
            }
        } break;
        case sorting_t::UNORDERED: // fallthru
        default: unreachable();
        }
        rdb_rget_slice(
            ref.btree,
            range,
            ref.superblock,
            env,
            batchspec_t::all(),
            std::vector<transform_variant_t>(),
            boost::optional<terminal_variant_t>(limit_read_t{
                    is_primary_t::YES, n, sorting, ops}),
            sorting,
            &resp,
            release_superblock_t::KEEP);
        auto *gs = boost::get<ql::grouped_t<ql::stream_t> >(&resp.result);
        if (gs == NULL) {
            auto *exc = boost::get<ql::exc_t>(&resp.result);
            guarantee(exc != NULL);
            throw *exc;
        }
        stream_t stream = groups_to_batch(gs->get_underlying_map());
        guarantee(stream.size() <= n);
        std::vector<item_t> item_vec = mangle_sort_truncate_stream(
            std::move(stream), is_primary_t::YES, sorting, n);
        return item_vec;
    }

    std::vector<item_t> operator()(const sindex_ref_t &ref) {
        rget_read_response_t resp;
        guarantee(spec->range.sindex);
        datum_range_t srange = spec->range.range;
        if (start) {
            datum_t dstart = (**start)->second.first;
            switch (sorting) {
            case sorting_t::ASCENDING:
                srange = srange.with_left_bound(dstart, key_range_t::bound_t::open);
                break;
            case sorting_t::DESCENDING:
                srange = srange.with_right_bound(dstart, key_range_t::bound_t::open);
                break;
            case sorting_t::UNORDERED: // fallthru
            default: unreachable();
            }
        }
        skey_version_t skey_version = skey_version_from_reql_version(
            ref.sindex_info->mapping_version_info.latest_compatible_reql_version);
        rdb_rget_secondary_slice(
            ref.btree,
            srange,
            region_t(srange.to_sindex_keyrange(skey_version)),
            ref.superblock,
            env,
            batchspec_t::all(), // Terminal takes care of early termination
            std::vector<transform_variant_t>(),
            boost::optional<terminal_variant_t>(limit_read_t{
                    is_primary_t::NO, n, sorting, ops}),
            *pk_range,
            sorting,
            *ref.sindex_info,
            &resp,
            release_superblock_t::KEEP);
        auto *gs = boost::get<ql::grouped_t<ql::stream_t> >(&resp.result);
        if (gs == NULL) {
            auto *exc = boost::get<ql::exc_t>(&resp.result);
            guarantee(exc != NULL);
            throw *exc;
        }
        stream_t stream = groups_to_batch(gs->get_underlying_map());
        std::vector<item_t> item_vec = mangle_sort_truncate_stream(
            std::move(stream), is_primary_t::NO, sorting, n);
        return item_vec;
    }

private:
    env_t *env;
    std::vector<scoped_ptr_t<op_t> > *ops;
    const key_range_t *pk_range;
    const keyspec_t::limit_t *spec;
    sorting_t sorting;
    boost::optional<item_queue_t::iterator> start;
    size_t n;
};

std::vector<item_t> limit_manager_t::read_more(
    const boost::variant<primary_ref_t, sindex_ref_t> &ref,
    sorting_t sorting,
    const boost::optional<item_queue_t::iterator> &start,
    size_t n) {
    ref_visitor_t visitor(env.get(), &ops, &region.inner, &spec, sorting, start, n);
    return boost::apply_visitor(visitor, ref);
}

void limit_manager_t::commit(
    rwlock_in_line_t *spot,
    const boost::variant<primary_ref_t, sindex_ref_t> &sindex_ref) THROWS_NOTHING {
    guarantee(spot->write_signal()->is_pulsed());
    if (added.size() == 0 && deleted.size() == 0) {
        return;
    }
    item_queue_t real_added(gt);
    std::set<std::string> real_deleted;
    for (auto &&id : deleted) {
        bool data_deleted = item_queue.del_id(id);
        if (data_deleted) {
            bool inserted = real_deleted.insert(std::move(id)).second;
            guarantee(inserted);
        }
    }
    deleted.clear();
    for (auto &&pair : added) {
        auto it = item_queue.find_id(pair.first);
        if (it != item_queue.end()) {
            // We can enter this branch if we're doing a batched update and the
            // same row is changed multiple times.  We use the later row.
            auto sub_it = real_added.find_id(pair.first);
            guarantee(sub_it != real_added.end());
            item_queue.erase(it);
            real_added.erase(sub_it);
        }
        bool inserted = item_queue.insert(pair).second;
        guarantee(inserted);
        inserted = real_added.insert(std::move(pair)).second;
        guarantee(inserted);
    }
    added.clear();

    std::vector<std::string> truncated = item_queue.truncate_top(spec.limit);
    for (auto &&id : truncated) {
        auto it = real_added.find_id(id);
        if (it != real_added.end()) {
            real_added.erase(it);
        } else {
            bool inserted = real_deleted.insert(std::move(id)).second;
            guarantee(inserted);
        }
    }
    // TODO: we should try to avoid this read if we know we only added rows.
    if (item_queue.size() < spec.limit) {
        auto data_it = item_queue.begin();
        boost::optional<item_queue_t::iterator> start;
        if (data_it != item_queue.end()) {
            start = data_it;
        }
        std::vector<item_t> s;
        boost::optional<exc_t> exc;
        try {
            s = read_more(
                sindex_ref,
                spec.range.sorting,
                start,
                spec.limit - item_queue.size());
        } catch (const exc_t &e) {
            exc = e;
        }
        // We need to do it this way because we can't do anything
        // coroutine-related in an exception handler.
        if (exc) {
            abort(*exc);
            return;
        }
        guarantee(s.size() <= spec.limit - item_queue.size());
        for (auto &&pair : s) {
            bool ins = item_queue.insert(pair).second;
            guarantee(ins);
            size_t erased = real_deleted.erase(pair.first);
            if (erased == 0) {
                ins = real_added.insert(pair).second;
                guarantee(ins);
            }
        }
    }
    std::set<std::string> remaining_deleted;
    for (auto &&id : real_deleted) {
        auto it = real_added.find_id(id);
        if (it != real_added.end()) {
            msg_t::limit_change_t msg;
            msg.sub = uuid;
            msg.old_key = id;
            msg.new_val = std::move(**it);
            real_added.erase(it);
            send(msg_t(std::move(msg)));
        } else {
            remaining_deleted.insert(std::move(id));
        }
    }
    real_deleted.clear();

    for (const auto &id : remaining_deleted) {
        msg_t::limit_change_t msg;
        msg.sub = uuid;
        msg.old_key = id;
        auto it = real_added.begin();
        if (it != real_added.end()) {
            msg.new_val = std::move(**it);
            real_added.erase(it);
        }
        send(msg_t(std::move(msg)));
    }

    for (auto &&it : real_added) {
        msg_t::limit_change_t msg;
        msg.sub = uuid;
        msg.new_val = std::move(*it);
        send(msg_t(std::move(msg)));
    }
    real_added.clear();
}

void limit_manager_t::abort(exc_t e) {
    aborted = true;
    send(msg_t(msg_t::limit_stop_t{uuid, std::move(e)}));
}

RDB_IMPL_SERIALIZABLE_1_SINCE_v1_13(msg_t, op);
RDB_IMPL_SERIALIZABLE_2(msg_t::limit_start_t, sub, start_data);
INSTANTIATE_SERIALIZABLE_FOR_CLUSTER(msg_t::limit_start_t);
RDB_IMPL_SERIALIZABLE_3(msg_t::limit_change_t, sub, old_key, new_val);
INSTANTIATE_SERIALIZABLE_FOR_CLUSTER(msg_t::limit_change_t);
RDB_IMPL_SERIALIZABLE_2(msg_t::limit_stop_t, sub, exc);
INSTANTIATE_SERIALIZABLE_FOR_CLUSTER(msg_t::limit_stop_t);
RDB_IMPL_SERIALIZABLE_5(
    msg_t::change_t,
    old_indexes, new_indexes, pkey, old_val, new_val);
INSTANTIATE_SERIALIZABLE_FOR_CLUSTER(msg_t::change_t);
RDB_IMPL_SERIALIZABLE_0_SINCE_v1_13(msg_t::stop_t);

enum class detach_t { NO, YES };

enum class state_t {
    NONE = 0,
    INITIALIZING = 1,
    READY = 2
};

datum_t initializing_datum() {
    return datum_t(
        std::map<datum_string_t, datum_t>{
            { datum_string_t("state"), datum_t("initializing") }});
}

datum_t ready_datum() {
    return datum_t(
        std::map<datum_string_t, datum_t>{
            { datum_string_t("state"), datum_t("ready") }});
}

datum_t state_datum(state_t state) {
    switch (state) {
    case state_t::INITIALIZING: return initializing_datum();
    case state_t::READY: return ready_datum();
    case state_t::NONE: // fallthru
    default: unreachable();
    }
    unreachable();
}

template<class Sub>
class stream_t : public eager_datum_stream_t {
public:
    template<class... Args>
    stream_t(scoped_ptr_t<Sub> &&_sub, Args &&... args)
        : eager_datum_stream_t(std::forward<Args>(args)...),
          sub(std::move(_sub)) { }
    virtual bool is_array() const { return false; }
    virtual bool is_exhausted() const { return false; }
    void set_notes(response_t *res) const final { sub->set_notes(res); }
    feed_type_t cfeed_type() const final { return sub->cfeed_type(); }
    virtual bool is_infinite() const { return true; }
    virtual std::vector<datum_t>
    next_raw_batch(env_t *env, const batchspec_t &bs) {
        rcheck(bs.get_batch_type() == batch_type_t::NORMAL
               || bs.get_batch_type() == batch_type_t::NORMAL_FIRST,
               base_exc_t::LOGIC,
               "Cannot call a terminal (`reduce`, `count`, etc.) on an "
               "infinite stream (such as a changefeed).");
        return next_stream_batch(env, bs);
    }
protected:
    scoped_ptr_t<Sub> sub;
    virtual std::vector<datum_t> next_stream_batch(env_t *env, const batchspec_t &bs) {
        batcher_t batcher = bs.to_batcher();
        return sub->get_els(&batcher,
                            env->return_empty_normal_batches,
                            env->interruptor);
    }
};

// Uses the home thread of the subscriber, not the client.
class feed_t;
class subscription_t : public home_thread_mixin_t {
public:
    virtual ~subscription_t();
    virtual feed_type_t cfeed_type() const = 0;
    void set_notes(response_t *res) const;
    std::vector<datum_t> get_els(
        batcher_t *batcher,
        return_empty_normal_batches_t return_empty_normal_batches,
        const signal_t *interruptor);
    void stop(std::exception_ptr exc, detach_t should_detach);
    virtual counted_t<datum_stream_t> to_stream(
        env_t *env,
        std::string table,
        namespace_interface_t *nif,
        const client_t::addr_t &addr,
        counted_t<datum_stream_t> maybe_src,
        scoped_ptr_t<subscription_t> &&self,
        backtrace_id_t bt) = 0;
    virtual counted_t<datum_stream_t> to_artificial_stream(
        env_t *env,
        const uuid_u &uuid,
        const std::string &primary_key_name,
        const std::vector<datum_t> &initial_vals,
        bool include_initial_vals,
        scoped_ptr_t<subscription_t> &&self,
        backtrace_id_t bt) = 0;
protected:
    subscription_t(feed_t *feed,
                   configured_limits_t limits,
                   const datum_t &squash,
                   bool include_states);
    void maybe_signal_cond() THROWS_NOTHING;
    void maybe_signal_queue_nearly_full_cond() THROWS_NOTHING;
    void destructor_cleanup(std::function<void()> del_sub) THROWS_NOTHING;

    // If an error occurs, we're detached and `exc` is set to an exception to rethrow.
    std::exception_ptr exc;
    // If we exceed the array size limit, elements are evicted from `els` and
    // `skipped` is incremented appropriately.  If `skipped` is non-0, we send
    // an error object to the user with the number of skipped elements before
    // continuing.
    size_t skipped;
    feed_t *feed; // The feed we're subscribed to.
    const configured_limits_t limits;
    const bool squash; // Whether or not to squash changes.
    const bool include_states; // Whether or not to include notes about the state.
    // Whether we're in the middle of one logical batch (only matters for squashing).
    bool mid_batch;
private:
    friend class splice_stream_t;
    const double min_interval;

    virtual bool has_el() = 0;
    virtual datum_t pop_el() = 0;
    virtual void apply_queued_changes() = 0;
    virtual bool active() = 0;

    // Used to block on more changes.  NULL unless we're waiting.
    cond_t *cond;
    cond_t *queue_nearly_full_cond;
    auto_drainer_t drainer;
    DISABLE_COPYING(subscription_t);
};

class flat_sub_t : public subscription_t {
public:
    template<class... Args>
    explicit flat_sub_t(Args &&... args)
        : subscription_t(std::forward<Args>(args)...),
          queue(make_maybe_squashing_queue(squash)) { }
    virtual void add_el(
        const uuid_u &shard_uuid,
        uint64_t stamp,
        const store_key_t &pkey,
        const boost::optional<std::string> &DEBUG_ONLY(sindex),
        boost::optional<indexed_datum_t> old_val,
        boost::optional<indexed_datum_t> new_val) {
        if (update_stamp(shard_uuid, stamp)) {
            queue->add(change_val_t(
                std::make_pair(shard_uuid, stamp),
                pkey,
                old_val,
                new_val
                DEBUG_ONLY(, sindex)));
            if (queue->size() > limits.changefeed_queue_size()) {
                skipped += queue->size();
                queue->clear();
            } else if (queue->size() > limits.changefeed_queue_size() / 2) {
                // We do this even if the queue is only half full because we
                // expect it to take some time to process and we want to be
                // super safe.  (This will only affect anything if your `squash`
                // timer is super long, in which case a more aggressive upper
                // limit would let us respect the `squash` timer more closely,
                // but since the timer is a hint it's OK to be safe in this edge
                // case.)
                maybe_signal_queue_nearly_full_cond();
            }
            maybe_signal_cond();
        }
    }
    bool has_change_val() { return queue->size() != 0; }
    change_val_t pop_change_val() { return queue->pop(); }
    const change_val_t &peek_change_val() { return queue->peek(); }
protected:
    // The queue of changes we've accumulated since the last time we were read from.
    const scoped_ptr_t<maybe_squashing_queue_t> queue;
private:
    virtual void apply_queued_changes() { } // Changes are never queued.
    virtual bool update_stamp(const uuid_u &uuid, uint64_t new_stamp) = 0;
};

class range_sub_t;
class point_sub_t;
class limit_sub_t;

class feed_t : public home_thread_mixin_t, public slow_atomic_countable_t<feed_t> {
public:
    feed_t();
    virtual ~feed_t();

    void add_point_sub(point_sub_t *sub, const store_key_t &key) THROWS_NOTHING;
    void del_point_sub(point_sub_t *sub, const store_key_t &key) THROWS_NOTHING;

    void add_range_sub(range_sub_t *sub) THROWS_NOTHING;
    void del_range_sub(range_sub_t *sub) THROWS_NOTHING;

    void add_limit_sub(limit_sub_t *sub, const uuid_u &uuid) THROWS_NOTHING;
    void del_limit_sub(limit_sub_t *sub, const uuid_u &uuid) THROWS_NOTHING;

    void each_range_sub(const auto_drainer_t::lock_t &lock,
                        const std::function<void(range_sub_t *)> &f) THROWS_NOTHING;
    void each_point_sub(const std::function<void(point_sub_t *)> &f) THROWS_NOTHING;
    void each_limit_sub(const std::function<void(limit_sub_t *)> &f) THROWS_NOTHING;
    void each_sub(const auto_drainer_t::lock_t &lock,
                  const std::function<void(subscription_t *)> &f) THROWS_NOTHING;
    void on_point_sub(
        store_key_t key,
        const auto_drainer_t::lock_t &lock,
        const std::function<void(point_sub_t *)> &f) THROWS_NOTHING;
    void on_limit_sub(
        const uuid_u &uuid,
        const auto_drainer_t::lock_t &lock,
        const std::function<void(limit_sub_t *)> &f) THROWS_NOTHING;

    bool can_be_removed();

    const std::string pkey;
protected:
    bool detached;
    int64_t num_subs;
private:
    virtual auto_drainer_t::lock_t get_drainer_lock() = 0;
    virtual void maybe_remove_feed() = 0;
    virtual void stop_limit_sub(limit_sub_t *sub) = 0;

    void add_sub_with_lock(
        rwlock_t *rwlock, const std::function<void()> &f) THROWS_NOTHING;
    void del_sub_with_lock(
        rwlock_t *rwlock, const std::function<size_t()> &f) THROWS_NOTHING;

    template<class Sub>
    void each_sub_in_vec(
        const std::vector<std::set<Sub *> > &vec,
        rwlock_in_line_t *spot,
        const auto_drainer_t::lock_t &lock,
        const std::function<void(Sub *)> &f) THROWS_NOTHING;
    template<class Sub>
    void each_sub_in_vec_cb(const std::function<void(Sub *)> &f,
                            const std::vector<std::set<Sub *> > &vec,
                            const std::vector<int> &sub_threads,
                            int i);
    void each_point_sub_cb(const std::function<void(point_sub_t *)> &f, int i);
    void each_limit_sub_cb(const std::function<void(limit_sub_t *)> &f, int i);

    std::map<store_key_t, std::vector<std::set<point_sub_t *> > > point_subs;
    rwlock_t point_subs_lock;
    std::vector<std::set<range_sub_t *> > range_subs;
    rwlock_t range_subs_lock;
    std::map<uuid_u, std::vector<std::set<limit_sub_t *> > > limit_subs;
    rwlock_t limit_subs_lock;
};

class real_feed_t : public feed_t {
public:
    real_feed_t(auto_drainer_t::lock_t client_lock,
                client_t *client,
                mailbox_manager_t *manager,
                namespace_interface_t *ns_if,
                uuid_u uuid,
                signal_t *interruptor);
    ~real_feed_t();

    client_t::addr_t get_addr() const;
private:
    virtual auto_drainer_t::lock_t get_drainer_lock() { return drainer.lock(); }
    virtual void maybe_remove_feed() { client->maybe_remove_feed(client_lock, uuid); }
    virtual void stop_limit_sub(limit_sub_t *sub);

    void mailbox_cb(signal_t *interruptor, stamped_msg_t msg);
    void constructor_cb();

    auto_drainer_t::lock_t client_lock;
    client_t *client;
    uuid_u uuid;
    mailbox_manager_t *manager;
    mailbox_t<void(stamped_msg_t)> mailbox;
    std::vector<server_t::addr_t> stop_addrs;
    std::vector<scoped_ptr_t<disconnect_watcher_t> > disconnect_watchers;

    struct queue_t {
        explicit queue_t(uint64_t _next) : next(_next) { }
        rwlock_t lock;
        uint64_t next;
        struct lt_t {
            bool operator()(const stamped_msg_t &left, const stamped_msg_t &right) {
                return left.stamp > right.stamp; // We want the min val to be on top.
            }
        };
        std::priority_queue<stamped_msg_t, std::vector<stamped_msg_t>, lt_t> map;
    };
    // Maps from a `server_t`'s uuid_u.  We don't need a lock for this because
    // the set of `uuid_u`s never changes after it's initialized.
    std::map<uuid_u, scoped_ptr_t<queue_t> > queues;
    cond_t queues_ready;

    auto_drainer_t drainer;
};

// This mustn't hold onto the `namespace_interface_t` after it returns.
real_feed_t::real_feed_t(auto_drainer_t::lock_t _client_lock,
                         client_t *_client,
                         mailbox_manager_t *_manager,
                         namespace_interface_t *ns_if,
                         uuid_u _uuid,
                         signal_t *interruptor)
    : client_lock(std::move(_client_lock)),
      client(_client),
      uuid(_uuid),
      manager(_manager),
      mailbox(manager, std::bind(&real_feed_t::mailbox_cb, this, ph::_1, ph::_2)) {
    try {
        read_t read(changefeed_subscribe_t(mailbox.get_address()),
                    profile_bool_t::DONT_PROFILE, read_mode_t::SINGLE);
        read_response_t read_resp;
        ns_if->read(read, &read_resp, order_token_t::ignore, interruptor);
        auto resp = boost::get<changefeed_subscribe_response_t>(&read_resp.response);

        guarantee(resp != NULL);
        stop_addrs.reserve(resp->addrs.size());
        for (auto it = resp->addrs.begin(); it != resp->addrs.end(); ++it) {
            stop_addrs.push_back(std::move(*it));
        }

        std::set<peer_id_t> peers;
        for (auto it = stop_addrs.begin(); it != stop_addrs.end(); ++it) {
            peers.insert(it->get_peer());
        }
        for (auto it = peers.begin(); it != peers.end(); ++it) {
            disconnect_watchers.push_back(
                make_scoped<disconnect_watcher_t>(manager, *it));
        }

        for (const auto &server_uuid : resp->server_uuids) {
            auto res = queues.insert(
                std::make_pair(server_uuid, make_scoped<queue_t>(0)));
            guarantee(res.second);

            // In debug mode we put some junk messages in the queues to make sure
            // the queue logic actually does something (since mailboxes are
            // generally ordered right now).
#ifndef NDEBUG
            for (size_t i = 0; i < queues.size()-1; ++i) {
                res.first->second->map.push(
                    stamped_msg_t(
                        server_uuid,
                        std::numeric_limits<uint64_t>::max() - i,
                        msg_t()));
            }
#endif
        }
        queues_ready.pulse();

        // We spawn now so that the auto drainer lock is acquired immediately.
        coro_t::spawn_now_dangerously(std::bind(&real_feed_t::constructor_cb, this));
    } catch (...) {
        detached = true;
        throw;
    }
}

real_feed_t::~real_feed_t() {
    guarantee(num_subs == 0);
    detached = true;
    for (auto it = stop_addrs.begin(); it != stop_addrs.end(); ++it) {
        send(manager, *it, mailbox.get_address());
    }
}

client_t::addr_t real_feed_t::get_addr() const {
    return mailbox.get_address();
}

void real_feed_t::constructor_cb() {
    auto lock = make_scoped<auto_drainer_t::lock_t>(&drainer);
    {
        wait_any_t any_disconnect;
        for (size_t i = 0; i < disconnect_watchers.size(); ++i) {
            any_disconnect.add(disconnect_watchers[i].get());
        }
        wait_any_t wait_any(&any_disconnect, lock->get_drain_signal());
        wait_any.wait_lazily_unordered();
    }
    // Clear the disconnect watchers so we don't keep the watched connections open
    // longer than necessary.
    disconnect_watchers.clear();
    if (!detached) {
        scoped_ptr_t<feed_t> self = client->detach_feed(client_lock, uuid);
        detached = true;
        if (self.has()) {
            const char *msg = "Disconnected from peer.";
            guarantee(lock.has());
            each_sub(*lock,
                     std::bind(&subscription_t::stop,
                               ph::_1,
                               std::make_exception_ptr(
                                   datum_exc_t(base_exc_t::OP_FAILED, msg)),
                               detach_t::YES));
            num_subs = 0;
        } else {
            // We only get here if we were removed before we were detached.
            guarantee(num_subs == 0);
        }
        // We have to release the drainer lock before `self` is destroyed,
        // otherwise we'll block forever.
        lock.reset();
    }
}

class point_sub_t : public flat_sub_t {
public:
    // Throws QL exceptions.
    point_sub_t(feed_t *feed,
                configured_limits_t limits,
                const datum_t &squash,
                bool include_states,
                datum_t _pkey)
        : flat_sub_t(feed, std::move(limits), squash, include_states),
          pkey(std::move(_pkey)),
          stamp(0),
          started(false),
          state(state_t::INITIALIZING),
          sent_state(state_t::NONE),
          include_initial_vals(false) {
        feed->add_point_sub(this, store_key_t(pkey.print_primary()));
    }
    virtual ~point_sub_t() {
        destructor_cleanup(std::bind(&feed_t::del_point_sub, feed, this,
                                     store_key_t(pkey.print_primary())));
    }
    feed_type_t cfeed_type() const final { return feed_type_t::point; }

    bool update_stamp(const uuid_u &, uint64_t new_stamp) final {
        if (new_stamp >= stamp) {
            stamp = new_stamp;
            return true;
        }
        return false;
    }

    datum_t pop_el() final {
        if (state != sent_state && include_states) {
            sent_state = state;
            return state_datum(state);
        }
        datum_t ret;
        if (state != state_t::READY && include_initial_vals) {
            r_sanity_check(initial_val);
            ret = change_val_to_change(*initial_val, true);
        } else {
            ret = change_val_to_change(pop_change_val());
        }
        initial_val = boost::none;
        state = state_t::READY;
        return ret;
    }
    bool has_el() final {
        return (include_states && state != sent_state)
            || (include_initial_vals && state != state_t::READY)
            || has_change_val();
    }
    counted_t<datum_stream_t> to_stream(
        env_t *env,
        std::string,
        namespace_interface_t *nif,
        const client_t::addr_t &addr,
        counted_t<datum_stream_t> maybe_src,
        scoped_ptr_t<subscription_t> &&self,
        backtrace_id_t bt) final {
        assert_thread();
        r_sanity_check(self.get() == this);

        include_initial_vals = maybe_src.has();
        if (!include_initial_vals) {
            state = state_t::READY;
        }

        read_response_t read_resp;
        nif->read(
            read_t(changefeed_point_stamp_t{addr, store_key_t(pkey.print_primary())},
                   profile_bool_t::DONT_PROFILE, read_mode_t::SINGLE),
            &read_resp,
            order_token_t::ignore,
            env->interruptor);
        auto *res = boost::get<changefeed_point_stamp_response_t>(&read_resp.response);
        guarantee(res != nullptr);
        rcheck_datum(res->resp, base_exc_t::OP_FAILED,
                     "Changefeed aborted.  (Did you just reshard?)");
        auto *resp = &*res->resp;
        uint64_t start_stamp = resp->stamp.second;
        initial_val = change_val_t(
               resp->stamp,
               store_key_t(pkey.print_primary()),
               boost::none,
               indexed_datum_t(resp->initial_val, datum_t(), boost::none)
               DEBUG_ONLY(, boost::none));
        if (start_stamp > stamp) {
            stamp = start_stamp;
            queue->clear();
        } else {
            while (queue->size() != 0) {
                const change_val_t *cv = &peek_change_val();
                guarantee(cv->source_stamp.first == initial_val->source_stamp.first);
                // We use strict comparison because a normal stamp that's equal to
                // the start stamp wins (the semantics are that the start stamp is
                // the first "legal" stamp).
                if (cv->source_stamp.second < initial_val->source_stamp.second) {
                    pop_change_val();
                } else {
                    break;
                }
            }
        }
        started = true;

        return make_counted<stream_t<subscription_t> >(std::move(self), bt);
    }
    virtual counted_t<datum_stream_t> to_artificial_stream(
        env_t *,
        const uuid_u &,
        const std::string &primary_key_name,
        const std::vector<datum_t> &initial_values,
        bool _include_initial_vals,
        scoped_ptr_t<subscription_t> &&self,
        backtrace_id_t bt) {
        assert_thread();
        r_sanity_check(self.get() == this);

        include_initial_vals = _include_initial_vals;
        if (!include_initial_vals) {
            state = state_t::READY;
        }

        datum_t initial = datum_t::null();
        /* Linear search is slow, but in practice there are few enough values that
           it's OK. */
        for (const datum_t &d : initial_values) {
            if (d.get_field(datum_string_t(primary_key_name)) == pkey) {
                initial = d;
                break;
            }
        }
        initial_val = change_val_t(
            std::make_pair(nil_uuid(), 0),
            store_key_t(pkey.print_primary()),
            boost::none,
            indexed_datum_t(initial, datum_t(), boost::none)
            DEBUG_ONLY(, boost::none));
        started = true;

        return make_counted<stream_t<subscription_t> >(std::move(self), bt);
    }
private:
    bool active() final { return started; }

    datum_t pkey;
    boost::optional<change_val_t> initial_val;
    uint64_t stamp;
    bool started;
    state_t state, sent_state;
    bool include_initial_vals;
};

// This gets around some class ordering issues; `range_sub_t` needs to know how
// to construct a `splice_stream_t` and `splice_stream_t` needs to know about
// `range_sub_t`.
class splice_stream_t;
template<class... Args>
counted_t<splice_stream_t> make_splice_stream(Args &&...args) {
    return make_counted<splice_stream_t>(std::forward<Args>(args)...);
}

class range_sub_t : public flat_sub_t {
public:
    // Throws QL exceptions.
    range_sub_t(feed_t *feed,
                configured_limits_t limits,
                const datum_t &squash,
                bool include_states,
                keyspec_t::range_t _spec)
        : flat_sub_t(feed, std::move(limits), squash, include_states),
          spec(std::move(_spec)),
          state(state_t::READY),
          sent_state(state_t::NONE),
          artificial_include_initial_vals(false) {
        for (const auto &transform : spec.transforms) {
            ops.push_back(make_op(transform));
        }
        feed->add_range_sub(this);
    }
    feed_type_t cfeed_type() const final { return feed_type_t::stream; }
    virtual ~range_sub_t() {
        destructor_cleanup(std::bind(&feed_t::del_range_sub, feed, this));
    }
    boost::optional<std::string> sindex() const { return spec.sindex; }
    bool contains(const datum_t &sindex_key) const {
        guarantee(spec.sindex);
        return spec.range.contains(sindex_key);
    }
    bool contains(const store_key_t &pkey) const {
        guarantee(!spec.sindex);
        return spec.range.to_primary_keyrange().contains_key(pkey);
    }

    virtual bool active() {
        // If we don't have start timestamps, we haven't started, and if we have
        // exc, we've stopped.
        return start_stamps.size() != 0 && !exc;
    }

    bool has_ops() { return ops.size() != 0; }

    boost::optional<datum_t> apply_ops(datum_t val) {
        guarantee(active());
        guarantee(env.has());
        guarantee(has_ops());

        // We acquire a lock here, and the drain signal is our interruptor for
        // `env`.  I think this is technically unnecessary right now because we
        // ban non-deterministic terms in `ops` and no deterministic terms
        // block, but better safe than sorry.
        auto_drainer_t::lock_t lock(&drainer);
        // It's safe to use `datum_t()` here for the same reason it's safe in
        // `eager_datum_stream_t::next_grouped_batch`, but if we add e.g. an
        // `r.current_index` term we'll need to make this smarter.
        return changefeed::apply_ops(val, ops, env.get(), datum_t());
    }

    bool update_stamp(const uuid_u &uuid, uint64_t new_stamp) final {
        guarantee(active());
        auto it = start_stamps.find(uuid);
        guarantee(it != start_stamps.end());
        // Note that we currently *DO NOT* update the stamp for range
        // subscriptions.  If we get changes with stamps after the start stamp
        // we eventually receive, they are just discarded.  This will change in
        // the future when we support `include_initial_vals` on range changefeeds.
        return new_stamp >= it->second;
    }

    datum_t pop_el() final {
        if (state != sent_state && include_states) {
            sent_state = state;
            return state_datum(state);
        }
        if (artificial_initial_vals.size() != 0) {
            datum_t d = artificial_initial_vals.back();
            artificial_initial_vals.pop_back();
            if (artificial_initial_vals.size() == 0) {
                state = state_t::READY;
            }
            return vals_to_change(datum_t(), d, true);
        }
        return change_val_to_change(pop_change_val());
    }
    bool has_el() final {
        return (include_states && state != sent_state)
            || artificial_initial_vals.size() != 0
            || has_change_val();
    }

    counted_t<datum_stream_t> to_stream(
        env_t *outer_env,
        std::string,
        namespace_interface_t *nif,
        const client_t::addr_t &addr,
        counted_t<datum_stream_t> maybe_src,
        scoped_ptr_t<subscription_t> &&self,
        backtrace_id_t bt) final {
        assert_thread();
        r_sanity_check(self.get() == this);

        read_response_t read_resp;
        // Note that we use the `outer_env`'s interruptor for the read.
        nif->read(
            read_t(changefeed_stamp_t(addr),
                   profile_bool_t::DONT_PROFILE,
                   read_mode_t::SINGLE),
            &read_resp, order_token_t::ignore, outer_env->interruptor);
        auto *resp = boost::get<changefeed_stamp_response_t>(&read_resp.response);
        guarantee(resp != nullptr);
        rcheck_datum(resp->stamps, base_exc_t::OP_FAILED,
                     "Unable to retrieve the start stamps.  Did you just reshard?");
        start_stamps = std::move(*resp->stamps);
        rcheck_datum(start_stamps.size() != 0, base_exc_t::OP_FAILED,
                     "Unable to retrieve the start stamps.  Did you just reshard?");

        env = make_env(outer_env);
        if (maybe_src) {
            // Nothing can happen between constructing the new `scoped_ptr_t` and
            // releasing the old one.
            scoped_ptr_t<range_sub_t> sub_self(this);
            UNUSED subscription_t *super_self = self.release();
            bool stamped = maybe_src->add_stamp(changefeed_stamp_t(addr));
            rcheck_src(bt, stamped, base_exc_t::LOGIC,
                       "Cannot call `include_initial_vals` on an unstampable stream.");
            return make_splice_stream(maybe_src, std::move(sub_self), bt);
        } else {
            return make_counted<stream_t<subscription_t> >(std::move(self), bt);
        }
    }
    virtual counted_t<datum_stream_t> to_artificial_stream(
        env_t *outer_env,
        const uuid_u &uuid,
        const std::string &pkey_name,
        const std::vector<datum_t> &initial_vals,
        bool include_initial_vals,
        scoped_ptr_t<subscription_t> &&self,
        backtrace_id_t bt) {
        assert_thread();
        r_sanity_check(self.get() == this);

        artificial_include_initial_vals = include_initial_vals;

        env = make_env(outer_env);
        start_stamps[uuid] = 0;
        if (artificial_include_initial_vals) {
            state = state_t::INITIALIZING;
            for (auto it = initial_vals.rbegin(); it != initial_vals.rend(); ++it) {
                if (spec.range.contains(it->get_field(datum_string_t(pkey_name)))) {
                    artificial_initial_vals.push_back(*it);
                }
            }
        }
        return make_counted<stream_t<subscription_t> >(std::move(self), bt);
    }
    const std::map<uuid_u, uint64_t> &get_start_stamps() { return start_stamps; }
private:
    scoped_ptr_t<env_t> make_env(env_t *outer_env) {
        // This is to support fake environments from the unit tests that don't
        // actually have a context.
        return outer_env->get_rdb_ctx() == NULL
            ? make_scoped<env_t>(outer_env->interruptor,
                                 outer_env->return_empty_normal_batches,
                                 outer_env->reql_version())
            : make_scoped<env_t>(
                outer_env->get_rdb_ctx(),
                outer_env->return_empty_normal_batches,
                drainer.get_drain_signal(),
                outer_env->get_all_optargs(),
                nullptr/*don't profile*/);
    }

    scoped_ptr_t<env_t> env;
    std::vector<scoped_ptr_t<op_t> > ops;

    // The stamp (see `stamped_msg_t`) associated with our `changefeed_stamp_t`
    // read.  We use these to make sure we don't see changes from writes before
    // our subscription.
    std::map<uuid_u, uint64_t> start_stamps;
    keyspec_t::range_t spec;
    state_t state, sent_state;
    std::vector<datum_t> artificial_initial_vals;
    bool artificial_include_initial_vals;
    auto_drainer_t drainer;
};

class limit_sub_t : public subscription_t {
public:
    // Throws QL exceptions.
    limit_sub_t(feed_t *feed,
                configured_limits_t limits,
                const datum_t &squash,
                bool include_states,
                keyspec_t::limit_t _spec)
        : subscription_t(feed, limits, squash, include_states),
          uuid(generate_uuid()),
          need_init(-1),
          got_init(0),
          spec(std::move(_spec)),
          gt(limit_order_t(spec.range.sorting)),
          item_queue(gt),
          active_data(gt),
          include_initial_vals(false) {
        feed->add_limit_sub(this, uuid);
    }

    virtual ~limit_sub_t() {
        destructor_cleanup(std::bind(&feed_t::del_limit_sub, feed, this, uuid));
    }

    feed_type_t cfeed_type() const final { return feed_type_t::orderby_limit; }

    void maybe_start() {
        // When we later support not always returning the initial set, that
        // logic should go here.
        if (need_init == got_init) {
            ASSERT_NO_CORO_WAITING;
            if (include_initial_vals) {
                if (include_states) els.push_back(initializing_datum());
                for (auto it = active_data.rbegin(); it != active_data.rend(); ++it) {
                    els.push_back(
                        datum_t(std::map<datum_string_t, datum_t>{
                                {datum_string_t("new_val"), (**it)->second.second}}));
                }
            }
            if (include_states) els.push_back(ready_datum());

            if (!squash) {
                decltype(queued_changes) changes;
                changes.swap(queued_changes);
                for (const auto &pair : changes) {
                    note_change(pair.first, pair.second);
                }
            }
            maybe_signal_cond();
        }
    }

    // For limit changefeeds, the easiest way to effectively squash changes is
    // to delay applying them to the active data set until our timer is up.
    virtual void apply_queued_changes() {
        ASSERT_NO_CORO_WAITING;
        if (queued_changes.size() != 0 && need_init == got_init) {
            guarantee(squash);
            decltype(queued_changes) changes;
            changes.swap(queued_changes);

            std::vector<std::pair<datum_t, datum_t> > pairs;
            pairs.reserve(changes.size()); // Important to keep iterators valid.
            // This has to be a multimap because of multi-indexes.
            std::multimap<datum_t, decltype(pairs.begin()),
                          std::function<bool(const datum_t &, const datum_t &)> >
                new_val_index(
                    [](const datum_t &a, const datum_t &b) {
                        if (!a.has() || !b.has()) {
                            return a.has() < b.has();
                        } else {
                            return a < b;
                        }
                    });

            // We do things this way rather than simply diffing the active sets
            // because it's easier to avoid irrational intermediate states.
            for (const auto &change_pair : changes) {
                std::pair<datum_t, datum_t> pair
                    = note_change_impl(change_pair.first, change_pair.second);
                if (pair.first.has() || pair.second.has()) {
                    auto it = new_val_index.find(pair.first);
                    decltype(pairs.begin()) pairs_it;
                    if (it == new_val_index.end()) {
                        pairs.push_back(pair);
                        pairs_it = pairs.end()-1;
                    } else {
                        pairs_it = it->second;
                        pairs_it->second = pair.second;
                        new_val_index.erase(it);
                    }
                    new_val_index.insert(std::make_pair(pair.second, pairs_it));
                }
            }

            for (auto &&pair : pairs) {
                if (!((pair.first.has() && pair.second.has()
                       && pair.first == pair.second)
                      || (!pair.first.has() && !pair.second.has()))) {
                    push_el(std::move(pair.first), std::move(pair.second));
                }
            }

            guarantee(queued_changes.size() == 0);
        }
    }

    void init(const std::vector<std::pair<std::string, std::pair<datum_t, datum_t> > >
              &start_data) {
#ifndef NDEBUG
        nap(randint(250)); // Nap up to 250ms to test queueing.
#endif
        got_init += 1;
        for (const auto &pair : start_data) {
            auto it = item_queue.insert(pair).first;
            active_data.insert(it);
            if (active_data.size() > spec.limit) {
                auto old_ft = active_data.begin();
                for (auto ft = active_data.begin(); ft != active_data.end(); ++ft) {
                    old_ft = ft;
                }
                size_t erased = active_data.erase(*active_data.begin());
                guarantee(erased == 1);
            }
            guarantee(active_data.size() == spec.limit
                      || (active_data.size() < spec.limit
                          && active_data.size() == item_queue.size()));
        }
        maybe_start();
    }

    void push_el(datum_t old_val, datum_t new_val) {
        // Empty changes should have been caught above us.
        guarantee(old_val.has() || new_val.has());
        if (old_val.has() && new_val.has()) {
            rassert(old_val != new_val);
        }
        datum_t el = vals_to_change(
            old_val.has() ? old_val : datum_t::null(),
            new_val.has() ? new_val : datum_t::null());
        els.push_back(std::move(el));
    }

    virtual void note_change(
        const boost::optional<std::string> &old_key,
        const boost::optional<item_t> &new_val) {
        ASSERT_NO_CORO_WAITING;

        // If we aren't done initializing, or if we're squashing, just queue up
        // the change.  If we're initializing, we're done; the change will be
        // sent in `maybe_start`.  If we're squashing and we're done
        // initializing, there might be a coroutine blocking on more data in
        // `get_els`, so we call `maybe_signal_cond` to possibly wake it up.
        if (need_init != got_init || squash) {
            queued_changes.push_back(std::make_pair(old_key, new_val));
        } else {
            std::pair<datum_t, datum_t> pair = note_change_impl(old_key, new_val);
            if (pair.first.has() || pair.second.has()) {
                push_el(std::move(pair.first), std::move(pair.second));
            }
        }
        if (need_init == got_init) {
            maybe_signal_cond();
        }
    }

    std::pair<datum_t, datum_t> note_change_impl(
        const boost::optional<std::string> &old_key,
        const boost::optional<item_t> &new_val) {
        ASSERT_NO_CORO_WAITING;

        boost::optional<item_t> old_send, new_send;
        if (old_key) {
            auto it = item_queue.find_id(*old_key);
            guarantee(it != item_queue.end());
            size_t erased = active_data.erase(it);
            if (erased != 0) {
                // The old value was in the set.
                old_send = **it;
            }
            item_queue.erase(it);
        }
        if (new_val) {
            auto pair = item_queue.insert(*new_val);
            auto it = pair.first;
            guarantee(pair.second);
            bool insert;
            if (active_data.size() == 0) {
                insert = false;
            } else {
                guarantee(active_data.size() != 0);
                insert = !gt(it, *active_data.begin());
            }
            if (insert) {
                active_data.insert(it);
                // The new value is in the old set bounds (and thus in the set).
                new_send = **it;
            }
        }
        if (active_data.size() > spec.limit) {
            // The old value wasn't in the set, but the new value is, and a
            // value has to leave the set to make room.
            auto last = *active_data.begin();
            guarantee(new_send && !old_send);
            old_send = **last;
            active_data.erase(last);
        } else if (active_data.size() < spec.limit) {
            // The set is too small.
            if (new_send) {
                // The set is too small because there aren't enough rows in the table.
                guarantee(active_data.size() == item_queue.size());
            } else if (active_data.size() < item_queue.size()) {
                // The set is too small because the new value wasn't in the old
                // set bounds, so we need to add the next best element.
                auto it = active_data.size() == 0
                    ? item_queue.end()
                    : *active_data.begin();

                guarantee(it != item_queue.begin());
                --it;
                active_data.insert(it);
                new_send = **it;
            }
        }
        guarantee(active_data.size() == spec.limit
                  || active_data.size() == item_queue.size());

        datum_t old_d = old_send ? (*old_send).second.second : datum_t();
        datum_t new_d = new_send ? (*new_send).second.second : datum_t();
        if (old_d.has() && new_d.has() && old_d == new_d) {
            old_d = new_d = datum_t();
        }
        return std::make_pair(old_d, new_d);
    }

    virtual bool has_el() { return els.size() != 0; }
    virtual bool active() { return need_init == got_init; }
    virtual datum_t pop_el() {
        guarantee(has_el());
        datum_t ret = std::move(els.front());
        els.pop_front();
        return ret;
    }

    counted_t<datum_stream_t> to_stream(
        env_t *env,
        std::string table,
        namespace_interface_t *nif,
        const client_t::addr_t &addr,
        counted_t<datum_stream_t> maybe_src,
        scoped_ptr_t<subscription_t> &&self,
        backtrace_id_t bt) final {
        assert_thread();
        r_sanity_check(self.get() == this);
        include_initial_vals = maybe_src.has();
        read_response_t read_resp;
        nif->read(
            read_t(changefeed_limit_subscribe_t(
                       addr,
                       uuid,
                       spec,
                       std::move(table),
                       env->get_all_optargs(),
                       spec.range.sindex
                       ? region_t::universe()
                       : region_t(spec.range.range.to_primary_keyrange())),
                   profile_bool_t::DONT_PROFILE,
                   read_mode_t::SINGLE),
            &read_resp,
            order_token_t::ignore,
            env->interruptor);
        auto resp = boost::get<changefeed_limit_subscribe_response_t>(
            &read_resp.response);
        if (resp == NULL) {
            auto err_resp = boost::get<rget_read_response_t>(&read_resp.response);
            guarantee(err_resp != NULL);
            auto err = boost::get<exc_t>(&err_resp->result);
            guarantee(err != NULL);
            throw *err;
        }
        guarantee(need_init == -1);
        need_init = resp->shards;
        stop_addrs = std::move(resp->limit_addrs);
        guarantee(need_init > 0);
        maybe_start();
        return make_counted<stream_t<subscription_t> >(std::move(self), bt);
    }
    NORETURN virtual counted_t<datum_stream_t> to_artificial_stream(
        env_t *, const uuid_u &, const std::string &, const std::vector<datum_t> &,
        bool, scoped_ptr_t<subscription_t> &&, backtrace_id_t) {
        crash("Cannot start a limit subscription on an artificial table.");
    }

    uuid_u uuid;
    int64_t need_init, got_init;
    keyspec_t::limit_t spec;

    limit_order_t gt;
    item_queue_t item_queue;
    typedef item_queue_t::iterator data_it_t;
    typedef std::function<bool(const data_it_t &, const data_it_t &)> data_it_lt_t;
    std::set<data_it_t, data_it_lt_t> active_data;

    std::deque<datum_t> els;
    std::vector<std::pair<boost::optional<std::string>, boost::optional<item_t> > >
        queued_changes;
    std::vector<server_t::limit_addr_t> stop_addrs;
    bool include_initial_vals;
};

void real_feed_t::stop_limit_sub(limit_sub_t *sub) {
    for (const auto &addr : sub->stop_addrs) {
        send(manager, addr,
             mailbox.get_address(), sub->spec.range.sindex, sub->uuid);
    }
}

class msg_visitor_t : public boost::static_visitor<void> {
public:
    msg_visitor_t(feed_t *_feed, const auto_drainer_t::lock_t *_lock,
                  uuid_u _server_uuid, uint64_t _stamp)
        : feed(_feed), lock(_lock), server_uuid(_server_uuid), stamp(_stamp) {
        guarantee(feed != nullptr);
        guarantee(lock != nullptr);
        guarantee(lock->has_lock());
    }
    void operator()(const msg_t::limit_start_t &msg) const {
        feed->on_limit_sub(
            msg.sub, *lock,
            [&msg](limit_sub_t *sub) { sub->init(msg.start_data); });
    }
    void operator()(const msg_t::limit_change_t &msg) const {
        feed->on_limit_sub(
            msg.sub, *lock,
            [&msg](limit_sub_t *sub) { sub->note_change(msg.old_key, msg.new_val); });
    }
    void operator()(const msg_t::limit_stop_t &msg) const {
        feed->on_limit_sub(
            msg.sub, *lock,
            [&msg](limit_sub_t *sub) {
                sub->stop(std::make_exception_ptr(msg.exc), detach_t::NO);
            });
    }
    void operator()(const msg_t::change_t &change) const {
        datum_t null = datum_t::null();

        feed->each_range_sub(*lock, [&](range_sub_t *sub) {
            datum_t new_val = null, old_val = null;
            if (!sub->active()) return;
            if (sub->has_ops()) {
                if (change.new_val.has()) {
                    if (boost::optional<datum_t> d = sub->apply_ops(change.new_val)) {
                        new_val = *d;
                    }
                }
                if (!sub->active()) return;
                if (change.old_val.has()) {
                    if (boost::optional<datum_t> d = sub->apply_ops(change.old_val)) {
                        old_val = *d;
                    }
                }
                if (!sub->active()) return;
                // Duplicate values are caught before being written to disk and
                // don't generate a `mod_report`, but if we have transforms the
                // values might have changed.
                if (new_val == old_val) {
                    return;
                }
            } else {
                guarantee(change.old_val.has() || change.new_val.has());
                if (change.new_val.has()) {
                    new_val = change.new_val;
                }
                if (change.old_val.has()) {
                    old_val = change.old_val;
                }
            }
            ASSERT_NO_CORO_WAITING;
            boost::optional<std::string> sindex = sub->sindex();
            if (sindex) {
                std::vector<std::pair<datum_t, boost::optional<uint64_t> > >
                    old_idxs, new_idxs;
                auto old_it = change.old_indexes.find(*sindex);
                if (old_it != change.old_indexes.end()) {
                    for (const auto &idx : old_it->second) {
                        if (sub->contains(idx.first)) old_idxs.push_back(idx);
                    }
                }
                auto new_it = change.new_indexes.find(*sindex);
                if (new_it != change.new_indexes.end()) {
                    for (const auto &idx : new_it->second) {
                        if (sub->contains(idx.first)) new_idxs.push_back(idx);
                    }
                }
                while (old_idxs.size() > 0 && new_idxs.size() > 0) {
                    sub->add_el(server_uuid, stamp, change.pkey, sindex,
                                indexed_datum_t(old_val,
                                                std::move(old_idxs.back().first),
                                                std::move(old_idxs.back().second)),
                                indexed_datum_t(new_val,
                                                std::move(new_idxs.back().first),
                                                std::move(new_idxs.back().second)));
                    old_idxs.pop_back();
                    new_idxs.pop_back();
                }
                while (old_idxs.size() > 0) {
                    guarantee(new_idxs.size() == 0);
                    sub->add_el(server_uuid, stamp, change.pkey, sindex,
                                indexed_datum_t(old_val,
                                                std::move(old_idxs.back().first),
                                                std::move(old_idxs.back().second)),
                                boost::none);
                    old_idxs.pop_back();
                }
                while (new_idxs.size() > 0) {
                    guarantee(old_idxs.size() == 0);
                    sub->add_el(server_uuid, stamp, change.pkey, sindex,
                                boost::none,
                                indexed_datum_t(new_val,
                                                std::move(new_idxs.back().first),
                                                std::move(new_idxs.back().second)));
                    new_idxs.pop_back();
                }
            } else {
                if (sub->contains(change.pkey)) {
                    sub->add_el(server_uuid, stamp, change.pkey, sindex,
                                indexed_datum_t(old_val, datum_t(), boost::none),
                                indexed_datum_t(new_val, datum_t(), boost::none));
                }
            }
        });
        feed->on_point_sub(
            change.pkey,
            *lock,
            std::bind(&point_sub_t::add_el,
                      ph::_1,
                      std::cref(server_uuid),
                      stamp,
                      change.pkey,
                      boost::none,
                      change.old_val.has()
                          ? boost::optional<indexed_datum_t>(
                              indexed_datum_t(change.old_val, datum_t(), boost::none))
                          : boost::none,
                      change.new_val.has()
                          ? boost::optional<indexed_datum_t>(
                              indexed_datum_t(change.new_val, datum_t(), boost::none))
                          : boost::none));
    }
    void operator()(const msg_t::stop_t &) const {
        const char *msg = "Changefeed aborted (table unavailable).";
        feed->each_sub(*lock,
                       std::bind(&subscription_t::stop,
                                 ph::_1,
                                 std::make_exception_ptr(
                                     datum_exc_t(base_exc_t::OP_FAILED, msg)),
                                 detach_t::NO));
    }
private:
    feed_t *feed;
    const auto_drainer_t::lock_t *lock;
    uuid_u server_uuid;
    uint64_t stamp;
};

void real_feed_t::mailbox_cb(signal_t *, stamped_msg_t msg) {
    // We stop receiving messages when detached (we're only receiving
    // messages because we haven't managed to get a message to the
    // stop mailboxes for some of the primary replicas yet).  This also stops
    // us from trying to handle a message while waiting on the auto
    // drainer. Because we acquire the auto drainer, we don't pay any
    // attention to the mailbox's signal.
    if (!detached) {
        auto_drainer_t::lock_t lock(&drainer);

        // We wait for the write to complete and the queues to be ready.
        wait_any_t wait_any(&queues_ready, lock.get_drain_signal());
        wait_any.wait_lazily_unordered();
        if (!lock.get_drain_signal()->is_pulsed()) {
            // We don't need a lock for this because the set of `uuid_u`s never
            // changes after it's initialized.
            auto it = queues.find(msg.server_uuid);
            guarantee(it != queues.end());
            queue_t *queue = it->second.get();
            guarantee(queue != NULL);

            rwlock_in_line_t spot(&queue->lock, access_t::write);
            spot.write_signal()->wait_lazily_unordered();

            // Add us to the queue.
            guarantee(msg.stamp >= queue->next);
            queue->map.push(std::move(msg));

            // Read as much as we can from the queue (this enforces ordering.)
            while (queue->map.size() != 0 && queue->map.top().stamp == queue->next) {
                const stamped_msg_t &curmsg = queue->map.top();
                msg_visitor_t visitor(this, &lock, curmsg.server_uuid, curmsg.stamp);
                boost::apply_visitor(visitor, curmsg.submsg.op);
                queue->map.pop();
                queue->next += 1;
            }
        }
    }
}

class splice_stream_t : public stream_t<range_sub_t> {
public:
    template<class... Args>
    splice_stream_t(counted_t<datum_stream_t> _src, Args &&... args)
        : stream_t(std::forward<Args>(args)...),
          read_once(false),
          cached_ready(false),
          src(std::move(_src)) {
        r_sanity_check(src.has());
        for (const auto &p : sub->get_start_stamps()) {
            stamped_ranges.insert(std::make_pair(p.first, stamped_range_t(p.second)));
        }
    }
private:
    std::vector<datum_t> next_stream_batch(env_t *env, const batchspec_t &bs) final {
        // If there's nothing left to read, behave like a normal feed.  `ready`
        // should only be called after we've confirmed `is_exhausted` returns
        // true.
        if (src->is_exhausted() && ready()) {
            // This will send the `ready` state as its first doc.
            return stream_t::next_stream_batch(env, bs);
        }

        std::vector<datum_t> ret;
        batcher_t batcher = bs.to_batcher();
        // We have to do a little song and dance to make sure we've read at
        // least once before deciding whether or not to discard changes, because
        // otherwise we don't know the `skey_version`.  We can remove this hack
        // once we're no longer backwards-compatible with pre-1.16 (I think?)
        // skey versions.
        if (read_once) {
            while (sub->has_change_val() && !batcher.should_send_batch()) {
                change_val_t cv = sub->pop_change_val();
                datum_t el = change_val_to_change(
                    cv,
                    cv.old_val && discard(
                        cv.pkey, cv.old_val->tag_num, cv.source_stamp, *cv.old_val),
                    cv.new_val && discard(
                        cv.pkey, cv.new_val->tag_num, cv.source_stamp, *cv.new_val));
                if (el.has()) {
                    batcher.note_el(el);
                    ret.push_back(std::move(el));
                }
            }
            remove_outdated_ranges();
        } else {
            if (sub->include_states) {
                ret.push_back(state_datum(state_t::INITIALIZING));
            }
        }
        if (!batcher.should_send_batch()) {
            std::vector<datum_t> batch = src->next_batch(env, bs);
            update_ranges();
            r_sanity_check(active_state);
            read_once = true;
            ret.reserve(ret.size() + batch.size());
            for (auto &&datum : batch) {
                ret.push_back(vals_to_change(datum_t(), std::move(datum), true));
            }
        }

        // If we've exhausted the stream but aren't ready yet than we may send
        // back empty batches, but that's OK and should be rare in practice.  In
        // the future we should consider either sleeping for 100ms in that case
        // or hooking into the waiting logic to block until we're ready.
        return ret;
    }

    bool discard(const store_key_t &pkey,
                 const boost::optional<uint64_t> &tag_num,
                 const std::pair<uuid_u, uint64_t> &source_stamp,
                 const indexed_datum_t &val) {
        store_key_t key;
        if (val.index.has()) {
            key = store_key_t(
                val.index.print_secondary(skey_version(), pkey, tag_num));
        } else {
            key = pkey;
        }

        auto it = stamped_ranges.find(source_stamp.first);
        r_sanity_check(it != stamped_ranges.end());
        it->second.next_expected_stamp = source_stamp.second + 1;
        if (key < it->second.left_fencepost) return false;
        if (key >= it->second.get_right_fencepost()) return true;
        // `ranges` should be extremely small
        for (const auto &pair : it->second.ranges) {
            if (pair.first.contains_key(key)) {
                return source_stamp.second < pair.second;
            }
        }
        // If we get here then there's a gap in the ranges.
        r_sanity_fail();
    }
    void add_range(uuid_u uuid, uint64_t stamp, key_range_t range) {
        // Safe because we never generate `store_key_t::max()`.
        if (range.right.unbounded) {
            range.right.unbounded = false;
            range.right.internal_key = store_key_t::max();
        }
        auto it = stamped_ranges.find(uuid);
        r_sanity_check(it != stamped_ranges.end());
        if (it->second.ranges.size() == 0) {
            it->second.left_fencepost = range.left;
            it->second.ranges.push_back(std::make_pair(std::move(range), stamp));
        } else if (it->second.ranges.back().second == stamp) {
            it->second.ranges.back().first.right = range.right;
        } else {
            it->second.ranges.push_back(std::make_pair(std::move(range), stamp));
        }
    }
    void update_ranges() {
        active_state = src->get_active_state();
        key_range_t range = last_read_range();
        for (const auto &pair : last_read_stamps()) {
            add_range(pair.first, pair.second, range);
        }
    }
    void remove_outdated_ranges() {
        for (auto &&pair : stamped_ranges) {
            auto *ranges = &pair.second.ranges;
            while (ranges->size() > 0) {
                uint64_t read_stamp = ranges->front().second;
                if (pair.second.next_expected_stamp >= read_stamp) {
                    pair.second.left_fencepost = ranges->front().first.right.key();
                    ranges->pop_front();
                } else {
                    break;
                }
            }
        }
    }

    const key_range_t &last_read_range() const {
        r_sanity_check(active_state);
        return active_state->last_read;
    }
    const std::map<uuid_u, uint64_t> &last_read_stamps() const {
        r_sanity_check(active_state);
        return active_state->shard_stamps;
    }
    const skey_version_t &skey_version() const {
        r_sanity_check(active_state);
        r_sanity_check(active_state->skey_version);
        return *(active_state->skey_version);
    }
    bool ready() {
        // It's OK to cache this because we only ever call `ready` once we're
        // done doing reads.
        if (!cached_ready) {
            remove_outdated_ranges();
            for (const auto &pair : stamped_ranges) {
                if (pair.second.ranges.size() != 0) return cached_ready;
            }
            cached_ready = true;
        }
        return cached_ready;
    }

    bool read_once, cached_ready;
    counted_t<datum_stream_t> src;
    boost::optional<active_state_t> active_state;
    std::map<uuid_u, stamped_range_t> stamped_ranges;
};

subscription_t::subscription_t(
    feed_t *_feed,
    configured_limits_t _limits,
    const datum_t &_squash,
    bool _include_states)
    : skipped(0),
      feed(_feed),
      limits(std::move(_limits)),
      squash(_squash.as_bool()),
      include_states(_include_states),
      mid_batch(false),
      min_interval(_squash.get_type() == datum_t::R_NUM ? _squash.as_num() : 0.0),
      cond(NULL),
      queue_nearly_full_cond(NULL) {
    guarantee(feed != NULL);
}

subscription_t::~subscription_t() { }

void subscription_t::set_notes(response_t *res) const {
    if (include_states) res->add_note(Response::INCLUDES_STATES);
}

std::vector<datum_t>
subscription_t::get_els(batcher_t *batcher,
                        return_empty_normal_batches_t return_empty_normal_batches,
                        const signal_t *interruptor) {
    assert_thread();
    guarantee(cond == NULL); // Can't get while blocking.
    auto_drainer_t::lock_t lock(&drainer);

    std::vector<datum_t> ret;

    // We wait for data if we don't have any or if we're squashing and not
    // in the middle of a logical batch.
    if (!exc && skipped == 0 && (!has_el() || (!mid_batch && min_interval > 0.0))) {
        scoped_ptr_t<signal_timer_t> batch_timer;
        if (batcher->get_batch_type() == batch_type_t::NORMAL_FIRST) {
            batch_timer = make_scoped<signal_timer_t>(0);
        } else if (return_empty_normal_batches == return_empty_normal_batches_t::YES) {
            batch_timer = make_scoped<signal_timer_t>(batcher->microtime_left() / 1000);
        }
        // If we have to wait, wait.
        if (min_interval > 0.0
            && batcher->get_batch_type() != batch_type_t::NORMAL_FIRST) {
            signal_timer_t squash_timer(min_interval * 1000);
            cond_t wait_for_nearly_full_queue;
            queue_nearly_full_cond = &wait_for_nearly_full_queue;
            try {
                wait_any_t any_interruptor(interruptor, &squash_timer);
                // Make sure to wait on `wait_for_nearly_full_queue` because we
                // don't trust `queue_nearly_full_cond` to not be `NULL`
                // already(although I'm not sure why we don't trust that).
                wait_interruptible(&wait_for_nearly_full_queue, &any_interruptor);
            } catch (const interrupted_exc_t &e) {
                queue_nearly_full_cond = NULL;
                // If we were really interrupted, rethrow.
                if (!squash_timer.is_pulsed()) throw e;
            }
            r_sanity_check(queue_nearly_full_cond == NULL);
        }
        // If we still don't have data, wait for data with a timeout.  (Note
        // that if we're squashing, we started the timeout *before* waiting
        // on `min_timer`.)
        apply_queued_changes();
        while (!has_el() && !exc && skipped == 0) {
            cond_t wait_for_data;
            cond = &wait_for_data;
            try {
                // We don't need to wait on the drain signal because the interruptor
                // will be pulsed if we're shutting down.  Not that `cond` might
                // already be reset by the time we get here, so make sure to wait on
                // `&wait_for_data`.
                if (batch_timer.has()) {
                    wait_any_t any_interruptor(interruptor, batch_timer.get());
                    wait_interruptible(&wait_for_data, &any_interruptor);
                } else {
                    wait_interruptible(&wait_for_data, interruptor);
                }
            } catch (const interrupted_exc_t &e) {
                cond = NULL;
                if (batch_timer.has() && batch_timer->is_pulsed()) {
                    r_sanity_check(ret.size() == 0);
                    return ret;
                }
                throw e;
            }
            r_sanity_check(cond == NULL);
            apply_queued_changes();
        }
    }

    if (exc) {
        std::rethrow_exception(exc);
    } else if (skipped != 0) {
        ret.push_back(
            datum_t(
                std::map<datum_string_t, datum_t>{
                    {datum_string_t("error"), datum_t(
                            datum_string_t(
                                strprintf("Changefeed cache over array size limit, "
                                          "skipped %zu elements.", skipped)))}}));
        skipped = 0;
    } else if (has_el()) {
        while (has_el() && !batcher->should_send_batch(ignore_latency_t::YES)) {
            datum_t el = pop_el();
            batcher->note_el(el);
            ret.push_back(std::move(el));
        }
        // We're in the middle of one logical batch if we stopped early because
        // of the batcher rather than because we ran out of elements.  (This
        // matters for squashing.)
        mid_batch = batcher->should_send_batch();
    } else {
        r_sanity_check(false);
    }
    r_sanity_check(ret.size() != 0);
    return ret;
}

void subscription_t::stop(std::exception_ptr _exc, detach_t detach) {
    assert_thread();
    if (detach == detach_t::YES) {
        feed = NULL;
    }
    exc = std::move(_exc);
    maybe_signal_cond();
}

void subscription_t::maybe_signal_cond() THROWS_NOTHING {
    assert_thread();
    if (cond != NULL) {
        ASSERT_NO_CORO_WAITING;
        cond->pulse();
        cond = NULL;
    }
}

void subscription_t::maybe_signal_queue_nearly_full_cond() THROWS_NOTHING {
    assert_thread();
    if (queue_nearly_full_cond != NULL) {
        ASSERT_NO_CORO_WAITING;
        queue_nearly_full_cond->pulse();
        queue_nearly_full_cond = NULL;
    }
}

void subscription_t::destructor_cleanup(std::function<void()> del_sub) THROWS_NOTHING {
    // This error is only sent if we're getting destroyed while blocking.
    stop(std::make_exception_ptr(
             datum_exc_t(base_exc_t::OP_FAILED,
                         "Subscription destroyed (shutting down?).")),
         detach_t::NO);
    if (feed != NULL) {
        del_sub();
    } else {
        // We only get here if we were detached.
        guarantee(exc);
    }
}
ARCHIVE_PRIM_MAKE_RANGED_SERIALIZABLE(
        sorting_t, int8_t,
        sorting_t::UNORDERED, sorting_t::DESCENDING);

keyspec_t::~keyspec_t() { }

RDB_MAKE_SERIALIZABLE_4_FOR_CLUSTER(
    keyspec_t::range_t, transforms, sindex, sorting, range);
RDB_MAKE_SERIALIZABLE_2_FOR_CLUSTER(keyspec_t::limit_t, range, limit);
RDB_MAKE_SERIALIZABLE_1_FOR_CLUSTER(keyspec_t::point_t, key);

void feed_t::add_sub_with_lock(
    rwlock_t *rwlock, const std::function<void()> &f) THROWS_NOTHING {
    on_thread_t th(home_thread());
    guarantee(!detached);
    num_subs += 1;
    auto_drainer_t::lock_t lock = get_drainer_lock();
    rwlock_in_line_t spot(rwlock, access_t::write);
    // TODO: In some cases there's work we could do with just the read signal.
    spot.write_signal()->wait_lazily_unordered();
    f();
}

template<class Map, class Key, class Sub>
void map_add_sub(Map *map, const Key &key, Sub *sub) THROWS_NOTHING {
    auto it = map->find(key);
    if (it == map->end()) {
        auto pair = std::make_pair(key, decltype(it->second)(get_num_threads()));
        it = map->insert(std::move(pair)).first;
    }
    (it->second)[sub->home_thread().threadnum].insert(sub);
}


void feed_t::del_sub_with_lock(
    rwlock_t *rwlock, const std::function<size_t()> &f) THROWS_NOTHING {
    on_thread_t th(home_thread());
    {
        auto_drainer_t::lock_t lock = get_drainer_lock();
        rwlock_in_line_t spot(rwlock, access_t::write);
        spot.write_signal()->wait_lazily_unordered();
        size_t erased = f();
        guarantee(erased == 1);
    }
    num_subs -= 1;
    if (num_subs == 0) {
        // It's possible that by the time we get the lock to remove the feed,
        // another subscriber might have already found the feed and subscribed.
        maybe_remove_feed();
    }
}

template<class Map, class Key, class Sub>
size_t map_del_sub(Map *map, const Key &key, Sub *sub) THROWS_NOTHING {
    auto subvec_it = map->find(key);
    size_t erased = (subvec_it->second)[sub->home_thread().threadnum].erase(sub);
    // If there are no more subscribers, remove the key from the map.
    auto it = subvec_it->second.begin();
    for (; it != subvec_it->second.end(); ++it) {
        if (it->size() != 0) {
            break;
        }
    }
    if (it == subvec_it->second.end()) {
        map->erase(subvec_it);
    }
    return erased;
}

// If this throws we might leak the increment to `num_subs`.
void feed_t::add_point_sub(point_sub_t *sub, const store_key_t &key) THROWS_NOTHING {
    add_sub_with_lock(&point_subs_lock, [this, sub, &key]() {
            map_add_sub(&point_subs, key, sub);
        });
}

// Can't throw because it's called in a destructor.
void feed_t::del_point_sub(point_sub_t *sub, const store_key_t &key) THROWS_NOTHING {
    del_sub_with_lock(&point_subs_lock, [this, sub, &key]() {
            return map_del_sub(&point_subs, key, sub);
        });
}

// If this throws we might leak the increment to `num_subs`.
void feed_t::add_range_sub(range_sub_t *sub) THROWS_NOTHING {
    add_sub_with_lock(&range_subs_lock, [this, sub]() {
            range_subs[sub->home_thread().threadnum].insert(sub);
        });
}

// Can't throw because it's called in a destructor.
void feed_t::del_range_sub(range_sub_t *sub) THROWS_NOTHING {
    del_sub_with_lock(&range_subs_lock, [this, sub]() {
            return range_subs[sub->home_thread().threadnum].erase(sub);
        });
}

// If this throws we might leak the increment to `num_subs`.
void feed_t::add_limit_sub(limit_sub_t *sub, const uuid_u &sub_uuid) THROWS_NOTHING {
    add_sub_with_lock(&limit_subs_lock, [this, sub, &sub_uuid]() {
            map_add_sub(&limit_subs, sub_uuid, sub);
        });
}

// Can't throw because it's called in a destructor.
void feed_t::del_limit_sub(limit_sub_t *sub, const uuid_u &sub_uuid) THROWS_NOTHING {
    del_sub_with_lock(&limit_subs_lock, [this, sub, &sub_uuid]() {
            stop_limit_sub(sub);
            return map_del_sub(&limit_subs, sub_uuid, sub);
        });
}

template<class Sub>
void feed_t::each_sub_in_vec(
    const std::vector<std::set<Sub *> > &vec,
    rwlock_in_line_t *spot,
    const auto_drainer_t::lock_t &lock,
    const std::function<void(Sub *)> &f) THROWS_NOTHING {
    assert_thread();
    guarantee(lock.has_lock());
    spot->read_signal()->wait_lazily_unordered();

    std::vector<int> subscription_threads;
    for (int i = 0; i < get_num_threads(); ++i) {
        if (vec[i].size() != 0) {
            subscription_threads.push_back(i);
        }
    }
    pmap(subscription_threads.size(),
         std::bind(&feed_t::each_sub_in_vec_cb<Sub>,
                   this,
                   std::cref(f),
                   std::cref(vec),
                   std::cref(subscription_threads),
                   ph::_1));
}

template<class Sub>
void feed_t::each_sub_in_vec_cb(const std::function<void(Sub *)> &f,
                                const std::vector<std::set<Sub *> > &vec,
                                const std::vector<int> &subscription_threads,
                                int i) {
    guarantee(vec[subscription_threads[i]].size() != 0);
    on_thread_t th((threadnum_t(subscription_threads[i])));
    for (Sub *sub : vec[subscription_threads[i]]) {
        f(sub);
    }
}

void feed_t::each_range_sub(
    const auto_drainer_t::lock_t &lock,
    const std::function<void(range_sub_t *)> &f) THROWS_NOTHING {
    assert_thread();
    rwlock_in_line_t spot(&range_subs_lock, access_t::read);
    each_sub_in_vec(range_subs, &spot, lock, f);
}

void feed_t::each_point_sub(
    const std::function<void(point_sub_t *)> &f) THROWS_NOTHING {
    assert_thread();
    rwlock_in_line_t spot(&point_subs_lock, access_t::read);
    pmap(get_num_threads(),
         std::bind(&feed_t::each_point_sub_cb,
                   this,
                   std::cref(f),
                   ph::_1));
}

void feed_t::each_point_sub_cb(const std::function<void(point_sub_t *)> &f, int i) {
    on_thread_t th((threadnum_t(i)));
    for (auto const &pair : point_subs) {
        for (point_sub_t *sub : pair.second[i]) {
            f(sub);
        }
    }
}

void feed_t::each_limit_sub(
    const std::function<void(limit_sub_t *)> &f) THROWS_NOTHING {
    assert_thread();
    rwlock_in_line_t spot(&limit_subs_lock, access_t::read);
    pmap(get_num_threads(),
         std::bind(&feed_t::each_limit_sub_cb,
                   this,
                   std::cref(f),
                   ph::_1));
}

void feed_t::each_limit_sub_cb(const std::function<void(limit_sub_t *)> &f, int i) {
    on_thread_t th((threadnum_t(i)));
    for (auto const &pair : limit_subs) {
        for (limit_sub_t *sub : pair.second[i]) {
            f(sub);
        }
    }
}

void feed_t::each_sub(const auto_drainer_t::lock_t &lock,
                      const std::function<void(subscription_t *)> &f) THROWS_NOTHING {
    each_range_sub(lock, f);
    each_point_sub(f);
    each_limit_sub(f);
}

void feed_t::on_point_sub(
    store_key_t key,
    const auto_drainer_t::lock_t &lock,
    const std::function<void(point_sub_t *)> &f) THROWS_NOTHING {
    assert_thread();
    guarantee(lock.has_lock());
    rwlock_in_line_t spot(&point_subs_lock, access_t::read);
    spot.read_signal()->wait_lazily_unordered();

    auto point_sub = point_subs.find(key);
    if (point_sub != point_subs.end()) {
        each_sub_in_vec(point_sub->second, &spot, lock, f);
    }
}

void feed_t::on_limit_sub(
    const uuid_u &sub_uuid,
    const auto_drainer_t::lock_t &lock,
    const std::function<void(limit_sub_t *)> &f) THROWS_NOTHING {
    assert_thread();
    guarantee(lock.has_lock());
    rwlock_in_line_t spot(&limit_subs_lock, access_t::read);
    spot.read_signal()->wait_lazily_unordered();

    auto limit_sub = limit_subs.find(sub_uuid);
    if (limit_sub != limit_subs.end()) {
        each_sub_in_vec(limit_sub->second, &spot, lock, f);
    }
}

bool feed_t::can_be_removed() {
    assert_thread();
    return num_subs == 0;
}

feed_t::feed_t() : detached(false), num_subs(0), range_subs(get_num_threads()) { }

feed_t::~feed_t() {
    guarantee(num_subs == 0);
    guarantee(detached);
}

client_t::client_t(
        mailbox_manager_t *_manager,
        const std::function<
            namespace_interface_access_t(
                const namespace_id_t &,
                signal_t *)
            > &_namespace_source) :
    manager(_manager),
    namespace_source(_namespace_source)
{
    guarantee(manager != NULL);
}
client_t::~client_t() { }

scoped_ptr_t<subscription_t> new_sub(
    feed_t *feed,
    configured_limits_t limits,
    const datum_t &squash,
    bool include_states,
    const keyspec_t::spec_t &spec) {

    struct spec_visitor_t : public boost::static_visitor<subscription_t *> {
        explicit spec_visitor_t(
            feed_t *_feed,
            configured_limits_t _limits,
            const datum_t *_squash,
            bool _include_states)
            : feed(_feed),
              limits(std::move(_limits)),
              squash(_squash),
              include_states(_include_states) { }
        subscription_t *operator()(const keyspec_t::range_t &range) const {
            return new range_sub_t(feed, limits, *squash, include_states, range);
        }
        subscription_t *operator()(const keyspec_t::limit_t &limit) const {
            return new limit_sub_t(feed, limits, *squash, include_states, limit);
        }
        subscription_t *operator()(const keyspec_t::point_t &point) const {
            return new point_sub_t(feed, limits, *squash, include_states, point.key);
        }
        feed_t *feed;
        configured_limits_t limits;
        const datum_t *squash;
        bool include_states;
    };
    return scoped_ptr_t<subscription_t>(
        boost::apply_visitor(
            spec_visitor_t(feed, std::move(limits), &squash, include_states),
            spec));
}

counted_t<datum_stream_t> client_t::new_stream(
    env_t *env,
    counted_t<datum_stream_t> maybe_src,
    configured_limits_t limits,
    const datum_t &squash,
    bool include_states,
    const namespace_id_t &uuid,
    backtrace_id_t bt,
    const std::string &table_name,
    const keyspec_t::spec_t &spec) {
    try {
        scoped_ptr_t<subscription_t> sub;
        boost::variant<scoped_ptr_t<range_sub_t>, scoped_ptr_t<point_sub_t> > presub;
        addr_t addr;
        {
            threadnum_t old_thread = get_thread_id();
            cross_thread_signal_t interruptor(env->interruptor, home_thread());
            on_thread_t th(home_thread());
            // If the `client_t` is being destroyed, we're shutting down, so we
            // consider it an interruption.
            auto_drainer_t::lock_t lock(&drainer, throw_if_draining_t::YES);
            rwlock_in_line_t spot(&feeds_lock, access_t::write);
            spot.read_signal()->wait_lazily_unordered();
            auto feed_it = feeds.find(uuid);
            if (feed_it == feeds.end()) {
                spot.write_signal()->wait_lazily_unordered();
                namespace_interface_access_t access =
                        namespace_source(uuid, &interruptor);
                // Even though we have the user's feed here, multiple
                // users may share a feed_t, and this code path will
                // only be run for the first one.  Rather than mess
                // about, just use the defaults.
                auto val = make_scoped<real_feed_t>(
                    lock, this, manager, access.get(), uuid, &interruptor);
                feed_it = feeds.insert(std::make_pair(uuid, std::move(val))).first;
            }

            // We need to do this while holding `feeds_lock` to make sure the
            // feed isn't destroyed before we subscribe to it.
            on_thread_t th2(old_thread);
            real_feed_t *feed = feed_it->second.get();
            addr = feed->get_addr();
            sub = new_sub(feed, std::move(limits), squash, include_states, spec);
        }
        namespace_interface_access_t access = namespace_source(uuid, env->interruptor);
        return sub->to_stream(env, table_name, access.get(),
                              addr, std::move(maybe_src), std::move(sub), bt);
    } catch (const cannot_perform_query_exc_t &e) {
        rfail_datum(base_exc_t::OP_FAILED,
                    "cannot subscribe to table `%s`: %s",
                    table_name.c_str(), e.what());
    }
}

void client_t::maybe_remove_feed(
    const auto_drainer_t::lock_t &lock, const uuid_u &uuid) {
    assert_thread();
    lock.assert_is_holding(&drainer);
    scoped_ptr_t<real_feed_t> destroy;
    rwlock_in_line_t spot(&feeds_lock, access_t::write);
    spot.write_signal()->wait_lazily_unordered();
    auto feed_it = feeds.find(uuid);
    // The feed might have disappeared because it may have been detached while
    // we held the lock, in which case we don't need to do anything.  The feed
    // might also have gotten a new subscriber, in which case we don't want to
    // remove it yet.
    if (feed_it != feeds.end() && feed_it->second->can_be_removed()) {
        // We want to destroy the feed after the lock is released, because it
        // may be expensive.
        destroy.swap(feed_it->second);
        feeds.erase(feed_it);
    }
}

scoped_ptr_t<real_feed_t> client_t::detach_feed(
    const auto_drainer_t::lock_t &lock, const uuid_u &uuid) {
    assert_thread();
    lock.assert_is_holding(&drainer);
    scoped_ptr_t<real_feed_t> ret;
    rwlock_in_line_t spot(&feeds_lock, access_t::write);
    spot.write_signal()->wait_lazily_unordered();
    // The feed might have been removed in `maybe_remove_feed`, in which case
    // there's nothing to detach.
    auto feed_it = feeds.find(uuid);
    if (feed_it != feeds.end()) {
        ret.swap(feed_it->second);
        feeds.erase(feed_it);
    }
    return ret;
}

class artificial_feed_t : public feed_t {
public:
    explicit artificial_feed_t(artificial_t *_parent) : parent(_parent) { }
    ~artificial_feed_t() { detached = true; }
    virtual auto_drainer_t::lock_t get_drainer_lock() { return drainer.lock(); }
    virtual void maybe_remove_feed() { parent->maybe_remove(); }
    NORETURN virtual void stop_limit_sub(limit_sub_t *) {
        crash("Limit subscriptions are not supported on artificial feeds.");
    }
private:
    artificial_t *parent;
    auto_drainer_t drainer;
};

artificial_t::artificial_t()
    : stamp(0), uuid(generate_uuid()), feed(make_scoped<artificial_feed_t>(this)) { }
artificial_t::~artificial_t() { }

counted_t<datum_stream_t> artificial_t::subscribe(
    env_t *env,
    bool include_initial_vals,
    bool include_states,
    configured_limits_t limits,
    const keyspec_t::spec_t &spec,
    const std::string &primary_key_name,
    const std::vector<datum_t> &initial_values,
    backtrace_id_t bt) {
    // It's OK not to switch threads here because `feed.get()` can be called
    // from any thread and `new_sub` ends up calling `feed_t::add_sub_with_lock`
    // which does the thread switch itself.  If you later change this to switch
    // threads, make sure that the `subscription_t` and `stream_t` are allocated
    // on the thread you want to use them on.
    guarantee(feed.has());
    scoped_ptr_t<subscription_t> sub = new_sub(
        feed.get(),
        std::move(limits),
        datum_t::boolean(false),
        include_states,
        spec);
    return sub->to_artificial_stream(
        env, uuid, primary_key_name, initial_values,
        include_initial_vals, std::move(sub), bt);
}

void artificial_t::send_all(const msg_t &msg) {
    assert_thread();
    if (auto *change = boost::get<msg_t::change_t>(&msg.op)) {
        guarantee(change->old_val.has() || change->new_val.has());
        if (change->old_val.has() && change->new_val.has()) {
            rassert(change->old_val != change->new_val);
        }
    }
    auto_drainer_t::lock_t lock = feed->get_drainer_lock();
    msg_visitor_t visitor(feed.get(), &lock, uuid, stamp++);
    boost::apply_visitor(visitor, msg.op);
}

bool artificial_t::can_be_removed() {
    assert_thread();
    return feed->can_be_removed();
}

} // namespace changefeed
} // namespace ql<|MERGE_RESOLUTION|>--- conflicted
+++ resolved
@@ -415,30 +415,17 @@
 }
 
 void server_t::add_limit_client(
-<<<<<<< HEAD
-    const client_t::addr_t &addr,
-    const region_t &region,
-    const std::string &table,
-    rdb_context_t *ctx,
-    global_optargs_t optargs,
-    const uuid_u &client_uuid,
-    const keyspec_t::limit_t &spec,
-    limit_order_t lt,
-    std::vector<item_t> &&item_vec) {
-    auto_drainer_t::lock_t lock(&drainer);
-=======
         const client_t::addr_t &addr,
         const region_t &region,
         const std::string &table,
         rdb_context_t *ctx,
-        std::map<std::string, wire_func_t> optargs,
+        global_optargs_t optargs,
         const uuid_u &client_uuid,
         const keyspec_t::limit_t &spec,
         limit_order_t lt,
         std::vector<item_t> &&item_vec,
         const auto_drainer_t::lock_t &keepalive) {
     keepalive.assert_is_holding(&drainer);
->>>>>>> 072575e3
     rwlock_in_line_t spot(&clients_lock, access_t::read);
     spot.read_signal()->wait_lazily_unordered();
     auto it = clients.find(addr);
