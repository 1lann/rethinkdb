#include "arch/linux/network.hpp"
#include "arch/linux/thread_pool.hpp"
#include "concurrency/cond_var.hpp"   // For value_cond_t
#include "logger.hpp"
#include <fcntl.h>
#include <errno.h>
#include <string.h>
#include <arpa/inet.h>
#include <netinet/tcp.h>
#include <sys/types.h>
#include <sys/socket.h>
#include <netdb.h>

/* Network connection object */

<<<<<<< HEAD
linux_tcp_conn_t::linux_tcp_conn_t(const char *host, int port) {
    struct addrinfo *res;

    /* make a sacrifice to the elders honor by converting port to a string, why
     * can't we just sacrifice a virgin for them (lord knows we have enough
     * virgins in Silicon Valley */
    char port_str[10]; /* god is it dumb that we have to do this */
    fail_due_to_user_error("Port is too big", (snprintf(port_str, 10, "%d", port) == 10));

    /* make the connection */
    getaddrinfo(host, port_str, NULL, &res);
    sock = socket(res->ai_family, res->ai_socktype, res->ai_protocol);
    if (connect(sock, res->ai_addr, res->ai_addrlen) != 0) {
        /* for some reason the connection failed */
        logINF("Failed to make a connection with error: %s", strerror(errno));
        throw connect_failed_exc_t();
    }

    freeaddrinfo(res);
=======
linux_tcp_conn_t::linux_tcp_conn_t(const ip_address_t &host, int port) :
    registration_thread(-1),
    read_cond(NULL), write_cond(NULL),
    read_was_shut_down(false), write_was_shut_down(false)
{

    sock = socket(AF_INET, SOCK_STREAM, 0);

    struct sockaddr_in addr;
    addr.sin_family = AF_INET;
    addr.sin_port = htons(port);
    addr.sin_addr = host.addr;
    bzero(addr.sin_zero, sizeof(addr.sin_zero));

    if (connect(sock, reinterpret_cast<struct sockaddr*>(&addr), sizeof(addr)) != 0) {
        /* for some reason the connection failed */
        logINF("Failed to make a connection with error: %s\n", strerror(errno));
        throw connect_failed_exc_t();
    }
>>>>>>> acfd95e6
}

linux_tcp_conn_t::linux_tcp_conn_t(fd_t sock) :
    sock(sock),
    registration_thread(-1),
    read_cond(NULL), write_cond(NULL),
    read_was_shut_down(false), write_was_shut_down(false)
{
    assert(sock != INVALID_FD);

    int res = fcntl(sock, F_SETFL, O_NONBLOCK);
    guarantee_err(res == 0, "Could not make socket non-blocking");
}

void linux_tcp_conn_t::register_with_event_loop() {
    /* Register ourself to receive notifications from the event loop if we have not
    already done so. We won't get any calls to on_event() until we do this. We can't
    do this at startup because once we're registered on one thread we can't re-register
    on a different thread, but the thread that the user wants to use us on might not be
    the thread we were created on. So we call register_with_event_loop() before every
    read_* or write_* function, and that locks us in to the thread that the first call
    to read_* or write_* was on. */

    if (registration_thread == -1) {
        registration_thread = linux_thread_pool_t::thread_id;
        linux_thread_pool_t::thread->queue.watch_resource(sock, poll_event_in|poll_event_out, this);

    } else if (registration_thread != linux_thread_pool_t::thread_id) {
        guarantee(registration_thread == linux_thread_pool_t::thread_id,
            "Must always use a tcp_conn_t on the same thread.");
    }
}

size_t linux_tcp_conn_t::read_internal(void *buffer, size_t size) {

    assert(!read_was_shut_down);

    while (true) {
        ssize_t res = ::read(sock, buffer, size);
        if (res == -1 && (errno == EAGAIN || errno == EWOULDBLOCK)) {
            /* There's no data available right now, so we must wait for a notification from the
            epoll queue */
            value_cond_t<bool> cond;
            read_cond = &cond;
            bool ok = cond.wait();
            read_cond = NULL;
            if (ok) {
                /* We got a notification from the epoll queue; go around the loop again and try to
                read again */
            } else {
                /* We were closed for whatever reason. Whatever signalled us has already called
                on_shutdown_read(). */
                throw read_closed_exc_t();
            }
        } else if (res == 0 || (res == -1 && (errno == ECONNRESET || errno == ENOTCONN))) {
            /* We were closed. This is the first notification that the kernel has given us, so we
            must call on_shutdown_read(). */
            on_shutdown_read();
            throw read_closed_exc_t();
        } else if (res == -1) {
            /* Unknown error. This is not expected, but it will probably happen sometime so we
            shouldn't crash. */
            logERR("Could not read from socket: %s\n", strerror(errno));
            on_shutdown_read();
            throw read_closed_exc_t();
        } else {
            /* We read some data, whooo */
            return res;
        }
    }
}

void linux_tcp_conn_t::read(void *buf, size_t size) {

    register_with_event_loop();
    assert(!read_cond);   // Is there a read already in progress?
    if (read_was_shut_down) throw read_closed_exc_t();

    /* First, consume any data in the peek buffer */
    int read_buffer_bytes = std::min(read_buffer.size(), size);
    memcpy(buf, read_buffer.data(), read_buffer_bytes);
    read_buffer.erase(read_buffer.begin(), read_buffer.begin() + read_buffer_bytes);
    buf = reinterpret_cast<void *>(reinterpret_cast<char *>(buf) + read_buffer_bytes);
    size -= read_buffer_bytes;

    /* Now go to the kernel for any more data that we need */
    while (size > 0) {
        size_t delta = read_internal(buf, size);
        assert(delta <= size);
        buf = reinterpret_cast<void *>(reinterpret_cast<char *>(buf) + delta);
        size -= delta;
    }
}

void linux_tcp_conn_t::read_more_buffered() {

    /* Put ourselves into the epoll object so that we will receive notifications when we need them.
    See the note in register_with_event_loop() if this doesn't make sense. */
    register_with_event_loop();
    assert(!read_cond);
    if (read_was_shut_down) throw read_closed_exc_t();

    size_t old_size = read_buffer.size();
    read_buffer.resize(old_size + IO_BUFFER_SIZE);
    size_t delta = read_internal(read_buffer.data() + old_size, IO_BUFFER_SIZE);

    read_buffer.resize(old_size + delta);
}

linux_tcp_conn_t::bufslice linux_tcp_conn_t::peek() const {
    return bufslice(read_buffer.data(), read_buffer.size());
}

void linux_tcp_conn_t::pop(size_t len) {
    assert(!read_cond);
    assert(len <= read_buffer.size());
    read_buffer.erase(read_buffer.begin(), read_buffer.begin() + len);  // INEFFICIENT
}

void linux_tcp_conn_t::shutdown_read() {

    int res = ::shutdown(sock, SHUT_RD);
    if (res != 0 && errno != ENOTCONN) {
        logERR("Could not shutdown socket for reading: %s\n", strerror(errno));
    }

    on_shutdown_read();
}

void linux_tcp_conn_t::on_shutdown_read() {

    assert(!read_was_shut_down);
    read_was_shut_down = true;

    // Deregister ourself with the event loop. If the write half of the connection
    // is still open, the make sure we stay registered for write.
    if (registration_thread != -1) {
        assert(registration_thread == linux_thread_pool_t::thread_id);
        if (write_was_shut_down) {
            linux_thread_pool_t::thread->queue.forget_resource(sock, this);
        } else {
            linux_thread_pool_t::thread->queue.adjust_resource(sock, poll_event_out, this);
        }
    }

    // Inform any readers that were waiting that the socket has been closed.
    if (read_cond) {
        read_cond->pulse(false);
        read_cond = NULL;
    }
}

bool linux_tcp_conn_t::is_read_open() {
    return !read_was_shut_down;
}

void linux_tcp_conn_t::write_internal(const void *buf, size_t size) {

    assert(!write_was_shut_down);

    while (size > 0) {
        int res = ::write(sock, buf, size);
        if (res == -1 && (errno == EAGAIN || errno == EWOULDBLOCK)) {
            /* There's no space for our data right now, so we must wait for a notification from the
            epoll queue */
            value_cond_t<bool> cond;
            write_cond = &cond;
            bool ok = cond.wait();
            write_cond = NULL;
            if (ok) {
                /* We got a notification from the epoll queue; go around the loop again and try to
                write again */
            } else {
                /* We were closed for whatever reason. Whatever signalled us has already called
                on_shutdown_write(). */
                throw write_closed_exc_t();
            }
        } else if (res == -1 && (errno == EPIPE || errno == ENOTCONN || errno == EHOSTUNREACH ||
                errno == ENETDOWN || errno == EHOSTDOWN || errno == ECONNRESET)) {
            /* These errors are expected to happen at some point in practice */
            on_shutdown_write();
            throw write_closed_exc_t();
        } else if (res == -1) {
            /* In theory this should never happen, but it probably will. So we write a log message
            and then shut down normally. */
            logERR("Could not write to socket: %s\n", strerror(errno));
            on_shutdown_write();
            throw write_closed_exc_t();
        } else if (res == 0) {
            /* This should never happen either, but it's better to write an error message than to
            crash completely. */
            logERR("Didn't expect write() to return 0.\n");
            on_shutdown_write();
            throw write_closed_exc_t();
        } else {
            assert(res <= (int)size);
            buf = reinterpret_cast<const void *>(reinterpret_cast<const char *>(buf) + res);
            size -= res;
        }
    }
}

void linux_tcp_conn_t::write(const void *buf, size_t size) {

    register_with_event_loop();
    assert(!write_cond);
    if (write_was_shut_down) throw write_closed_exc_t();

    /* To preserve ordering, all buffered data must be sent before this chunk of data is sent */
    flush_buffer();

    /* Now send this chunk of data */
    write_internal(buf, size);
}

void linux_tcp_conn_t::write_buffered(const void *buf, size_t size) {

    register_with_event_loop();
    assert(!write_cond);
    if (write_was_shut_down) throw write_closed_exc_t();

    /* Append data to write_buffer */
    int old_size = write_buffer.size();
    write_buffer.resize(old_size + size);
    memcpy(write_buffer.data() + old_size, buf, size);
}

void linux_tcp_conn_t::flush_buffer() {

    register_with_event_loop();
    assert(!write_cond);
    if (write_was_shut_down) throw write_closed_exc_t();

    write_internal(write_buffer.data(), write_buffer.size());
    write_buffer.clear();
}

void linux_tcp_conn_t::shutdown_write() {

    int res = ::shutdown(sock, SHUT_WR);
    if (res != 0 && errno != ENOTCONN) {
        logERR("Could not shutdown socket for writing: %s\n", strerror(errno));
    }

    on_shutdown_write();
}

void linux_tcp_conn_t::on_shutdown_write() {

    assert(!write_was_shut_down);
    write_was_shut_down = true;

    // Deregister ourself with the event loop. If the read half of the connection
    // is still open, the make sure we stay registered for read.
    if (registration_thread != -1) {
        assert(registration_thread == linux_thread_pool_t::thread_id);
        if (read_was_shut_down) {
            linux_thread_pool_t::thread->queue.forget_resource(sock, this);
        } else {
            linux_thread_pool_t::thread->queue.adjust_resource(sock, poll_event_in, this);
        }
    }

    // Inform any writers that were waiting that the socket has been closed.
    if (write_cond) {
        write_cond->pulse(false);
        write_cond = NULL;
    }
}

bool linux_tcp_conn_t::is_write_open() {
    return !write_was_shut_down;
}

linux_tcp_conn_t::~linux_tcp_conn_t() {

    if (is_read_open()) shutdown_read();
    if (is_write_open()) shutdown_write();

    int res = ::close(sock);
    if (res != 0) {
        logERR("close() failed: %s\n", strerror(errno));
    }
}

void linux_tcp_conn_t::on_event(int events) {

    if ((events & poll_event_err) && (events & poll_event_hup)) {
        /* We get this when the socket is closed but there is still data we are trying to send.
        For example, it can sometimes be reproduced by sending "nonsense\r\n" and then sending
        "set [key] 0 0 [length] noreply\r\n[value]\r\n" a hundred times then immediately closing the
        socket.
        
        I speculate that the "error" part comes from the fact that there is undelivered data
        in the socket send buffer, and the "hup" part comes from the fact that the remote end
        has hung up.
        
        Ignore it; the other logic will handle it properly. */
        
    } else if (events & poll_event_err) {
        /* We don't know why we got this, so shut the hell down. */
        logERR("Unexpected poll_event_err. Events: %d\n", events);
        if (!read_was_shut_down) shutdown_read();
        if (!write_was_shut_down) shutdown_write();
        return;
    }

    if (events & poll_event_in) {
        assert(!read_was_shut_down);
        if (read_cond) {
            read_cond->pulse(true);
            read_cond = NULL;
        }
    }

    if (events & poll_event_out) {
        assert(!write_was_shut_down);
        if (write_cond) {
            write_cond->pulse(true);
            write_cond = NULL;
        }
    }
}

/* Network listener object */

linux_tcp_listener_t::linux_tcp_listener_t(int port)
    : callback(NULL)
{
    defunct = false;

    int res;

    sock = socket(AF_INET, SOCK_STREAM, 0);
    guarantee_err(sock != INVALID_FD, "Couldn't create socket");

    int sockoptval = 1;
    res = setsockopt(sock, SOL_SOCKET, SO_REUSEADDR, &sockoptval, sizeof(sockoptval));
    guarantee_err(res != -1, "Could not set REUSEADDR option");

    /* XXX Making our socket NODELAY prevents the problem where responses to
     * pipelined requests are delayed, since the TCP Nagle algorithm will
     * notice when we send mulitple small packets and try to coalesce them. But
     * if we are only sending a few of these small packets quickly, like during
     * pipeline request responses, then Nagle delays for around 40 ms before
     * sending out those coalesced packets if they don't reach the max window
     * size. So for latency's sake we want to disable Nagle.
     *
     * This might decrease our throughput, so perhaps we should add a
     * runtime option for it.
     *
     * - Jordan 12/22/10
     */
    res = setsockopt(sock, IPPROTO_TCP, TCP_NODELAY, &sockoptval, sizeof(sockoptval));
    guarantee_err(res != -1, "Could not set TCP_NODELAY option");

    // Bind the socket
    sockaddr_in serv_addr;
    bzero((char*)&serv_addr, sizeof(serv_addr));
    serv_addr.sin_family = AF_INET;
    serv_addr.sin_port = htons(port);
    serv_addr.sin_addr.s_addr = INADDR_ANY;
    res = bind(sock, (sockaddr*)&serv_addr, sizeof(serv_addr));
    if (res != 0) {
        fprintf(stderr, "Couldn't bind socket: %s\n", strerror(errno));
        // We cannot simply terminate here, since this may lead to corrupted database files.
        // defunct myself and rely on server to handle this condition and shutdown gracefully...
        defunct = true;
        return;
    }

    // Start listening to connections
    res = listen(sock, 5);
    guarantee_err(res == 0, "Couldn't listen to the socket");

    res = fcntl(sock, F_SETFL, O_NONBLOCK);
    guarantee_err(res == 0, "Could not make socket non-blocking");
}

void linux_tcp_listener_t::set_callback(linux_tcp_listener_callback_t *cb) {
    if (defunct)
        return;

    assert(!callback);
    assert(cb);
    callback = cb;

    linux_thread_pool_t::thread->queue.watch_resource(sock, poll_event_in, this);
}

void linux_tcp_listener_t::handle(fd_t socket) {

    linux_tcp_conn_t conn(socket);
    callback->on_tcp_listener_accept(&conn);
}

void linux_tcp_listener_t::on_event(int events) {
    if (defunct)
        return;

    if (events != poll_event_in) {
        logERR("Unexpected event mask: %d\n", events);
    }

    while (true) {
        sockaddr_in client_addr;
        socklen_t client_addr_len = sizeof(client_addr);
        int new_sock = accept(sock, (sockaddr*)&client_addr, &client_addr_len);

        if (new_sock == INVALID_FD) {
            if (errno == EAGAIN || errno == EWOULDBLOCK) break;
            else {
                switch (errno) {
                    case EPROTO:
                    case ENOPROTOOPT:
                    case ENETDOWN:
                    case ENONET:
                    case ENETUNREACH:
                    case EINTR:
                        break;
                    default:
                        // We can't do anything about failing accept, but we still
                        // must continue processing current connections' request.
                        // Thus, we can't bring down the server, and must ignore
                        // the error.
                        logERR("Cannot accept new connection: %s\n", strerror(errno));
                        break;
                }
            }
        } else {
            /* TODO: What if a user writes code like this:
            {
                some_callback_t callback;
                linux_tcp_listener_t listener(some_port);
                listener.set_callback(&callback);

                wait_for_some_event();
            }
            If we get a network connection during wait_for_some_event() but wait_for_some_event()
            finishes between when we get the connection and handle() is actually called, then our
            destructor will be called before handle(). One solution would be to acquire a
            lock in the destructor, which would delay until after handle() starts. Another solution
            would be to make spawn() guaranteed to run immediately. */
            coro_t::spawn(&linux_tcp_listener_t::handle, this, new_sock);
        }
    }
}

linux_tcp_listener_t::~linux_tcp_listener_t() {
    if (defunct)
        return;

    int res;

    if (callback) linux_thread_pool_t::thread->queue.forget_resource(sock, this);

    res = shutdown(sock, SHUT_RDWR);
    guarantee_err(res == 0, "Could not shutdown main socket");

    res = close(sock);
    guarantee_err(res == 0, "Could not close main socket");
}
<|MERGE_RESOLUTION|>--- conflicted
+++ resolved
@@ -13,13 +13,16 @@
 
 /* Network connection object */
 
-<<<<<<< HEAD
-linux_tcp_conn_t::linux_tcp_conn_t(const char *host, int port) {
+
+linux_tcp_conn_t::linux_tcp_conn_t(const char *host, int port)
+    : registration_thread(-1),
+      read_cond(NULL), write_cond(NULL),
+      read_was_shut_down(false), write_was_shut_down(false) {
     struct addrinfo *res;
 
     /* make a sacrifice to the elders honor by converting port to a string, why
      * can't we just sacrifice a virgin for them (lord knows we have enough
-     * virgins in Silicon Valley */
+     * virgins in Silicon Valley) */
     char port_str[10]; /* god is it dumb that we have to do this */
     fail_due_to_user_error("Port is too big", (snprintf(port_str, 10, "%d", port) == 10));
 
@@ -29,16 +32,18 @@
     if (connect(sock, res->ai_addr, res->ai_addrlen) != 0) {
         /* for some reason the connection failed */
         logINF("Failed to make a connection with error: %s", strerror(errno));
+
+        freeaddrinfo(res);
         throw connect_failed_exc_t();
     }
 
     freeaddrinfo(res);
-=======
-linux_tcp_conn_t::linux_tcp_conn_t(const ip_address_t &host, int port) :
-    registration_thread(-1),
-    read_cond(NULL), write_cond(NULL),
-    read_was_shut_down(false), write_was_shut_down(false)
-{
+}
+
+linux_tcp_conn_t::linux_tcp_conn_t(const ip_address_t &host, int port)
+    : registration_thread(-1),
+      read_cond(NULL), write_cond(NULL),
+      read_was_shut_down(false), write_was_shut_down(false) {
 
     sock = socket(AF_INET, SOCK_STREAM, 0);
 
@@ -53,7 +58,6 @@
         logINF("Failed to make a connection with error: %s\n", strerror(errno));
         throw connect_failed_exc_t();
     }
->>>>>>> acfd95e6
 }
 
 linux_tcp_conn_t::linux_tcp_conn_t(fd_t sock) :
