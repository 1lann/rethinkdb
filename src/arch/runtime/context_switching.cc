// Copyright 2010-2014 RethinkDB, all rights reserved.
#include "arch/runtime/context_switching.hpp"

#ifdef _WIN32

// TODO WINDOWS

#else

#include <errno.h>
#include <pthread.h>
#include <sys/mman.h>
#include <unistd.h>

#ifndef NDEBUG
#include <cxxabi.h>   // For __cxa_current_exception_type (see below)
#endif

#ifdef VALGRIND
#include <valgrind/valgrind.h>
#endif

#include "arch/runtime/thread_pool.hpp"
#include "arch/runtime/coroutines.hpp"
#include "arch/io/concurrency.hpp"
#include "containers/scoped.hpp"
#include "errors.hpp"
#include "math.hpp"
#include "utils.hpp"

/* We have a custom implementation of `swapcontext()` that doesn't swap the
floating-point registers, the SSE registers, or the signal mask. This is for
performance reasons.

Our custom context-switching code is derived from GLibC, which is covered by the
LGPL. */

artificial_stack_context_ref_t::artificial_stack_context_ref_t() : pointer(nullptr) { }

artificial_stack_context_ref_t::~artificial_stack_context_ref_t() {
    rassert(is_nil(), "You're leaking a context.");
}

bool artificial_stack_context_ref_t::is_nil() {
    return pointer == nullptr;
}

artificial_stack_t::artificial_stack_t(void (*initial_fun)(void), size_t _stack_size)
    : stack(_stack_size), stack_size(_stack_size), overflow_protection_enabled(false) {

    /* Tell the operating system that it can unmap the stack space
    (except for the first page, which we are definitely going to need).
    This is an optimization to keep memory consumption in check. */
    guarantee(stack_size >= static_cast<size_t>(getpagesize()));
    madvise(stack.get(), stack_size - getpagesize(), MADV_DONTNEED);

    /* Register our stack with Valgrind so that it understands what's going on
    and doesn't create spurious errors */
#ifdef VALGRIND
    valgrind_stack_id = VALGRIND_STACK_REGISTER(stack.get(), (intptr_t)stack.get() + stack_size);
#endif

    /* Set up the stack... */

    uintptr_t *sp; /* A pointer into the stack. Note that uintptr_t is ideal since it points to something of the same size as the native word or pointer. */

    /* Start at the beginning. */
    sp = reinterpret_cast<uintptr_t *>(uintptr_t(stack.get()) + stack_size);

    /* Align stack. The x86-64 ABI requires the stack pointer to always be
    16-byte-aligned at function calls. That is, "(%rsp - 8) is always a multiple
    of 16 when control is transferred to the function entry point". */
    sp = reinterpret_cast<uintptr_t *>(uintptr_t(sp) & static_cast<uintptr_t>(-16L));

    // Currently sp is 16-byte aligned.

    /* Set up the instruction pointer; this will be popped off the stack by ret (or popped
    explicitly, for ARM) in swapcontext once all the other registers have been "restored". */
    sp--;

    /* This seems to prevent Valgrind from complaining about uninitialized value
    errors when throwing an uncaught exception. My assembly-fu isn't strong
    enough to explain why, though. */
    /* Also, on ARM, this gets popped into `r12` */
    *sp = 0;

    sp--;

    // Subtracted 2*sizeof(uintptr_t), so sp is still double-word-size (16-byte for amd64) aligned.

    *sp = reinterpret_cast<uintptr_t>(initial_fun);

#if defined(__i386__)
    /* For i386, we are obligated (by the A.B.I. specification) to preserve esi, edi, ebx, ebp, and esp. We do not push esp onto the stack, though, since we will have needed to retrieve it anyway in order to get to the point on the stack from which we would pop. */
    sp -= 4;
#elif defined(__x86_64__)
    /* These registers (r12, r13, r14, r15, rbx, rbp) are going to be popped off
    the stack by swapcontext; they're callee-saved, so whatever happens to be in
    them will be ignored. */
    sp -= 6;
#elif defined(__arm__)
    /* We must preserve r4, r5, r6, r7, r8, r9, r10, and r11. Because we have to store the LR (r14) in swapcontext as well, we also store r12 in swapcontext to keep the stack double-word-aligned. However, we already accounted for both of those by decrementing sp twice above (once for r14 and once for r12, say). */
    sp -= 8;
#else
#error "Unsupported architecture."
#endif

    // Subtracted (multiple of 2)*sizeof(uintptr_t), so sp is still double-word-size (16-byte for amd64, 8-byte for i386 and ARM) aligned.

    /* Set up stack pointer. */
    context.pointer = sp;

    /* Our coroutines never return, so we don't put anything else on the stack.
    */
}

artificial_stack_t::~artificial_stack_t() {

    /* `context` must now point to what it was when we were created. If it
    doesn't, that means we're deleting the stack but the corresponding context
    is still "out there" somewhere. */
    rassert(!context.is_nil(), "we never got our context back");
    rassert(address_in_stack(context.pointer), "we got the wrong context back");

    /* Set `context.pointer` to nil to avoid tripping an assertion in its
    destructor. */
    context.pointer = nullptr;

    /* Tell Valgrind the stack is no longer in use */
#ifdef VALGRIND
// Disable GCC diagnostic for VALGRIND_STACK_DEREGISTER.  The flag
// exists only in GCC 4.6 and greater.  See the "reenable" comment
// after the destructor.
#if defined(__GNUC__) && (100 * __GNUC__ + __GNUC_MINOR__ >= 406)
#pragma GCC diagnostic push
#pragma GCC diagnostic ignored "-Wunused-but-set-variable"
#endif
    VALGRIND_STACK_DEREGISTER(valgrind_stack_id);
// Reenable GCC diagnostic for VALGRIND_STACK_DEREGISTER.
#if defined(__GNUC__) && (100 * __GNUC__ + __GNUC_MINOR__ >= 406)
#pragma GCC diagnostic pop
#endif
#endif

    /* Undo protections changes */
    disable_overflow_protection();

    /* Return the memory to the operating system right away. This makes
    sense because we keep our own cache of coroutine stacks around and
    don't need to rely on the allocator to optimize for the case of
    us quickly re-allocating an object of the same size.
    On OS X we use MADV_FREE. On Linux MADV_FREE is not available,
    and we use MADV_DONTNEED instead. */
#ifdef __MACH__
    madvise(stack.get(), stack_size, MADV_FREE);
#else
    madvise(stack.get(), stack_size, MADV_DONTNEED);
#endif
}

<<<<<<< HEAD
=======
/* Wrapper around `mprotect` that checks the return code. */
void checked_mprotect_page(void *page_addr, int prot) {
    int res = mprotect(page_addr, getpagesize(), prot);
    if (res != 0) {
#ifdef __linux__
        if (get_errno() == ENOMEM) {
            crash("Failed to (un-)protect a coroutine stack (`mprotect` failed with "
                  "`ENOMEM`). Try increasing the value of `/proc/sys/vm/max_map_count`.");
        }
#endif
        crash("Failed to (un-)protect a coroutine stack. `mprotect` failed with error "
              "code %d.", get_errno());
    }
}

>>>>>>> ee7da92e
void artificial_stack_t::enable_overflow_protection() {
    /* Protect the end of the stack so that we crash when we get a stack
    overflow instead of corrupting memory. */
    if (overflow_protection_enabled) {
        return;
    }
    /* OS X Instruments hangs when running with mprotect and having object identification
    enabled. We don't need it for THREADED_COROUTINES anyway, so don't use it then. */
#ifndef THREADED_COROUTINES
<<<<<<< HEAD
    int res = mprotect(stack.get(), getpagesize(), PROT_NONE);
    if (res != 0) {
#ifdef __linux__
        if (get_errno() == ENOMEM) {
            crash("Failed to protect a coroutine stack (`mprotect` failed with "
                  "`ENOMEM`). Try increasing the value of `/proc/sys/vm/max_map_count`.");
        }
#endif
        crash("Failed to protect a coroutine stack. `mprotect` failed with error code "
              "%d.", get_errno());
    }
=======
    checked_mprotect_page(stack.get(), PROT_NONE);
>>>>>>> ee7da92e
    overflow_protection_enabled = true;
#endif
}

void artificial_stack_t::disable_overflow_protection() {
    if (!overflow_protection_enabled) {
        return;
    }
#ifndef THREADED_COROUTINES
<<<<<<< HEAD
    mprotect(stack.get(), getpagesize(), PROT_READ | PROT_WRITE);
=======
    checked_mprotect_page(stack.get(), PROT_READ | PROT_WRITE);
>>>>>>> ee7da92e
    overflow_protection_enabled = false;
#endif
}

bool artificial_stack_t::address_in_stack(const void *addr) const {
    return reinterpret_cast<uintptr_t>(addr) >=
            reinterpret_cast<uintptr_t>(get_stack_bound())
        && reinterpret_cast<uintptr_t>(addr) <
            reinterpret_cast<uintptr_t>(get_stack_base());
}

bool artificial_stack_t::address_is_stack_overflow(const void *addr) const {
    void *addr_base =
        reinterpret_cast<void *>(floor_aligned(reinterpret_cast<uintptr_t>(addr),
                                               getpagesize()));
    return get_stack_bound() == addr_base;
}

size_t artificial_stack_t::free_space_below(const void *addr) const {
    rassert(address_in_stack(addr) && !address_is_stack_overflow(addr));

    // The bottom page is protected and used to detect stack overflows. Everything
    // above that is usable space.
    const uintptr_t lowest_valid_address =
        reinterpret_cast<uintptr_t>(get_stack_bound()) + getpagesize();

    // This check is pretty much equivalent to checking `address_is_stack_overflow`, but
    // we avoid the extra call to `getpagesize()` inside of `address_is_stack_overflow`
    // in release mode.
    guarantee(lowest_valid_address <= reinterpret_cast<uintptr_t>(addr));

    return reinterpret_cast<uintptr_t>(addr) - lowest_valid_address;
}

extern "C" {
// `lightweight_swapcontext` is defined in assembly further down.  If we didn't add the
// asm("_lightweight_swapcontext") here, we'd have to conditionally compile the symbol name in the
// assembly directive to include the underscore on OS X and certain other platforms, or use the
// -fleading-underscore which would be trickier and riskier.
extern void lightweight_swapcontext(void **current_pointer_out, void *dest_pointer)
    asm("_lightweight_swapcontext");
}

void context_switch(artificial_stack_context_ref_t *current_context_out, artificial_stack_context_ref_t *dest_context_in) {

    /* In the catch-clause of a C++ exception handler, executing a `throw` with
    no parameter will re-throw the exception that we caught. This works even if
    the parameter-less `throw` is in a function called by the exception handler.
    C++ accomplishes this by storing the current exception in a thread-local
    variable. We have no way to save and restore the value of this variable when
    switching contexts, so instead we just ban context switching from within a
    `catch`-block. We use the non-standard GCC-only interface "cxxabi.h" to
    figure out if we're in the catch clause of an exception handler. In C++0x we
    will be able to use std::current_exception() instead. */
    rassert(!abi::__cxa_current_exception_type(), "It's not safe to switch "
        "coroutine stacks in the catch-clause of an exception handler.");

    rassert(current_context_out->is_nil(), "that variable already holds a context");
    rassert(!dest_context_in->is_nil(), "cannot switch to nil context");

    /* `lightweight_swapcontext()` won't set `dest_context_in->pointer` to nullptr,
    so we have to do that ourselves. */
    void *dest_pointer = dest_context_in->pointer;
    dest_context_in->pointer = nullptr;

    lightweight_swapcontext(&current_context_out->pointer, dest_pointer);
}

asm(
#if defined(__i386__) || defined(__x86_64__) || defined(__arm__)
// We keep the i386, x86_64, and ARM stuff interleaved in order to enforce commonality.
#if defined(__x86_64__)
#if defined(__LP64__) || defined(__LLP64__)
// Pointers are of the right size
#else
// Having non-native-sized pointers makes things very messy.
#error "Non-native pointer size."
#endif
#endif // defined(__x86_64__)
".text\n"
"_lightweight_swapcontext:\n"

#if defined(__i386__)
    /* `current_pointer_out` is in `4(%ebp)`. `dest_pointer` is in `8(%ebp)`. */
#elif defined(__x86_64__)
    /* `current_pointer_out` is in `%rdi`. `dest_pointer` is in `%rsi`. */
#elif defined(__arm__)
    /* `current_pointer_out` is in `r0`. `dest_pointer` is in `r1` */
#endif

    /* Save preserved registers (the return address is already on the stack). */
#if defined(__i386__)
    /* For i386, we must preserve esi, edi, ebx, ebp, and esp. */
    "push %esi\n"
    "push %edi\n"
    "push %ebx\n"
    "push %ebp\n"
#elif defined(__x86_64__)
    "pushq %r12\n"
    "pushq %r13\n"
    "pushq %r14\n"
    "pushq %r15\n"
    "pushq %rbx\n"
    "pushq %rbp\n"
#elif defined(__arm__)
    /* Note that we push `LR` (`r14`) since that's not implicitly done at a call on ARM. We include `r12` just to keep the stack double-word-aligned. The order here is really important, as it must match the way we set up the stack in artificial_stack_t::artificial_stack_t. For consistency with the other architectures, we push `r12` first, then `r14`, then the rest. */
    "push {r12}\n"
    "push {r14}\n"
    "push {r4-r11}\n"
#endif

    /* Save old stack pointer. */
#if defined(__i386__)
    /* i386 passes arguments on the stack. We add ((number of things pushed)+1)*(sizeof(void*)) to esp in order to get the first argument. */
    "mov 20(%esp), %ecx\n"
    /* We then copy the stack pointer into the space indicated by the first argument. */
    "mov %esp, (%ecx)\n"
#elif defined(__x86_64__)
    /* On amd64, the first argument comes from rdi. */
    "movq %rsp, (%rdi)\n"
#elif defined(__arm__)
    /* On ARM, the first argument is in `r0`. `r13` is the stack pointer. */
    "str r13, [r0]\n"
#endif

    /* Load the new stack pointer and the preserved registers. */
#if defined(__i386__)
    /* i386 passes arguments on the stack. We add ((number of things pushed)+1)*(sizeof(void*)) to esp in order to get the first argument. */
    "mov 24(%esp), %esi\n"
    /* We then copy the second argument to be the new stack pointer. */
    "mov %esi, %esp\n"
#elif defined(__x86_64__)
    /* On amd64, the second argument comes from rsi. */
    "movq %rsi, %rsp\n"
#elif defined(__arm__)
    /* On ARM, the second argument is in `r1` */
    "mov r13, r1\n"
#endif

#if defined(__i386__)
    "pop %ebp\n"
    "pop %ebx\n"
    "pop %edi\n"
    "pop %esi\n"
#elif defined(__x86_64__)
    "popq %rbp\n"
    "popq %rbx\n"
    "popq %r15\n"
    "popq %r14\n"
    "popq %r13\n"
    "popq %r12\n"
#elif defined(__arm__)
    "pop {r4-r11}\n"
    "pop {r14}\n"
    "pop {r12}\n"
#endif

#if defined(__i386__) || defined(__x86_64__)
    /* The following ret should return to the address set with
    `artificial_stack_t()` or with the previous `lightweight_swapcontext`. The
    instruction pointer is saved on the stack from the previous call (or
    initialized with `artificial_stack_t()`). */
    "ret\n"
#elif defined(__arm__)
    /* Above, we popped `LR` (`r14`) off the stack, so the bx instruction will
    jump to the correct return address. */
    "bx r14\n"
#endif

#else
#error "Unsupported architecture."
#endif
);








/* Threaded version of context_switching */



static system_mutex_t virtual_thread_mutexes[MAX_THREADS];

void context_switch(threaded_context_ref_t *current_context,
                    threaded_context_ref_t *dest_context) {
    guarantee(current_context != nullptr);
    guarantee(dest_context != nullptr);

    bool is_scheduler = false;
    if (!current_context->lock.has()) {
        // This must be the scheduler. We need to acquire a lock.
        is_scheduler = true;
        current_context->lock.init(new system_mutex_t::lock_t(
            &virtual_thread_mutexes[linux_thread_pool_t::get_thread_id()]));
    }

    dest_context->rethread_to_current();
    dest_context->cond.signal();
    // ==== dest_context runs here ====
    current_context->wait();
    // ==== now back on current_context ====
    if (is_scheduler) {
        // We must not hold the lock, or we will get deadlocks because the scheduler
        // can end up waiting on a system event. If another thread then
        // wants to re-thread to our thread, it will be unable to do so.
        current_context->lock.reset();
    }
}

void threaded_context_ref_t::rethread_to_current() {
    int32_t old_thread = my_thread_id;
    store_virtual_thread();
    if (my_thread_id == old_thread) {
        return;
    }

    do_rethread = true;
}

void threaded_context_ref_t::wait() {
    cond.wait(&virtual_thread_mutexes[linux_thread_pool_t::get_thread_id()]);
    if (do_shutdown) {
        lock.reset();
        pthread_exit(nullptr);
    }
    if (do_rethread) {
        restore_virtual_thread();
        // Re-lock to a different thread mutex
        lock.reset();
        lock.init(new system_mutex_t::lock_t(
            &virtual_thread_mutexes[linux_thread_pool_t::get_thread_id()]));
        do_rethread = false;
    }
}

void threaded_context_ref_t::restore_virtual_thread() {
    // Fake our thread
    linux_thread_pool_t::set_thread_pool(my_thread_pool);
    linux_thread_pool_t::set_thread_id(my_thread_id);
    linux_thread_pool_t::set_thread(my_thread);
}

void threaded_context_ref_t::store_virtual_thread() {
    my_thread_pool = linux_thread_pool_t::get_thread_pool();
    my_thread_id = linux_thread_pool_t::get_thread_id();
    my_thread = linux_thread_pool_t::get_thread();
}

threaded_stack_t::threaded_stack_t(void (*initial_fun_)(void), size_t stack_size) :
    initial_fun(initial_fun_),
    dummy_stack(initial_fun, stack_size) {

    scoped_ptr_t<system_mutex_t::lock_t> possible_lock_acq;
    if (!coro_t::self()) {
        // If we are not in a coroutine, we have to acquire the lock first.
        // (coroutines would already hold the lock)
        possible_lock_acq.init(new system_mutex_t::lock_t(
            &virtual_thread_mutexes[linux_thread_pool_t::get_thread_id()]));
    }

    int result = pthread_create(&thread,
                                nullptr,
                                threaded_stack_t::internal_run,
                                reinterpret_cast<void *>(this));
    guarantee_xerr(result == 0, result, "Could not create thread: %i", result);
    // Wait for the thread to start
    launch_cond.wait(&virtual_thread_mutexes[linux_thread_pool_t::get_thread_id()]);
}

threaded_stack_t::~threaded_stack_t() {
    // Our coroutines never terminate. We have to tell the thread to shut down
    // before joining it.

    scoped_ptr_t<system_mutex_t::lock_t> possible_lock_acq;
    if (!coro_t::self()) {
        // If we are not in a coroutine, we have to acquire the lock first.
        // (coroutines would already hold the lock)
        possible_lock_acq.init(new system_mutex_t::lock_t(
            &virtual_thread_mutexes[linux_thread_pool_t::get_thread_id()]));
    }

    // Calling this destructor is safe only if we are on the same virtual thread as
    // the thread that we are destroying. This ensures that it is not currently
    // active and not holding a lock on the virtual thread mutex.
    guarantee(!context.do_rethread
              && context.my_thread_id == linux_thread_pool_t::get_thread_id());

    // Tell the thread to shut down.
    context.do_shutdown = true;
    context.cond.signal();

    // We now have to temporarily release our lock to let the thread
    // terminate.
    if (coro_t::self()) {
#ifdef THREADED_COROUTINES
        threaded_context_ref_t &our_context = static_cast<threaded_context_ref_t &>(
                coro_t::self()->get_stack()->context);
        our_context.lock.reset();
#else
        crash("Threaded stack destructed from a coroutine without "
              "THREADED_COROUTINES defined.");
#endif
    } else {
        possible_lock_acq.reset();
    }

    // Wait for the thread to shut down
    int result = pthread_join(thread, nullptr);
    guarantee_xerr(result == 0, result, "Could not join with thread: %i", result);

    // ... and re-acquire the lock, if we are in a coroutine.
    if (coro_t::self()) {
#ifdef THREADED_COROUTINES
        threaded_context_ref_t &our_context = static_cast<threaded_context_ref_t &>(
                coro_t::self()->get_stack()->context);
        our_context.lock.init(new system_mutex_t::lock_t(
            &virtual_thread_mutexes[linux_thread_pool_t::get_thread_id()]));
#endif
    }
}

void *threaded_stack_t::internal_run(void *p) {
    threaded_stack_t *parent = reinterpret_cast<threaded_stack_t *>(p);

    parent->context.restore_virtual_thread();

    parent->context.lock.init(new system_mutex_t::lock_t(
        &virtual_thread_mutexes[linux_thread_pool_t::get_thread_id()]));
    // Notify our parent that we have been created
    parent->launch_cond.signal();

    parent->context.wait();
    parent->initial_fun();
    return nullptr;
}

bool threaded_stack_t::address_in_stack(const void *addr) const {
    return reinterpret_cast<uintptr_t>(addr) >=
            reinterpret_cast<uintptr_t>(get_stack_bound())
        && reinterpret_cast<uintptr_t>(addr) <
            reinterpret_cast<uintptr_t>(get_stack_base());
}

bool threaded_stack_t::address_is_stack_overflow(const void *addr) const {
    void *addr_base =
        reinterpret_cast<void *>(floor_aligned(reinterpret_cast<uintptr_t>(addr),
                                               getpagesize()));
    return get_stack_bound() == addr_base;
}

void *threaded_stack_t::get_stack_base() const {
    void *stackaddr;
    size_t stacksize;
    get_stack_addr_size(&stackaddr, &stacksize);
    uintptr_t base = reinterpret_cast<uintptr_t>(stackaddr)
                     + static_cast<uintptr_t>(stacksize);
    return reinterpret_cast<void *>(base);
}

void *threaded_stack_t::get_stack_bound() const {
    void *stackaddr;
    size_t stacksize;
    get_stack_addr_size(&stackaddr, &stacksize);
    return stackaddr;
}

size_t threaded_stack_t::free_space_below(const void *addr) const {
    guarantee(address_in_stack(addr) && !address_is_stack_overflow(addr));
    // The bottom page is protected and used to detect stack overflows. Everything
    // above that is usable space.
    return reinterpret_cast<uintptr_t>(addr)
            - (reinterpret_cast<uintptr_t>(get_stack_bound()) + getpagesize());
}

void threaded_stack_t::get_stack_addr_size(void **stackaddr_out,
                                           size_t *stacksize_out) const {
#ifdef __MACH__
    // Implementation for OS X
    *stacksize_out = pthread_get_stacksize_np(thread);
    *stackaddr_out = reinterpret_cast<void *>(
        reinterpret_cast<uintptr_t>(pthread_get_stackaddr_np(thread))
        - static_cast<uintptr_t>(*stacksize_out));
#else
    // Implementation for Linux
    pthread_attr_t attr;
    int res = pthread_getattr_np(thread, &attr);
    guarantee_xerr(res == 0, res, "Unable to get pthread attributes");
    res = pthread_attr_getstack(&attr, stackaddr_out, stacksize_out);
    guarantee_xerr(res == 0, res, "Unable to get pthread stack attribute");
    res = pthread_attr_destroy(&attr);
    guarantee_xerr(res == 0, res, "Unable to destroy pthread attributes");
#endif
}

/* ^^^^ Threaded version of context_switching ^^^^ */

#endif // _WIN32<|MERGE_RESOLUTION|>--- conflicted
+++ resolved
@@ -158,8 +158,6 @@
 #endif
 }
 
-<<<<<<< HEAD
-=======
 /* Wrapper around `mprotect` that checks the return code. */
 void checked_mprotect_page(void *page_addr, int prot) {
     int res = mprotect(page_addr, getpagesize(), prot);
@@ -175,7 +173,6 @@
     }
 }
 
->>>>>>> ee7da92e
 void artificial_stack_t::enable_overflow_protection() {
     /* Protect the end of the stack so that we crash when we get a stack
     overflow instead of corrupting memory. */
@@ -185,21 +182,7 @@
     /* OS X Instruments hangs when running with mprotect and having object identification
     enabled. We don't need it for THREADED_COROUTINES anyway, so don't use it then. */
 #ifndef THREADED_COROUTINES
-<<<<<<< HEAD
-    int res = mprotect(stack.get(), getpagesize(), PROT_NONE);
-    if (res != 0) {
-#ifdef __linux__
-        if (get_errno() == ENOMEM) {
-            crash("Failed to protect a coroutine stack (`mprotect` failed with "
-                  "`ENOMEM`). Try increasing the value of `/proc/sys/vm/max_map_count`.");
-        }
-#endif
-        crash("Failed to protect a coroutine stack. `mprotect` failed with error code "
-              "%d.", get_errno());
-    }
-=======
     checked_mprotect_page(stack.get(), PROT_NONE);
->>>>>>> ee7da92e
     overflow_protection_enabled = true;
 #endif
 }
@@ -209,11 +192,7 @@
         return;
     }
 #ifndef THREADED_COROUTINES
-<<<<<<< HEAD
-    mprotect(stack.get(), getpagesize(), PROT_READ | PROT_WRITE);
-=======
     checked_mprotect_page(stack.get(), PROT_READ | PROT_WRITE);
->>>>>>> ee7da92e
     overflow_protection_enabled = false;
 #endif
 }
