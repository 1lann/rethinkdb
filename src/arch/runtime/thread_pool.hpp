// Copyright 2010-2012 RethinkDB, all rights reserved.
#ifndef ARCH_RUNTIME_THREAD_POOL_HPP_
#define ARCH_RUNTIME_THREAD_POOL_HPP_

#include <pthread.h>

#include <map>
#include <string>

#include "arch/compiler.hpp"
#include "config/args.hpp"
#include "arch/runtime/event_queue.hpp"
#include "arch/runtime/system_event.hpp"
#include "arch/runtime/message_hub.hpp"
#include "arch/runtime/coroutines.hpp"
#include "arch/io/blocker_pool.hpp"
#include "arch/io/timer_provider.hpp"
#include "arch/timer.hpp"

class linux_thread_t;
class os_signal_cond_t;

/* coro_runtime_t is borrowed from coroutines.hpp.  Please only
construct one coro_runtime_t per thread. Coroutines can only be used
when a coro_runtime_t exists. It exists to take advantage of RAII. */

struct coro_runtime_t {
    coro_runtime_t();
    ~coro_runtime_t();

#ifndef NDEBUG
    void get_coroutine_counts(std::map<std::string, size_t> *dest);
#endif
};


/* A thread pool represents a group of threads, each of which is associated with an
event queue. There is one thread pool per server. It is responsible for starting up
and shutting down the threads and event queues. */

class linux_thread_pool_t {
public:
    linux_thread_pool_t(int worker_threads, bool do_set_affinity);

    // When the process receives a SIGINT or SIGTERM, interrupt_message will be delivered to the
    // same thread that initial_message was delivered to, and interrupt_message will be set to
    // NULL. If you want to receive notification of further SIGINTs or SIGTERMs, you must call
    // set_interrupt_message() again. Returns the previous value of interrupt_message.
    static MUST_USE os_signal_cond_t *set_interrupt_message(os_signal_cond_t *interrupt_message);

    // Blocks while threads are working. Only returns after shutdown() is called. initial_message
    // is a thread message that will be delivered to thread zero after all of the event queues
    // have been started; it is used to start the server's activity.
    void run_thread_pool(linux_thread_message_t *initial_message);

#ifndef NDEBUG
    void enable_coroutine_summary();
#endif

    // Shut down all the threads. Can be called from any thread.
    void shutdown_thread_pool();

    ~linux_thread_pool_t();

private:
#ifndef NDEBUG
    bool coroutine_summary;
#endif

    static void *start_thread(void*);
<<<<<<< HEAD

=======
>>>>>>> 10a18556
#ifndef _WIN32
    static void interrupt_handler(int signo, siginfo_t *siginfo, void *);
    // Currently handles SIGSEGV and SIGBUS signals.
    static void fatal_signal_handler(int, siginfo_t *, void *) NORETURN;
#endif
<<<<<<< HEAD

=======
>>>>>>> 10a18556
    spinlock_t interrupt_message_lock;
    os_signal_cond_t *interrupt_message;

    // Used to signal the main thread for shutdown
    volatile bool do_shutdown;
    pthread_cond_t shutdown_cond;
    pthread_mutex_t shutdown_cond_mutex;

    // The number of threads to allocate for handling blocking calls
    static const int GENERIC_BLOCKER_THREAD_COUNT = 2;
    blocker_pool_t* generic_blocker_pool;

public:
    pthread_t pthreads[MAX_THREADS];
    linux_thread_t *threads[MAX_THREADS];

    // Cooperatively run a blocking function call using the generic_blocker_pool
    template <class Callable>
    static void run_in_blocker_pool(const Callable &);

    int n_threads;
    bool do_set_affinity;

    // Non-inlinable getters and setters for the thread local variables.
    // See thread_local.hpp for an explanation of why these must not be
    // inlined.
    static linux_thread_pool_t *get_thread_pool();
    static void set_thread_pool(linux_thread_pool_t *val);
    static int get_thread_id();
    static void set_thread_id(int val);
    static linux_thread_t *get_thread();
    static void set_thread(linux_thread_t *val);

private:
    // The thread_pool that started the thread we are currently in
    static THREAD_LOCAL linux_thread_pool_t *thread_pool;
    // The ID of the thread we are currently in
    static THREAD_LOCAL int thread_id;
    // The event queue for the thread we are currently in (same as &thread_pool->threads[thread_id])
    static THREAD_LOCAL linux_thread_t *thread;

    DISABLE_COPYING(linux_thread_pool_t);
};

template <class Callable>
struct generic_job_t :
    public blocker_pool_t::job_t
{
    void run() {
        (*fn)();
    }

    void done() {
        // Now that the function is done, resume execution of the suspended task
        suspended->notify_sometime();
    }

    const Callable *fn;
    coro_t* suspended;
};

// Function to handle blocking calls in a separate thread pool
// This should be used for any calls that cannot otherwise be made non-blocking
template <class Callable>
void linux_thread_pool_t::run_in_blocker_pool(const Callable &fn)
{
    if (get_thread_pool() != NULL) {
        generic_job_t<Callable> job;
        job.fn = &fn;
        job.suspended = coro_t::self();

        rassert(get_thread_pool()->generic_blocker_pool != NULL,
                "thread_pool_t::run_in_blocker_pool called while generic_thread_pool uninitialized");
        get_thread_pool()->generic_blocker_pool->do_job(&job);

        // Give up execution, to be resumed when the done callback is made
        coro_t::wait();
    } else {
        // Thread pool has not been created, just block the current thread, since we won't be
        //  screwing up any coroutines
        fn();
    }
}

class linux_thread_t :
    public event_callback_t,
    public queue_parent_t {
public:
    linux_thread_t(linux_thread_pool_t *parent_pool, int thread_id);
    ~linux_thread_t();

    event_queue_t queue;
    linux_message_hub_t message_hub;
    timer_handler_t timer_handler;

    /* Never accessed; its constructor and destructor set up and tear down thread-local variables
    for coroutines. */
    coro_runtime_t coro_runtime;

    void pump();   // Called by the event queue
    bool should_shut_down();   // Called by the event queue
#ifndef NDEBUG
    void initiate_shut_down(std::map<std::string, size_t> *coroutine_counts); // Can be called from any thread
#else
    void initiate_shut_down(); // Can be called from any thread
#endif
    void on_event(int events);

private:
    volatile bool do_shutdown;
    pthread_mutex_t do_shutdown_mutex;
    system_event_t shutdown_notify_event;

#ifndef NDEBUG
    std::map<std::string, size_t> *coroutine_counts_at_shutdown;
#endif
};

#endif /* ARCH_RUNTIME_THREAD_POOL_HPP_ */<|MERGE_RESOLUTION|>--- conflicted
+++ resolved
@@ -68,19 +68,13 @@
 #endif
 
     static void *start_thread(void*);
-<<<<<<< HEAD
 
-=======
->>>>>>> 10a18556
 #ifndef _WIN32
     static void interrupt_handler(int signo, siginfo_t *siginfo, void *);
     // Currently handles SIGSEGV and SIGBUS signals.
     static void fatal_signal_handler(int, siginfo_t *, void *) NORETURN;
 #endif
-<<<<<<< HEAD
 
-=======
->>>>>>> 10a18556
     spinlock_t interrupt_message_lock;
     os_signal_cond_t *interrupt_message;
 
