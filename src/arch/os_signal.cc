--- conflicted
+++ resolved
@@ -15,22 +15,13 @@
     source_signo(0)
 #endif
 {
-<<<<<<< HEAD
-    DEBUG_VAR thread_message_t *old = thread_pool_t::set_interrupt_message(this);
-    rassert(old == nullptr);
-=======
     DEBUG_VAR thread_message_t *old = linux_thread_pool_t::get_thread_pool()->exchange_interrupt_message(this);
     rassert(old == NULL);
->>>>>>> f18eea62
 }
 
 os_signal_cond_t::~os_signal_cond_t() {
     if (!is_pulsed()) {
-<<<<<<< HEAD
-        DEBUG_VAR thread_message_t *old = thread_pool_t::set_interrupt_message(nullptr);
-=======
         DEBUG_VAR thread_message_t *old = thread_pool_t::get_thread_pool()->exchange_interrupt_message(NULL);
->>>>>>> f18eea62
         rassert(old == this);
     }
 }
