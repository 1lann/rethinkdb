// Copyright 2010-2013 RethinkDB, all rights reserved.

#include "arch/io/network.hpp"

#include <errno.h>
#include <fcntl.h>
#include <string.h>
#include <sys/types.h>

#ifdef _WIN32
#include "windows.hpp"
#include <ws2tcpip.h> // NOLINT
#include <iphlpapi.h> // NOLINT
#else
#include <arpa/inet.h>
#include <net/if.h>
#include <netdb.h>
#include <netinet/tcp.h>
#include <sys/ioctl.h>
#include <sys/socket.h>
#endif

#include "utils.hpp"
#include <boost/bind.hpp>

#include "arch/runtime/runtime.hpp"
#include "arch/runtime/thread_pool.hpp"
#include "arch/timing.hpp"
#include "arch/types.hpp"
#include "concurrency/auto_drainer.hpp"
#include "concurrency/exponential_backoff.hpp"
#include "concurrency/wait_any.hpp"
#include "containers/printf_buffer.hpp"
#include "logger.hpp"
#include "perfmon/perfmon.hpp"
#include "errors.hpp"

#ifdef TRACE_WINSOCK
#define winsock_debugf(...) debugf("winsock: " __VA_ARGS__)
#else
#define winsock_debugf(...) ((void)0)
#endif

#ifdef _WIN32
LPFN_CONNECTEX get_ConnectEx(fd_t s) {
    static THREAD_LOCAL LPFN_CONNECTEX ConnectEx = nullptr;
    if (ConnectEx == nullptr) {
        DWORD size = 0;
        GUID id = WSAID_CONNECTEX;
        DWORD res = WSAIoctl(fd_to_socket(s), SIO_GET_EXTENSION_FUNCTION_POINTER,
                             &id, sizeof(id), &ConnectEx, sizeof(ConnectEx),
                             &size, nullptr, nullptr);
        guarantee_winerr(res == 0, "WSAIoctl failed");
    }
    return ConnectEx;
}

LPFN_ACCEPTEX get_AcceptEx(fd_t s) {
    static THREAD_LOCAL LPFN_ACCEPTEX AcceptEx = nullptr;
    if (AcceptEx == nullptr) {
        DWORD size = 0;
        GUID id = WSAID_ACCEPTEX;
        DWORD res = WSAIoctl(fd_to_socket(s), SIO_GET_EXTENSION_FUNCTION_POINTER,
                             &id, sizeof(id), &AcceptEx, sizeof(AcceptEx),
                             &size, nullptr, nullptr);
        guarantee_winerr(res == 0, "WSAIoctl failed");
    }
    return AcceptEx;
}
#endif

void async_connect(fd_t socket, sockaddr *sa, size_t sa_len,
                   event_watcher_t *event_watcher, signal_t *interuptor) {
#ifdef _WIN32
    overlapped_operation_t op(event_watcher);
    winsock_debugf("connecting socket %x\n", socket);
    DWORD bytes_sent;
    BOOL res = get_ConnectEx(socket)(fd_to_socket(socket), sa, sa_len, nullptr, 0, &bytes_sent, &op.overlapped);
    DWORD error = GetLastError();
    if (!res && error != ERROR_IO_PENDING) {
        op.set_cancel();
        logERR("connect failed: %s", winerr_string(error).c_str());
        throw linux_tcp_conn_t::connect_failed_exc_t(EIO);
    }
    winsock_debugf("waiting for connection on %x\n", socket);
    op.wait_interruptible(interuptor);
    if (op.error != NO_ERROR) {
        logERR("ConnectEx failed: %s", winerr_string(op.error).c_str());
        throw linux_tcp_conn_t::connect_failed_exc_t(EIO);
    }
    winsock_debugf("connected %x\n", socket);
#else
    int res;
    do {
        res = connect(socket, sa, sa_len);
    } while (res == -1 && get_errno() == EINTR);

    if (res != 0) {
        if (get_errno() == EINPROGRESS) {
            linux_event_watcher_t::watch_t watch(event_watcher, poll_event_out);
            wait_interruptible(&watch, interuptor);
            int error;
            socklen_t error_size = sizeof(error);
            int getsockoptres = getsockopt(socket, SOL_SOCKET, SO_ERROR, &error, &error_size);
            if (getsockoptres != 0) {
                throw linux_tcp_conn_t::connect_failed_exc_t(error);
            }
            if (error != 0) {
                throw linux_tcp_conn_t::connect_failed_exc_t(error);
            }
        } else {
            throw linux_tcp_conn_t::connect_failed_exc_t(get_errno());
        }
    }
#endif
}

void connect_ipv4_internal(fd_t socket, int local_port, const in_addr &addr, int port, event_watcher_t *event_watcher, signal_t *interuptor) {
    struct sockaddr_in sa;
    socklen_t sa_len(sizeof(sa));
    memset(&sa, 0, sa_len);
    sa.sin_family = AF_INET;

#ifdef _WIN32
    sa.sin_port = htons(local_port);
    sa.sin_addr.s_addr = INADDR_ANY;
    // TODO WINDOWS: can bind block when called like this?
    winsock_debugf("binding socket for connect %x\n", socket);
    if (bind(fd_to_socket(socket), reinterpret_cast<sockaddr *>(&sa), sa_len) != 0) {
        logWRN("Failed to bind to local port %d: %s", local_port, winerr_string(GetLastError()).c_str());
    }
#else
    if (local_port != 0) {
        sa.sin_port = htons(local_port);
        sa.sin_addr.s_addr = INADDR_ANY;
        if (bind(socket, reinterpret_cast<sockaddr *>(&sa), sa_len) != 0) {
            logWRN("Failed to bind to local port %d: %s", local_port, errno_string(get_errno()).c_str());
        }
    }
#endif

    sa.sin_port = htons(port);
    sa.sin_addr = addr;

    async_connect(socket, reinterpret_cast<sockaddr *>(&sa), sa_len, event_watcher, interuptor);
}

void connect_ipv6_internal(fd_t socket, int local_port, const in6_addr &addr, int port, uint32_t scope_id, event_watcher_t *event_watcher, signal_t *interuptor) {
    struct sockaddr_in6 sa;
    socklen_t sa_len(sizeof(sa));
    memset(&sa, 0, sa_len);
    sa.sin6_family = AF_INET6;

#ifdef _WIN32
    sa.sin6_port = htons(local_port);
    sa.sin6_addr = in6addr_any;
    winsock_debugf("binding socket for connect %x\n", socket);
    if (bind(fd_to_socket(socket), reinterpret_cast<sockaddr *>(&sa), sa_len) != 0) {
        logWRN("Failed to bind to local port %d: %s", local_port, winerr_string(GetLastError()).c_str());
    }
#else
    if (local_port != 0) {
        sa.sin6_port = htons(local_port);
        sa.sin6_addr = in6addr_any;
        if (bind(socket, reinterpret_cast<sockaddr *>(&sa), sa_len) != 0) {
            logWRN("Failed to bind to local port %d: %s", local_port, errno_string(get_errno()).c_str());
        }
    }
#endif

    sa.sin6_port = htons(port);
    sa.sin6_addr = addr;
    sa.sin6_scope_id = scope_id;

    async_connect(socket, reinterpret_cast<sockaddr *>(&sa), sa_len, event_watcher, interuptor);
}

fd_t create_socket_wrapper(int address_family) {
#ifdef _WIN32
    fd_t res = socket_to_fd(socket(address_family, SOCK_STREAM, IPPROTO_TCP));
    winsock_debugf("new socket %x\n", res);
    if (res == INVALID_FD) {
        DWORD err = GetLastError();
        logERR("Failed to create socket: %s", winerr_string(err).c_str());
        throw linux_tcp_conn_t::connect_failed_exc_t(EIO);
    }
    return res;
#else
    fd_t res = socket(address_family, SOCK_STREAM, 0);
    if (res == INVALID_FD) {
        // Let the user know something is wrong - except in the case where
        // TCP doesn't support AF_INET6, which may be fairly common and spammy
        if (get_errno() != EAFNOSUPPORT || address_family == AF_INET) {
            logERR("Failed to create socket: %s", errno_string(get_errno()).c_str());
        }
        throw linux_tcp_conn_t::connect_failed_exc_t(get_errno());
    }
#endif
    return res;
}

// Network connection object
linux_tcp_conn_t::linux_tcp_conn_t(const ip_address_t &peer,
                                   int port,
                                   signal_t *interruptor,
                                   int local_port) THROWS_ONLY(connect_failed_exc_t, interrupted_exc_t) :
        write_perfmon(nullptr),
        sock(create_socket_wrapper(peer.get_address_family())),
        event_watcher(new event_watcher_t(sock.get(), this)),
        read_in_progress(false), write_in_progress(false),
        read_buffer(IO_BUFFER_SIZE),
        write_handler(this),
        write_queue_limiter(WRITE_QUEUE_MAX_SIZE),
        write_coro_pool(1, &write_queue, &write_handler),
        current_write_buffer(get_write_buffer()),
        drainer(new auto_drainer_t) {

#ifndef _WIN32
    guarantee_err(fcntl(sock.get(), F_SETFL, O_NONBLOCK) == 0, "Could not make socket non-blocking");
#endif

    if (local_port != 0) {
        // Set the socket to reusable so we don't block out other sockets from this port
        int reuse = 1;
        if (setsockopt(fd_to_socket(sock.get()), SOL_SOCKET, SO_REUSEADDR, reinterpret_cast<char*>(&reuse), sizeof(reuse)) != 0)
            logWRN("Failed to set socket reuse to true: %s", errno_string(get_errno()).c_str());
    }
    {
        // Disable Nagle algorithm just as in the listener case
        int sockoptval = 1;
        int res = setsockopt(fd_to_socket(sock.get()), IPPROTO_TCP, TCP_NODELAY, reinterpret_cast<char*>(&sockoptval), sizeof(sockoptval));
        guarantee_err(res != -1, "Could not set TCP_NODELAY option");
    }

    if (peer.is_ipv4()) {
        connect_ipv4_internal(sock.get(), local_port, peer.get_ipv4_addr(), port, event_watcher.get(), interruptor);
    } else {
        connect_ipv6_internal(sock.get(), local_port, peer.get_ipv6_addr(), port,
                              peer.get_ipv6_scope_id(), event_watcher.get(), interruptor);
    }
}

linux_tcp_conn_t::linux_tcp_conn_t(fd_t s) :
       write_perfmon(NULL),
       sock(s),
       event_watcher(new event_watcher_t(sock.get(), this)),
       read_in_progress(false), write_in_progress(false),
       read_buffer(IO_BUFFER_SIZE),
       write_handler(this),
       write_queue_limiter(WRITE_QUEUE_MAX_SIZE),
       write_coro_pool(1, &write_queue, &write_handler),
       current_write_buffer(get_write_buffer()),
       drainer(new auto_drainer_t) {
    rassert(sock.get() != INVALID_FD);

#ifndef _WIN32
    int res = fcntl(sock.get(), F_SETFL, O_NONBLOCK);
    guarantee_err(res == 0, "Could not make socket non-blocking");
#endif
}

void linux_tcp_conn_t::enable_keepalive() {
    int optval = 1;
#ifdef _WIN32
    int res = setsockopt(fd_to_socket(sock.get()), SOL_SOCKET, SO_KEEPALIVE, reinterpret_cast<char*>(&optval), sizeof(optval));
#else
    int res = setsockopt(sock.get(), SOL_SOCKET, SO_KEEPALIVE, &optval, sizeof(optval));
#endif
    guarantee(res != -1, "Could not set SO_KEEPALIVE option.");
}

linux_tcp_conn_t::write_buffer_t * linux_tcp_conn_t::get_write_buffer() {
    write_buffer_t *buffer;

    if (unused_write_buffers.empty()) {
        buffer = new write_buffer_t;
    } else {
        buffer = unused_write_buffers.head();
        unused_write_buffers.pop_front();
    }
    buffer->size = 0;
    return buffer;
}

linux_tcp_conn_t::write_queue_op_t * linux_tcp_conn_t::get_write_queue_op() {
    write_queue_op_t *op;

    if (unused_write_queue_ops.empty()) {
        op = new write_queue_op_t;
    } else {
        op = unused_write_queue_ops.head();
        unused_write_queue_ops.pop_front();
    }
    return op;
}

void linux_tcp_conn_t::release_write_buffer(write_buffer_t *buffer) {
    unused_write_buffers.push_front(buffer);
}

void linux_tcp_conn_t::release_write_queue_op(write_queue_op_t *op) {
    op->keepalive = auto_drainer_t::lock_t();
    unused_write_queue_ops.push_front(op);
}

size_t linux_tcp_conn_t::read_internal(void *buffer, size_t size) THROWS_ONLY(tcp_conn_read_closed_exc_t) {
    assert_thread();
    rassert(!read_closed.is_pulsed());

#ifdef _WIN32
    overlapped_operation_t op(event_watcher.get());
    winsock_debugf("request read %d bytes on %x\n", size, sock.get());
    // TODO WINDOWS: WSARecv may be more efficient
    BOOL res = ReadFile(sock.get(), buffer, size, nullptr, &op.overlapped);
    DWORD error = GetLastError();
    if (res || error == ERROR_IO_PENDING) {
        op.wait_abortable(&read_closed);
        error = op.error;
    } else {
        op.set_result(0, error);
    }
    if (read_closed.is_pulsed()) {
        throw tcp_conn_read_closed_exc_t();
    }
    if (op.nb_bytes == 0 || error == ERROR_HANDLE_EOF) {
        on_shutdown_read();
        throw tcp_conn_read_closed_exc_t();
    } else if (error != NO_ERROR) {
        logERR("Could not read from socket: %s", winerr_string(error).c_str());
        on_shutdown_read();
        throw tcp_conn_read_closed_exc_t();
    } else {
        winsock_debugf("read complete, %d/%d on %x\n", op.nb_bytes, size, sock.get());
        return op.nb_bytes;
    }
#else
    while (true) {
        ssize_t res = ::read(sock.get(), buffer, size);

        if (res == -1 && (get_errno() == EAGAIN || get_errno() == EWOULDBLOCK)) {
            /* There's no data available right now, so we must wait for a notification from the
               epoll queue, or for an order to shut down. */

            linux_event_watcher_t::watch_t watch(event_watcher.get(), poll_event_in);
            wait_any_t waiter(&watch, &read_closed);
            waiter.wait_lazily_unordered();

            if (read_closed.is_pulsed()) {
                /* We were closed for whatever reason. Something else has already called
                   on_shutdown_read(). In fact, we were probably signalled by on_shutdown_read(). */
                throw tcp_conn_read_closed_exc_t();
            }

            /* Go around the loop and try to read again */

        } else if (res == 0 || (res == -1 && (get_errno() == ECONNRESET || get_errno() == ENOTCONN))) {
            /* We were closed. This is the first notification that the kernel has given us, so we
               must call on_shutdown_read(). */
            on_shutdown_read();
            throw tcp_conn_read_closed_exc_t();

        } else if (res == -1) {
            /* Unknown error. This is not expected, but it will probably happen sometime so we
               shouldn't crash. */
            logERR("Could not read from socket: %s", errno_string(get_errno()).c_str());
            on_shutdown_read();
            throw tcp_conn_read_closed_exc_t();

        } else {
            /* We read some data, whooo */
            return res;
        }
    }
#endif
}

size_t linux_tcp_conn_t::read_some(void *buf, size_t size, signal_t *closer) THROWS_ONLY(tcp_conn_read_closed_exc_t) {
    rassert(size > 0);
    read_op_wrapper_t sentry(this, closer);

    if (read_buffer.size()) {
        /* Return the data from the peek buffer */
        size_t read_buffer_bytes = std::min(read_buffer.size(), size);
        memcpy(buf, read_buffer.data(), read_buffer_bytes);
        read_buffer.erase_front(read_buffer_bytes);
        return read_buffer_bytes;
    } else {
        /* Go to the kernel _once_. */
        return read_internal(buf, size);
    }
}

void linux_tcp_conn_t::read(void *buf, size_t size, signal_t *closer) THROWS_ONLY(tcp_conn_read_closed_exc_t) {
    read_op_wrapper_t sentry(this, closer);

    /* First, consume any data in the peek buffer */
    int read_buffer_bytes = std::min(read_buffer.size(), size);
    memcpy(buf, read_buffer.data(), read_buffer_bytes);
    read_buffer.erase_front(read_buffer_bytes);
    buf = reinterpret_cast<void *>(reinterpret_cast<char *>(buf) + read_buffer_bytes);
    size -= read_buffer_bytes;

    /* Now go to the kernel for any more data that we need */
    while (size > 0) {
        size_t delta = read_internal(buf, size);
        rassert(delta <= size);
        buf = reinterpret_cast<void *>(reinterpret_cast<char *>(buf) + delta);
        size -= delta;
    }
}

void linux_tcp_conn_t::read_buffered(void *buf, size_t size, signal_t *closer)
        THROWS_ONLY(tcp_conn_read_closed_exc_t) {
    while (size > 0) {
        const_charslice read_data = peek();
        if (read_data.end == read_data.beg) {
            // We didn't get anything from the read buffer. Get some data from
            // the underlying socket...
            // For large reads, we read directly into buf to avoid an additional copy
            // and additional round trips.
            // For smaller reads, we use `read_more_buffered` to read into the
            // connection's internal buffer and then copy out whatever we can use
            // to satisfy the current request.
            if (size >= IO_BUFFER_SIZE) {
                return read(buf, size, closer);
            } else {
                read_more_buffered(closer);
                read_data = peek();
            }
        }
        size_t num_read = read_data.end - read_data.beg;
        if (num_read > size) {
            num_read = size;
        }
        rassert(num_read > 0);
        memcpy(buf, read_data.beg, num_read);
        // Remove the consumed data from the read buffer
        pop(num_read, closer);

        size -= num_read;
        buf = static_cast<char *>(buf) + num_read;
    }
}

void linux_tcp_conn_t::read_more_buffered(signal_t *closer) THROWS_ONLY(tcp_conn_read_closed_exc_t) {
    read_op_wrapper_t sentry(this, closer);

    size_t old_size = read_buffer.size();
    read_buffer.resize(old_size + IO_BUFFER_SIZE);
    size_t delta = read_internal(read_buffer.data() + old_size, IO_BUFFER_SIZE);

    read_buffer.resize(old_size + delta);
}

const_charslice linux_tcp_conn_t::peek() const THROWS_ONLY(tcp_conn_read_closed_exc_t) {
    assert_thread();
    rassert(!read_in_progress);   // Is there a read already in progress?
    if (read_closed.is_pulsed()) {
        throw tcp_conn_read_closed_exc_t();
    }

    return const_charslice(read_buffer.data(), read_buffer.data() + read_buffer.size());
}

const_charslice linux_tcp_conn_t::peek(size_t size, signal_t *closer) THROWS_ONLY(tcp_conn_read_closed_exc_t) {
    while (read_buffer.size() < size) {
        read_more_buffered(closer);
    }
    return const_charslice(read_buffer.data(), read_buffer.data() + size);
}

void linux_tcp_conn_t::pop(size_t len, signal_t *closer) THROWS_ONLY(tcp_conn_read_closed_exc_t) {
    assert_thread();
    rassert(!read_in_progress);
    if (read_closed.is_pulsed()) {
        throw tcp_conn_read_closed_exc_t();
    }

    peek(len, closer);
    read_buffer.erase_front(len);
}

void linux_tcp_conn_t::shutdown_read() {
    assert_thread();
#ifdef _WIN32
    int res = ::shutdown(fd_to_socket(sock.get()), SD_RECEIVE);
    if (res != 0 && GetLastError() != WSAENOTCONN) {
        logERR("Could not shutdown socket for reading: %s", winerr_string(GetLastError()).c_str());
    }
#else
    int res = ::shutdown(sock.get(), SHUT_RD);
    if (res != 0 && get_errno() != ENOTCONN) {
        logERR("Could not shutdown socket for reading: %s", errno_string(get_errno()).c_str());
    }
#endif
    on_shutdown_read();
}

void linux_tcp_conn_t::on_shutdown_read() {
    assert_thread();
    rassert(!read_closed.is_pulsed());
    read_closed.pulse();
}

bool linux_tcp_conn_t::is_read_open() const {
    assert_thread();
    return !read_closed.is_pulsed();
}

linux_tcp_conn_t::write_handler_t::write_handler_t(linux_tcp_conn_t *_parent) :
    parent(_parent)
{ }

void linux_tcp_conn_t::write_handler_t::coro_pool_callback(write_queue_op_t *operation, UNUSED signal_t *interruptor) {
    if (operation->buffer != nullptr) {
        parent->perform_write(operation->buffer, operation->size);
        if (operation->dealloc != nullptr) {
            parent->release_write_buffer(operation->dealloc);
            parent->write_queue_limiter.unlock(operation->size);
        }
    }

    if (operation->cond != nullptr) {
        operation->cond->pulse();
    }
    if (operation->dealloc != nullptr) {
        parent->release_write_queue_op(operation);
    }
}

void linux_tcp_conn_t::internal_flush_write_buffer() {
    write_queue_op_t *op = get_write_queue_op();
    assert_thread();
    rassert(write_in_progress);

    /* Swap in a new write buffer, and set up the old write buffer to be
       released once the write is over. */
    op->buffer = current_write_buffer->buffer;
    op->size = current_write_buffer->size;
    op->dealloc = current_write_buffer.release();
    op->cond = nullptr;
    op->keepalive = auto_drainer_t::lock_t(drainer.get());
    current_write_buffer.init(get_write_buffer());

    /* Acquire the write semaphore so the write queue doesn't get too long
       to be released once the write is completed by the coroutine pool */
    rassert(op->size <= WRITE_CHUNK_SIZE);
    rassert(WRITE_CHUNK_SIZE < WRITE_QUEUE_MAX_SIZE);
    write_queue_limiter.co_lock(op->size);

    write_queue.push(op);
}

void linux_tcp_conn_t::perform_write(const void *buf, size_t size) {
    assert_thread();

    if (write_closed.is_pulsed()) {
        /* The write end of the connection was closed, but there are still
           operations in the write queue; we are one of those operations. Just
           don't do anything. */
        return;
    }

#ifdef _WIN32
    overlapped_operation_t op(event_watcher.get());
    WSABUF wsabuf;
    wsabuf.len = size;
    wsabuf.buf = const_cast<char*>(reinterpret_cast<const char*>(buf));
    DWORD flags = 0;
    winsock_debugf("write on %x\n", sock.get());
    int res = WSASend(fd_to_socket(sock.get()), &wsabuf, 1, nullptr, flags, &op.overlapped, nullptr);
    DWORD error = GetLastError();
    if (res == 0 || error == ERROR_IO_PENDING) {
        op.wait_abortable(&write_closed);
        error = op.error;
    } else {
        op.set_result(0, error);
    }
    if (write_closed.is_pulsed()) {
        return;
    }
    if (error != NO_ERROR) {
        logERR("Could not write to socket %x: %s", sock.get(), winerr_string(error).c_str());
        on_shutdown_write();
    } else if (op.nb_bytes == 0) {
        on_shutdown_write();
    } else {
        if (write_perfmon) write_perfmon->record(op.nb_bytes);
        rassert(op.nb_bytes == size);  // TODO WINDOWS: does windows guarantee this?
    }
#else
    while (size > 0) {
        ssize_t res = ::write(sock.get(), buf, size);

        if (res == -1 && (get_errno() == EAGAIN || get_errno() == EWOULDBLOCK)) {
            /* Wait for a notification from the event queue, or for an order to
               shut down */
            linux_event_watcher_t::watch_t watch(event_watcher.get(), poll_event_out);
            wait_any_t waiter(&watch, &write_closed);
            waiter.wait_lazily_unordered();

            if (write_closed.is_pulsed()) {
                /* We were closed for whatever reason. Whatever signalled us has already called
                   on_shutdown_write(). */
                break;
            }

            /* Go around the loop and try to write again */

        } else if (res == -1 && (get_errno() == EPIPE || get_errno() == ENOTCONN || get_errno() == EHOSTUNREACH ||
                                 get_errno() == ENETDOWN || get_errno() == EHOSTDOWN || get_errno() == ECONNRESET)) {
            /* These errors are expected to happen at some point in practice */
            on_shutdown_write();
            break;

        } else if (res == -1) {
            /* In theory this should never happen, but it probably will. So we write a log message
               and then shut down normally. */
            logERR("Could not write to socket: %s", errno_string(get_errno()).c_str());
            on_shutdown_write();
            break;

        } else if (res == 0) {
            /* This should never happen either, but it's better to write an error message than to
               crash completely. */
            logERR("Didn't expect write() to return 0.");
            on_shutdown_write();
            break;

        } else {
            rassert(res <= static_cast<ssize_t>(size));
            buf = reinterpret_cast<const void *>(reinterpret_cast<const char *>(buf) + res);
            size -= res;
            if (write_perfmon) {
                write_perfmon->record(res);
            }
        }
    }
#endif
}

void linux_tcp_conn_t::write(const void *buf, size_t size, signal_t *closer) THROWS_ONLY(tcp_conn_write_closed_exc_t) {
    write_op_wrapper_t sentry(this, closer);

    write_queue_op_t op;
    cond_t to_signal_when_done;

    /* Flush out any data that's been buffered, so that things don't get out of order */
    if (current_write_buffer->size > 0) {
        internal_flush_write_buffer();
    }

    /* Don't bother acquiring the write semaphore because we're going to block
       until the write is done anyway */

    /* Enqueue the write so it will happen eventually */
    op.buffer = buf;
    op.size = size;
    op.dealloc = nullptr;
    op.cond = &to_signal_when_done;
    write_queue.push(&op);

    /* Wait for the write to be done. If the write half of the network connection
       is closed before or during our write, then `perform_write()` will turn into a
       no-op, so the cond will still get pulsed. */
    to_signal_when_done.wait();

    if (write_closed.is_pulsed()) {
        throw tcp_conn_write_closed_exc_t();
    }
}

void linux_tcp_conn_t::write_buffered(const void *vbuf, size_t size, signal_t *closer) THROWS_ONLY(tcp_conn_write_closed_exc_t) {
    write_op_wrapper_t sentry(this, closer);

    /* Convert to `char` for ease of pointer arithmetic */
    const char *buf = reinterpret_cast<const char *>(vbuf);

    while (size > 0) {
        /* Stop putting more things on the write queue if it's already closed. */
        if (write_closed.is_pulsed()) {
            throw tcp_conn_write_closed_exc_t();
        }

        /* Insert the largest chunk that fits in this block */
        size_t chunk = std::min(size, WRITE_CHUNK_SIZE - current_write_buffer->size);

        memcpy(current_write_buffer->buffer + current_write_buffer->size, buf, chunk);
        current_write_buffer->size += chunk;

        rassert(current_write_buffer->size <= WRITE_CHUNK_SIZE);
        if (current_write_buffer->size == WRITE_CHUNK_SIZE) {
            internal_flush_write_buffer();
        }

        buf += chunk;
        size -= chunk;
    }

    if (write_closed.is_pulsed()) {
        throw tcp_conn_write_closed_exc_t();
    }
}

void linux_tcp_conn_t::writef(signal_t *closer, const char *format, ...) THROWS_ONLY(tcp_conn_write_closed_exc_t) {
    va_list ap;
    va_start(ap, format);

    printf_buffer_t b(ap, format);
    write(b.data(), b.size(), closer);

    va_end(ap);
}

void linux_tcp_conn_t::flush_buffer(signal_t *closer) THROWS_ONLY(tcp_conn_write_closed_exc_t) {
    write_op_wrapper_t sentry(this, closer);

    /* Flush the write buffer; it might be half-full. */
    if (current_write_buffer->size > 0) {
        internal_flush_write_buffer();
    }

    /* Wait until we know that the write buffer has gone out over the network.
       If the write half of the connection is closed, then the call to
       `perform_write()` that `internal_flush_write_buffer()` will turn into a no-op,
       but the queue will continue to be pumped and so our cond will still get
       pulsed. */
    write_queue_op_t op;
    cond_t to_signal_when_done;
    op.buffer = nullptr;
    op.dealloc = nullptr;
    op.cond = &to_signal_when_done;
    write_queue.push(&op);
    to_signal_when_done.wait();

    if (write_closed.is_pulsed()) {
        throw tcp_conn_write_closed_exc_t();
    }
}

void linux_tcp_conn_t::flush_buffer_eventually(signal_t *closer) THROWS_ONLY(tcp_conn_write_closed_exc_t) {
    write_op_wrapper_t sentry(this, closer);

    /* Flush the write buffer; it might be half-full. */
    if (current_write_buffer->size > 0) {
        internal_flush_write_buffer();
    }

    if (write_closed.is_pulsed()) {
        throw tcp_conn_write_closed_exc_t();
    }
}

void linux_tcp_conn_t::shutdown_write() {
    assert_thread();

#ifdef _WIN32
    int res = ::shutdown(fd_to_socket(sock.get()), SD_SEND);
    if (res != 0 && GetLastError() != WSAENOTCONN) {
        logERR("Could not shutdown socket for writing: %s", winerr_string(GetLastError()).c_str());
    }
#else
    int res = ::shutdown(sock.get(), SHUT_WR);
    if (res != 0 && get_errno() != ENOTCONN) {
        logERR("Could not shutdown socket for writing: %s", errno_string(get_errno()).c_str());
    }
#endif

    on_shutdown_write();
}

void linux_tcp_conn_t::on_shutdown_write() {
    assert_thread();
    rassert(!write_closed.is_pulsed());
    write_closed.pulse();

    /* We don't flush out the write queue or stop the write coro pool explicitly.
       But by pulsing `write_closed`, we turn all `perform_write()` operations into
       no-ops, so in practice the write queue empties. */
}

bool linux_tcp_conn_t::is_write_open() const {
    assert_thread();
    return !write_closed.is_pulsed();
}

linux_tcp_conn_t::~linux_tcp_conn_t() THROWS_NOTHING {
    assert_thread();

    // Tell the readers and writers to stop.  The auto drainer will
    // wait for them to stop.
    if (is_read_open()) {
        shutdown_read();
    }
    if (is_write_open()) {
        shutdown_write();
    }
}

void linux_tcp_conn_t::rethread(threadnum_t new_thread) {
    if (home_thread() == get_thread_id() && new_thread == INVALID_THREAD) {
        rassert(!read_in_progress);
        rassert(!write_in_progress);
        rassert(event_watcher.has());
#ifdef _WIN32
        event_watcher->rethread(new_thread);
#else
        event_watcher.reset();
#endif

    } else if (home_thread() == INVALID_THREAD && new_thread == get_thread_id()) {
#ifdef _WIN32
        event_watcher->rethread(new_thread);
#else
        rassert(!event_watcher.has());
        event_watcher.init(new event_watcher_t(sock.get(), this));
#endif

    } else {
        crash("linux_tcp_conn_t can be rethread()ed from no thread to the current thread or "
              "from the current thread to no thread, but no other combination is legal. The "
              "current thread is %" PRIi32 "; the old thread is %" PRIi32 "; the new thread "
              "is %" PRIi32 ".\n",
              get_thread_id().threadnum, home_thread().threadnum, new_thread.threadnum);
    }

    real_home_thread = new_thread;

    read_closed.rethread(new_thread);
    write_closed.rethread(new_thread);
    write_coro_pool.rethread(new_thread);

    if (drainer.has()) {
        drainer->rethread(new_thread);
    }
}

bool linux_tcp_conn_t::getpeername(ip_and_port_t *ip_and_port) {
    struct sockaddr_storage addr;
    socklen_t addr_len = sizeof(addr);

    int res = ::getpeername(fd_to_socket(sock.get()), reinterpret_cast<sockaddr *>(&addr), &addr_len);
    if (res == 0) {
        *ip_and_port = ip_and_port_t(reinterpret_cast<sockaddr *>(&addr));
        return true;
    }

    return false;
}

void linux_tcp_conn_t::on_event(int /* events */) {
    assert_thread();

    /* This is called by linux_event_watcher_t when error events occur. Ordinary
       poll_event_in/poll_event_out events are not sent through this function. */

    if (is_write_open()) {
        shutdown_write();
    }

    if (is_read_open()) {
        shutdown_read();
    }

    event_watcher->stop_watching_for_errors();
}

#ifdef ENABLE_TLS
tls_conn_wrapper_t::tls_conn_wrapper_t(SSL_CTX *tls_ctx)
    THROWS_ONLY(crypto::openssl_error_t) {
    ERR_clear_error();

    conn = SSL_new(tls_ctx);
    if (nullptr == conn) {
        throw crypto::openssl_error_t(ERR_get_error());
    }

    // Add support for partial writes.
    SSL_set_mode(conn, SSL_MODE_ENABLE_PARTIAL_WRITE);
}

tls_conn_wrapper_t::~tls_conn_wrapper_t() {
    SSL_free(conn);
}

// Set the underlying IO.
void tls_conn_wrapper_t::set_fd(fd_t sock)
    THROWS_ONLY(crypto::openssl_error_t) {
    if (0 == SSL_set_fd(conn, sock)) {
        throw crypto::openssl_error_t(ERR_get_error());
    }
}

/* This is the client version of the constructor. The base class constructor
will establish a TCP connection to the peer at the given host:port and then we
wrap the tcp connection in TLS using the configuration in the given tls_ctx. */
linux_secure_tcp_conn_t::linux_secure_tcp_conn_t(
        SSL_CTX *tls_ctx, const ip_address_t &host, int port,
        signal_t *interruptor, int local_port)
        THROWS_ONLY(connect_failed_exc_t, crypto::openssl_error_t, interrupted_exc_t) :
    linux_tcp_conn_t(host, port, interruptor, local_port),
    conn(tls_ctx) {

    conn.set_fd(sock.get());
    SSL_set_connect_state(conn.get());
    perform_handshake(interruptor);
}

/* This is the server version of the constructor */
linux_secure_tcp_conn_t::linux_secure_tcp_conn_t(
        SSL_CTX *tls_ctx, fd_t _sock, signal_t *interruptor)
        THROWS_ONLY(crypto::openssl_error_t, interrupted_exc_t) :
    linux_tcp_conn_t(_sock),
    conn(tls_ctx) {

    conn.set_fd(sock.get());
    SSL_set_accept_state(conn.get());
    perform_handshake(interruptor);
}

linux_secure_tcp_conn_t::~linux_secure_tcp_conn_t() THROWS_NOTHING {
    assert_thread();

    if (is_open()) shutdown();
}

void linux_secure_tcp_conn_t::rethread(threadnum_t thread) {
    closed.rethread(thread);

    linux_tcp_conn_t::rethread(thread);
}

void linux_secure_tcp_conn_t::perform_handshake(signal_t *interruptor)
        THROWS_ONLY(crypto::openssl_error_t, interrupted_exc_t) {
    // Perform TLS handshake.
    while (true) {
        ERR_clear_error();
        int ret = SSL_do_handshake(conn.get());

        if (ret > 0) {
            return; // Successful TLS handshake.
        }

        if (ret == 0) {
            // The handshake failed but the connection shut down cleanly.
            throw crypto::openssl_error_t(ERR_get_error());
        }

        switch (SSL_get_error(conn.get(), ret)) {
        case SSL_ERROR_WANT_READ:
            /* The handshake needs to read data, but the underlying I/O has no data
            ready to read. Wait for it to be ready or for an interrupt signal. */
            {
                linux_event_watcher_t::watch_t watch(get_event_watcher(), poll_event_in);
                wait_interruptible(&watch, interruptor);
            }
            break;
        case SSL_ERROR_WANT_WRITE:
            /* The handshake needs to write data, but the underlying I/O is not ready
            to write. Wait for it to be ready or for an interrupt signal. */
            {
                linux_event_watcher_t::watch_t watch(get_event_watcher(), poll_event_out);
                wait_interruptible(&watch, interruptor);
            }
            break;
        default:
            // Some other error with the underlying I/O.
            throw crypto::openssl_error_t(ERR_get_error());
        }

        if (interruptor->is_pulsed()) {
            // The handshake cannot continue because we need to shutdown now.
            throw interrupted_exc_t();
        }

        /* Go around the loop and try to complete the handshake. */
    }
}

size_t linux_secure_tcp_conn_t::read_internal(void *buffer, size_t size)
    THROWS_ONLY(tcp_conn_read_closed_exc_t) {
    assert_thread();
    rassert(!closed.is_pulsed());

    while(true) {
        ERR_clear_error();

        int ret = SSL_read(conn.get(), buffer, size);

        if (ret > 0) {
            return ret; // Operation successful, returns number of bytes read.
        }

        switch (SSL_get_error(conn.get(), ret)) {
        case SSL_ERROR_ZERO_RETURN:
            // Indicates that the peer has sent the "close notify" alert. The
            // shutdown state is currently SSL_RECEIVED_SHUTDOWN. We must now
            // send our "close notify" alert.
            shutdown();
            throw tcp_conn_read_closed_exc_t();
        case SSL_ERROR_WANT_READ:
            /* The underlying I/O has no data ready to read. Wait for it to be
            ready or for someone to send a close signal. */
            {
                linux_event_watcher_t::watch_t watch(
                    get_event_watcher(), poll_event_in);
                wait_any_t waiter(&watch, &closed);
                waiter.wait_lazily_unordered();
            }
            break;
        case SSL_ERROR_WANT_WRITE:
            /* Though we are reading, a TLS renegotiation may occur at any time
            requiring a write. Wait for the underyling I/O to be ready for a
            write, or for someone to send a close signal. */
            {
                linux_event_watcher_t::watch_t watch(
                    get_event_watcher(), poll_event_out);
                wait_any_t waiter(&watch, &closed);
                waiter.wait_lazily_unordered();
            }
            break;
        default:
            // Some other error. Assume that the connection is unusable.
            shutdown_socket();
            throw tcp_conn_read_closed_exc_t();
        }

        if (closed.is_pulsed()) {
            /* We were closed for whatever reason. Whatever signalled us has
            already called shutdown_socket(). */
            throw tcp_conn_read_closed_exc_t();
        }

        /* Go around the loop and try to read again */
    }
}

void linux_secure_tcp_conn_t::perform_write(const void *buffer, size_t size) {
    assert_thread();

    if (closed.is_pulsed()) {
        /* The connection was closed, but there are still operations in the
        write queue; we are one of those operations. Just don't do anything. */
        return;
    }

    // Loop for retrying if the underlying socket would block and to retry on
    // partial writes.
    while (size > 0) {
        ERR_clear_error();

        int ret = SSL_write(conn.get(), buffer, size);

        if (ret > 0) {
            // Operation successful, returns number of bytes written.
            rassert(static_cast<size_t>(ret) <= size);
            size -= ret;

            // Slide down the buffer.
            buffer = reinterpret_cast<const void *>(
                reinterpret_cast<const char *>(buffer) + ret);

            if (write_perfmon) write_perfmon->record(ret);

            // Go around the loop again if there is more data to write.
            continue;
        }

        switch (SSL_get_error(conn.get(), ret)) {
        case SSL_ERROR_ZERO_RETURN:
            // Indicates that the peer has sent the "close notify" alert. The
            // shutdown state is currently SSL_RECEIVED_SHUTDOWN. We must now
            // send our "close notify" alert.
            shutdown();
            return;
        case SSL_ERROR_WANT_READ:
            /* Though we are writing, a TLS renegotiation may occur at any time
            requiring a read. Wait for the underyling I/O to be ready for a
            read, or for someone to send a close signal. */
            {
                linux_event_watcher_t::watch_t watch(get_event_watcher(), poll_event_in);
                wait_any_t waiter(&watch, &closed);
                waiter.wait_lazily_unordered();
            }
            break;
        case SSL_ERROR_WANT_WRITE:
            /* The underlying I/O is not ready to accept a write. Wait for it
            to be ready or for someone to send a close signal. */
            {
                linux_event_watcher_t::watch_t watch(
                    get_event_watcher(), poll_event_out);
                wait_any_t waiter(&watch, &closed);
                waiter.wait_lazily_unordered();
            }
            break;
        default:
            // Some other error. Assume that the connection is unusable.
            shutdown_socket();
            return;
        }

        if (closed.is_pulsed()) {
            /* We were closed for whatever reason. Whatever signalled
            us has already called shutdown_socket(). */
            throw tcp_conn_read_closed_exc_t();
        }

        /* Go around the loop and try to read again */
    }
}

/* It is not possible to close only the read or write side of a TLS connection
so we use only a single shutdown method which attempts to shutdown the TLS
before shutting down the underlying tcp connection */
void linux_secure_tcp_conn_t::shutdown() {
    assert_thread();

    // If something else already shut us down, abort immediately.
    if (closed.is_pulsed()) {
        return;
    }

    // Wait at most 5 seconds for the orderly shutdown. If it doesn't complete by then,
    // we simply shutdown the socket.
    signal_timer_t shutdown_timeout(5000);

    bool skip_shutdown = false; // Set to true if TLS shutdown encounters an error.

    // If we have not already received a "close notify" alert from the peer,
    // then we should send one. If we have received one, this loop will respond
    // with our own "close notify" alert.
    while (!(skip_shutdown || shutdown_timeout.is_pulsed())) {
        ERR_clear_error();

        int ret = SSL_shutdown(conn.get());

        if (ret > 0) {
            // "close notify" has been sent and received.
            break;
        }

        if (ret == 0) {
            // "close notify" has been sent but not yet received from peer.
            continue;
        }

        switch(SSL_get_error(conn.get(), ret)) {
        case SSL_ERROR_WANT_READ:
            {
                /* The shutdown needs to read data, but the underlying I/O has no data
                ready to read. Wait for it to be ready or for a timeout. */
                linux_event_watcher_t::watch_t watch(get_event_watcher(), poll_event_in);
                wait_any_t waiter(&watch, &shutdown_timeout);
                waiter.wait_lazily_unordered();
            }
            continue;
        case SSL_ERROR_WANT_WRITE:
            {
                /* The handshake needs to write data, but the underlying I/O is not ready
                to write. Wait for it to be ready or for a timeout. */
                linux_event_watcher_t::watch_t watch(
                    get_event_watcher(), poll_event_out);
                wait_any_t waiter(&watch, &shutdown_timeout);
                waiter.wait_lazily_unordered();
            }
            continue;
        default:
            // Unable to perform clean shutdown. Just skip it.
            skip_shutdown = true;
        }
    }

    shutdown_socket();
}

void linux_secure_tcp_conn_t::shutdown_socket() {
    assert_thread();
    rassert(!closed.is_pulsed());
    rassert(!read_closed.is_pulsed());
    rassert(!write_closed.is_pulsed());

    // Shutdown the underlying TCP connection.
    int res = ::shutdown(sock.get(), SHUT_RDWR);
    if (res != 0 && get_errno() != ENOTCONN) {
        logERR(
            "Could not shutdown socket for reading and writing: %s",
            errno_string(get_errno()).c_str());
    }

    closed.pulse();
    read_closed.pulse();
    write_closed.pulse();
}

#endif /* ENABLE_TLS */

linux_tcp_conn_descriptor_t::linux_tcp_conn_descriptor_t(fd_t fd) : fd_(fd) {
    rassert(fd != INVALID_FD);
}

linux_tcp_conn_descriptor_t::~linux_tcp_conn_descriptor_t() {
    if (fd_ != INVALID_FD) {
#ifdef _WIN32
        int res = closesocket(fd_to_socket(fd_));
        if (res != 0) {
            logERR("Could not close socket: %s", winerr_string(GetLastError()).c_str());
        }
#else
        int res = ::shutdown(fd_, SHUT_RDWR);
        if (res != 0 && get_errno() != ENOTCONN) {
            logERR(
                "Could not shutdown socket for reading and writing: %s",
                errno_string(get_errno()).c_str());
        }
#endif
    }
}

void linux_tcp_conn_descriptor_t::make_server_connection(
<<<<<<< HEAD
    tls_ctx_t *tls_ctx, scoped_ptr_t<linux_tcp_conn_t> *tcp_conn, signal_t *closer
) THROWS_ONLY(linux_tcp_conn_t::connect_failed_exc_t, interrupted_exc_t) {
=======
    SSL_CTX *tls_ctx, scoped_ptr_t<linux_tcp_conn_t> *tcp_conn, signal_t *closer
) THROWS_ONLY(crypto::openssl_error_t, interrupted_exc_t) {
>>>>>>> cdf93278
    // We pass ownership of `fd_` to the connection.
    fd_t sock = fd_;
    fd_ = INVALID_FD;
#ifdef ENABLE_TLS
    if (tls_ctx != nullptr) {
        tcp_conn->init(new linux_secure_tcp_conn_t(tls_ctx, sock, closer));
        return;
    }
#endif
    tcp_conn->init(new linux_tcp_conn_t(sock));
}

void linux_tcp_conn_descriptor_t::make_server_connection(
<<<<<<< HEAD
    tls_ctx_t *tls_ctx, linux_tcp_conn_t **tcp_conn_out, signal_t *closer
) THROWS_ONLY(linux_tcp_conn_t::connect_failed_exc_t, interrupted_exc_t) {
=======
    SSL_CTX *tls_ctx, linux_tcp_conn_t **tcp_conn_out, signal_t *closer
) THROWS_ONLY(crypto::openssl_error_t, interrupted_exc_t) {
>>>>>>> cdf93278
    // We pass ownership of `fd_` to the connection.
    fd_t sock = fd_;
    fd_ = INVALID_FD;
#ifdef ENABLE_TLS
    if (tls_ctx != nullptr) {
        *tcp_conn_out = new linux_secure_tcp_conn_t(tls_ctx, sock, closer);
        return;
    }
#endif
    *tcp_conn_out = new linux_tcp_conn_t(sock);
}

/* Network listener object */
linux_nonthrowing_tcp_listener_t::linux_nonthrowing_tcp_listener_t(
         const std::set<ip_address_t> &bind_addresses, int _port,
         const std::function<void(scoped_ptr_t<linux_tcp_conn_descriptor_t> &)> &cb) :
    callback(cb),
    local_addresses(bind_addresses),
    port(_port),
    bound(false),
    socks(),
    last_used_socket_index(0),
    event_watchers(),
    log_next_error(true)
{
    // If no addresses were supplied, default to 'any'
    if (local_addresses.empty()) {
        local_addresses.insert(ip_address_t::any(AF_INET6));
#ifdef _WIN32
        local_addresses.insert(ip_address_t::any(AF_INET));
#endif
    }
}

bool linux_nonthrowing_tcp_listener_t::begin_listening() {
    if (!bound) {
        try {
            bind_sockets();
        } catch (const tcp_socket_exc_t &) {
            return false;
        }
    }

    const int RDB_LISTEN_BACKLOG = 256;

    // Start listening to connections
    for (size_t i = 0; i < socks.size(); ++i) {
        winsock_debugf("listening on socket %x\n", socks[i].get());
        int res = listen(fd_to_socket(socks[i].get()), RDB_LISTEN_BACKLOG);
#ifdef _WIN32
        guarantee_winerr(res == 0, "Couldn't listen to the socket");
#else
        guarantee_err(res == 0, "Couldn't listen to the socket");
        res = fcntl(socks[i].get(), F_SETFL, O_NONBLOCK);
        guarantee_err(res == 0, "Could not make socket non-blocking");
#endif
    }

    // Start the accept loop
    accept_loop_drainer.init(new auto_drainer_t);
    coro_t::spawn_sometime(std::bind(
        &linux_nonthrowing_tcp_listener_t::accept_loop, this, auto_drainer_t::lock_t(accept_loop_drainer.get())));

    return true;
}

bool linux_nonthrowing_tcp_listener_t::is_bound() const {
    return bound;
}

int linux_nonthrowing_tcp_listener_t::get_port() const {
    return port;
}

int linux_nonthrowing_tcp_listener_t::init_sockets() {
    event_watchers.reset();
    event_watchers.init(local_addresses.size());
    socks.reset();
    socks.init(local_addresses.size());

    size_t i = 0;
    for (auto addr = local_addresses.begin(); addr != local_addresses.end(); ++addr, ++i) {
        if (event_watchers[i].has()) {
            event_watchers[i].reset();
        }

#ifdef _WIN32
        // TODO WINDOWS: maybe use WSASocket instead
        socks[i].reset(socket_to_fd(socket(addr->get_address_family(), SOCK_STREAM, IPPROTO_TCP)));
        winsock_debugf("new socket for listening: %x\n", socks[i]);
        if (socks[i].get() == INVALID_FD) {
            logERR("socket failed: %s", winerr_string(GetLastError()));
            return EIO;
        }
#else
        socks[i].reset(socket(addr->get_address_family(), SOCK_STREAM, 0));
        if (socks[i].get() == INVALID_FD) {
            return get_errno();
        }
#endif

        event_watchers[i].init(new event_watcher_t(socks[i].get(), this));

        fd_t sock_fd = socks[i].get();
        guarantee_err(sock_fd != INVALID_FD, "Couldn't create socket");

        int sockoptval = 1;
#ifdef _WIN32
        int res = setsockopt(fd_to_socket(sock_fd), SOL_SOCKET, SO_REUSEADDR, reinterpret_cast<char*>(&sockoptval), sizeof(sockoptval)); 
        guarantee_winerr(res != -1, "Could not set REUSEADDR option");
#else
        int res = setsockopt(sock_fd, SOL_SOCKET, SO_REUSEADDR, &sockoptval, sizeof(sockoptval)); 
        guarantee_err(res != -1, "Could not set REUSEADDR option");
#endif
        /* XXX Making our socket NODELAY prevents the problem where responses to
         * pipelined requests are delayed, since the TCP Nagle algorithm will
         * notice when we send multiple small packets and try to coalesce them. But
         * if we are only sending a few of these small packets quickly, like during
         * pipeline request responses, then Nagle delays for around 40 ms before
         * sending out those coalesced packets if they don't reach the max window
         * size. So for latency's sake we want to disable Nagle.
         *
         * This might decrease our throughput, so perhaps we should add a
         * runtime option for it.
         */
#ifdef _WIN32
        res = setsockopt(fd_to_socket(sock_fd), IPPROTO_TCP, TCP_NODELAY, reinterpret_cast<char*>(&sockoptval), sizeof(sockoptval));
        guarantee_winerr(res != -1, "Could not set TCP_NODELAY option");
#else
        res = setsockopt(sock_fd, IPPROTO_TCP, TCP_NODELAY, &sockoptval, sizeof(sockoptval));
        guarantee_err(res != -1, "Could not set TCP_NODELAY option");
#endif
    }
    return 0;
}

int bind_ipv4_interface(fd_t sock, int *port_out, const struct in_addr &addr) {
    sockaddr_in serv_addr;
    socklen_t sa_len(sizeof(serv_addr));
    memset(&serv_addr, 0, sa_len);
    serv_addr.sin_family = AF_INET;
    serv_addr.sin_port = htons(*port_out);
    serv_addr.sin_addr = addr;

    int res = bind(fd_to_socket(sock), reinterpret_cast<sockaddr *>(&serv_addr), sa_len);
    winsock_debugf("bound socket %x\n", sock);
    if (res != 0) {
#ifdef _WIN32
        logWRN("bind failed: %s", winerr_string(GetLastError()).c_str());
        res = EIO;
#else
        res = get_errno();
#endif
    } else if (*port_out == ANY_PORT) {
        res = ::getsockname(fd_to_socket(sock), reinterpret_cast<sockaddr *>(&serv_addr), &sa_len);
        guarantee_err(res != -1, "Could not determine socket local port number");
        *port_out = ntohs(serv_addr.sin_port);
    }

    return res;
}

int bind_ipv6_interface(fd_t sock, int *port_out, const ip_address_t &addr) {
    sockaddr_in6 serv_addr;
    socklen_t sa_len(sizeof(serv_addr));
    memset(&serv_addr, 0, sa_len);
    serv_addr.sin6_family = AF_INET6;
    serv_addr.sin6_port = htons(*port_out);
    serv_addr.sin6_addr = addr.get_ipv6_addr();
    serv_addr.sin6_scope_id = addr.get_ipv6_scope_id();

    int res = bind(fd_to_socket(sock), reinterpret_cast<sockaddr *>(&serv_addr), sa_len);
    if (res != 0) {
#ifdef _WIN32
        logWRN("bind failed: %s", winerr_string(GetLastError()).c_str());
        res = EIO;
#else
        res = get_errno();
#endif
    } else if (*port_out == ANY_PORT) {
        res = ::getsockname(fd_to_socket(sock), reinterpret_cast<sockaddr *>(&serv_addr), &sa_len);
        guarantee_err(res != -1, "Could not determine socket local port number");
        *port_out = ntohs(serv_addr.sin6_port);
    }

    return res;
}

void fallback_to_ipv4(std::set<ip_address_t> *addrs, int err, int port) {
    bool ipv6_address_found = false;

    // Fallback to IPv4 only - remove any IPv6 addresses and resize dependant arrays
    for (auto it = addrs->begin(); it != addrs->end();) {
        if (it->get_address_family() == AF_INET6) {
            if (it->is_any()) {
                addrs->insert(ip_address_t::any(AF_INET));
            }
            addrs->erase(*(it++));
            ipv6_address_found = true;
        } else {
            ++it;
        }
    }

    if (!ipv6_address_found) {
        throw tcp_socket_exc_t(err, port);
    }
    logERR("Failed to create sockets for listener on port %d, "
           "falling back to IPv4 only", port);
}

void linux_nonthrowing_tcp_listener_t::bind_sockets() {
    // It may take multiple attempts to get all the sockets onto the same port
    int local_port = port;

    for (uint32_t attempts = (port == ANY_PORT) ? MAX_BIND_ATTEMPTS : 1;
         attempts > 0; --attempts) {
        local_port = port;
        int res = init_sockets();
        if (res == EAFNOSUPPORT) {
            ++attempts; // This attempt doesn't count
            fallback_to_ipv4(&local_addresses, res, port);
            continue;
        } else if (res != 0) {
            throw tcp_socket_exc_t(res, port);
        }

        size_t i = 0;
        for (std::set<ip_address_t>::iterator addr = local_addresses.begin();
             addr != local_addresses.end(); ++i, ++addr) {
            switch (addr->get_address_family()) {
            case AF_INET:
                res = bind_ipv4_interface(socks[i].get(), &local_port, addr->get_ipv4_addr());
                break;
            case AF_INET6:
                res = bind_ipv6_interface(socks[i].get(), &local_port, *addr);
                break;
            default:
                unreachable();
            }

            if (res == EADDRNOTAVAIL) {
                ++attempts; // This attempt doesn't count
                fallback_to_ipv4(&local_addresses, res, port);
                break;
            } else if (res == EADDRINUSE || res == EACCES) {
                break;
            } else if (res != 0) {
                throw tcp_socket_exc_t(res, port);
            }
        }

        if (i == local_addresses.size()) {
            bound = true;
            port = local_port;
            return;
        }
    }
    throw tcp_socket_exc_t(EADDRINUSE, port);
}

#ifdef _WIN32
// Used by accept_loop to manage concurrent accept operations
struct accept_op_t {
    // From the AcceptEx documentation: at least 16 bytes more than the maximum address
    // length for the transport protocol in use.
    static const int ADDRESS_SIZE = INET6_ADDRSTRLEN + 16;

    accept_op_t(fd_t sock, event_watcher_t *event_watcher)
        : listening_sock(sock), op(event_watcher) {
        WSAPROTOCOL_INFO pinfo;
        int pinfo_size = sizeof(pinfo);
        DWORD res = getsockopt(fd_to_socket(sock), SOL_SOCKET, SO_PROTOCOL_INFO, reinterpret_cast<char*>(&pinfo), &pinfo_size);
        guarantee_winerr(res == 0, "getsockopt failed");
        address_family = pinfo.iAddressFamily;

        queue_accept();
    }

    void queue_accept() {
        op.reset();
        new_sock = socket_to_fd(WSASocket(address_family, SOCK_STREAM, IPPROTO_TCP, nullptr, 0, WSA_FLAG_OVERLAPPED));
        winsock_debugf("new socket for accepting: %x\n", new_sock);
        guarantee_winerr(new_sock != INVALID_FD, "WSASocket failed");
        winsock_debugf("accepting on socket %x\n", listening_sock);
        BOOL res = get_AcceptEx(listening_sock)(fd_to_socket(listening_sock), fd_to_socket(new_sock), addresses, 0, ADDRESS_SIZE, ADDRESS_SIZE, &bytes_recieved, &op.overlapped);
        if (res) {
            op.set_result(0, NO_ERROR);
        } else {
            DWORD error = GetLastError();
            if (error != ERROR_IO_PENDING) {
                op.set_result(0, error);
            }
        }
    }

    ~accept_op_t() {
        op.abort_op();
    }

    fd_t listening_sock;
    int address_family;
    char addresses[ADDRESS_SIZE][2];
    overlapped_operation_t op;
    fd_t new_sock;
    DWORD bytes_recieved;
};
#else
fd_t linux_nonthrowing_tcp_listener_t::wait_for_any_socket(const auto_drainer_t::lock_t &lock) {
    scoped_array_t<scoped_ptr_t<linux_event_watcher_t::watch_t> > watches(event_watchers.size());
    wait_any_t waiter(lock.get_drain_signal());

    for (size_t i = 0; i < event_watchers.size(); ++i) {
        watches[i].init(new linux_event_watcher_t::watch_t(event_watchers[i].get(), poll_event_in));
        waiter.add(watches[i].get());
    }

    waiter.wait_lazily_unordered();

    if (lock.get_drain_signal()->is_pulsed()) {
        return -1;
    }

    for (size_t i = 0; i < watches.size(); ++i) {
        // This rather convoluted expression is to make sure we don't starve out higher-indexed interfaces
        //  because connections are coming in too fast on the lower interfaces, unlikely but valid
        size_t index = (last_used_socket_index + i + 1) % watches.size();
        if (watches[index]->is_pulsed()) {
            last_used_socket_index = index;
            return socks[index].get();
        }
    }

    // This should never happen, but it shouldn't be much of a problem
    return -1;
}
#endif

void linux_nonthrowing_tcp_listener_t::accept_loop(auto_drainer_t::lock_t lock) {
    exponential_backoff_t backoff(10, 160, 2.0, 0.5);

#ifdef _WIN32

    scoped_array_t<object_buffer_t<accept_op_t>> accept_ops(socks.size());
    for (size_t i = 0; i < socks.size(); i++) {
        accept_ops[i].create(socks[i].get(), event_watchers[i].get());
    }

    while(!lock.get_drain_signal()->is_pulsed()) {
        {
            wait_any_t waiter(lock.get_drain_signal());
            for (size_t i = 0; i < accept_ops.size(); i++) {
                waiter.add(accept_ops[i]->op.get_completed_signal());
            }
            waiter.wait_lazily_unordered();
        }

        if (lock.get_drain_signal()->is_pulsed()) {
            return;
        }

        for (size_t i = 0; i < accept_ops.size(); i++) {
            accept_op_t *accepted = accept_ops[(i + last_used_socket_index + 1) % accept_ops.size()].get();
            if (accepted->op.get_completed_signal()->is_pulsed()) {
                if (accepted->op.error != NO_ERROR) {
                    logERR("AcceptEx failed: %s", winerr_string(accepted->op.error).c_str());
                    try {
                        backoff.failure(lock.get_drain_signal());
                    } catch (const interrupted_exc_t &) {
                        return;
                    }
                    accepted->queue_accept();
                } else {
                    winsock_debugf("accepted %x from %x\n", accepted->new_sock, accepted->listening_sock);
                    fd_t new_sock = accepted->new_sock;
                    accepted->queue_accept();
                    coro_t::spawn_now_dangerously(std::bind(&linux_nonthrowing_tcp_listener_t::handle, this, new_sock));
                    backoff.success();
                }
            }
        }
    }
#else
    fd_t active_fd = socks[0].get();
    while(!lock.get_drain_signal()->is_pulsed()) {
        fd_t new_sock = accept(active_fd, nullptr, nullptr);

        if (new_sock != INVALID_FD) {
            coro_t::spawn_now_dangerously(std::bind(&linux_nonthrowing_tcp_listener_t::handle, this, new_sock));
            backoff.success();

            /* Assume that if there was a problem before, it's gone now because accept()
               is working. */
            log_next_error = true;

        } else if (get_errno() == EAGAIN || get_errno() == EWOULDBLOCK) {
            active_fd = wait_for_any_socket(lock);

        } else if (get_errno() == EINTR) {
            /* Harmless error; just try again. */

        } else {
            /* Unexpected error. Log it unless it's a repeat error. */
            if (log_next_error) {
                logERR("accept() failed: %s.",
                       errno_string(get_errno()).c_str());
                log_next_error = false;
            }

            /* Delay before retrying. */
            try {
                backoff.failure(lock.get_drain_signal());
            } catch (const interrupted_exc_t &) {
                return;
            }
        }
    }
#endif
}

void linux_nonthrowing_tcp_listener_t::handle(fd_t socket) {
    scoped_ptr_t<linux_tcp_conn_descriptor_t> nconn(new linux_tcp_conn_descriptor_t(socket));
    callback(nconn);
}

linux_nonthrowing_tcp_listener_t::~linux_nonthrowing_tcp_listener_t() {
    /* Interrupt the accept loop */
    accept_loop_drainer.reset();

    // scoped_fd_t destructor will close() the socket
}

void linux_nonthrowing_tcp_listener_t::on_event(int) {
    /* This is only called in cases of error; normal input events are recieved
       via event_listener.watch(). */
}

void noop_fun(UNUSED const scoped_ptr_t<linux_tcp_conn_descriptor_t> &arg) { }

linux_tcp_bound_socket_t::linux_tcp_bound_socket_t(const std::set<ip_address_t> &bind_addresses, int port) :
    listener(new linux_nonthrowing_tcp_listener_t(bind_addresses, port, noop_fun))
{
    listener->bind_sockets();
}

int linux_tcp_bound_socket_t::get_port() const {
    return listener->get_port();
}

linux_tcp_listener_t::linux_tcp_listener_t(const std::set<ip_address_t> &bind_addresses, int port,
    const std::function<void(scoped_ptr_t<linux_tcp_conn_descriptor_t> &)> &callback) :
        listener(new linux_nonthrowing_tcp_listener_t(bind_addresses, port, callback))
{
    if (!listener->begin_listening()) {
        throw address_in_use_exc_t("localhost", listener->get_port());
    }
}

linux_tcp_listener_t::linux_tcp_listener_t(
    linux_tcp_bound_socket_t *bound_socket,
    const std::function<void(scoped_ptr_t<linux_tcp_conn_descriptor_t> &)> &callback) :
        listener(bound_socket->listener.release())
{
    listener->callback = callback;
    if (!listener->begin_listening()) {
        throw address_in_use_exc_t("localhost", listener->get_port());
    }
}

int linux_tcp_listener_t::get_port() const {
    return listener->get_port();
}

linux_repeated_nonthrowing_tcp_listener_t::linux_repeated_nonthrowing_tcp_listener_t(
    const std::set<ip_address_t> &bind_addresses,
    int port,
    const std::function<void(scoped_ptr_t<linux_tcp_conn_descriptor_t> &)> &callback) :
        listener(bind_addresses, port, callback)
{ }

int linux_repeated_nonthrowing_tcp_listener_t::get_port() const {
    return listener.get_port();
}

void linux_repeated_nonthrowing_tcp_listener_t::begin_repeated_listening_attempts() {
    auto_drainer_t::lock_t lock(&drainer);
    coro_t::spawn_sometime(
                           std::bind(&linux_repeated_nonthrowing_tcp_listener_t::retry_loop, this, lock));
}

void linux_repeated_nonthrowing_tcp_listener_t::retry_loop(auto_drainer_t::lock_t lock) {
    try {
        bool bound = listener.begin_listening();

        for (int retry_interval = 1;
             !bound;
             retry_interval = std::min(10, retry_interval + 2)) {
            logNTC("Will retry binding to port %d in %d seconds.\n",
                   listener.get_port(),
                   retry_interval);
            nap(retry_interval * 1000, lock.get_drain_signal());
            bound = listener.begin_listening();
        }

        bound_cond.pulse();
    } catch (const interrupted_exc_t &e) {
        // ignore
    }
}

signal_t *linux_repeated_nonthrowing_tcp_listener_t::get_bound_signal() {
    return &bound_cond;
}

std::vector<std::string> get_ips() {
    std::vector<std::string> ret;

#ifdef _WIN32
    const ULONG SIZE_INCREMENT = 15000;
    scoped_malloc_t<IP_ADAPTER_ADDRESSES> addresses_buffer;
    UINT res;
    for (int i = 1; i < 10; i++) {
        ULONG buf_size = i * SIZE_INCREMENT;
        addresses_buffer = scoped_malloc_t<IP_ADAPTER_ADDRESSES>(buf_size);
        res = GetAdaptersAddresses(AF_UNSPEC, GAA_FLAG_SKIP_ANYCAST | GAA_FLAG_SKIP_MULTICAST | GAA_FLAG_SKIP_DNS_SERVER, nullptr, addresses_buffer.get(), &buf_size);
        if (res != ERROR_BUFFER_OVERFLOW) {
            break;
        }
    }
    guarantee_winerr(res == NO_ERROR, "GetAdaptersAddresses failed");
    for (IP_ADAPTER_ADDRESSES *addresses = addresses_buffer.get(); addresses != nullptr; addresses = addresses->Next) {
        for (IP_ADAPTER_UNICAST_ADDRESS *unicast = addresses->FirstUnicastAddress; unicast != nullptr; unicast = unicast->Next) {
            SOCKADDR *addr = unicast->Address.lpSockaddr;
            char buf[INET6_ADDRSTRLEN];
            const char *str;
            switch (addr->sa_family) {
            case AF_INET: {
                auto sa = reinterpret_cast<sockaddr_in*>(addr);
                str = InetNtop(AF_INET, &sa->sin_addr, buf, sizeof(buf));
                break;
            }
            case AF_INET6: {
                auto sa6 = reinterpret_cast<sockaddr_in6*>(addr);
                str = InetNtop(AF_INET6, &sa6->sin6_addr, buf, sizeof(buf));
                break;
            }
            default:
                continue;
            }
            guarantee_winerr(str != nullptr, "InetNtop failed");
            ret.emplace_back(str);
        }
    }
#else
    struct ifaddrs *if_addrs = NULL;
    int addr_res = getifaddrs(&if_addrs);
    guarantee_err(addr_res == 0, "getifaddrs failed, could not determine local ip addresses");

    for (ifaddrs *p = if_addrs; p != nullptr; p = p->ifa_next) {
        if (p->ifa_addr == nullptr) {
            continue;
        } else if (p->ifa_addr->sa_family == AF_INET) {
            if (!(p->ifa_flags & IFF_LOOPBACK)) {
                struct sockaddr_in *in_addr = reinterpret_cast<sockaddr_in *>(p->ifa_addr);
                // I don't think the "+ 1" is necessary, we're being
                // paranoid about weak documentation.
                const int buflength = INET_ADDRSTRLEN;
                char buf[buflength + 1] = { 0 };
                const char *res = inet_ntop(AF_INET, &in_addr->sin_addr, buf, buflength);

                guarantee_err(res != nullptr, "inet_ntop failed");

                ret.push_back(std::string(buf));
            }
        } else if (p->ifa_addr->sa_family == AF_INET6) {
            if (!(p->ifa_flags & IFF_LOOPBACK)) {
                struct sockaddr_in6 *in6_addr = reinterpret_cast<sockaddr_in6 *>(p->ifa_addr);

                const int buflength = INET6_ADDRSTRLEN;
                scoped_array_t<char> buf(buflength + 1);
                memset(buf.data(), 0, buf.size());
                const char *res = inet_ntop(AF_INET6, &in6_addr->sin6_addr, buf.data(), buflength);

                guarantee_err(res != nullptr, "inet_ntop failed on an ipv6 address");

                ret.push_back(std::string(buf.data()));
            }
        }
    }

    freeifaddrs(if_addrs);
#endif

    return ret;
}<|MERGE_RESOLUTION|>--- conflicted
+++ resolved
@@ -1217,13 +1217,8 @@
 }
 
 void linux_tcp_conn_descriptor_t::make_server_connection(
-<<<<<<< HEAD
     tls_ctx_t *tls_ctx, scoped_ptr_t<linux_tcp_conn_t> *tcp_conn, signal_t *closer
-) THROWS_ONLY(linux_tcp_conn_t::connect_failed_exc_t, interrupted_exc_t) {
-=======
-    SSL_CTX *tls_ctx, scoped_ptr_t<linux_tcp_conn_t> *tcp_conn, signal_t *closer
 ) THROWS_ONLY(crypto::openssl_error_t, interrupted_exc_t) {
->>>>>>> cdf93278
     // We pass ownership of `fd_` to the connection.
     fd_t sock = fd_;
     fd_ = INVALID_FD;
@@ -1237,13 +1232,8 @@
 }
 
 void linux_tcp_conn_descriptor_t::make_server_connection(
-<<<<<<< HEAD
     tls_ctx_t *tls_ctx, linux_tcp_conn_t **tcp_conn_out, signal_t *closer
-) THROWS_ONLY(linux_tcp_conn_t::connect_failed_exc_t, interrupted_exc_t) {
-=======
-    SSL_CTX *tls_ctx, linux_tcp_conn_t **tcp_conn_out, signal_t *closer
 ) THROWS_ONLY(crypto::openssl_error_t, interrupted_exc_t) {
->>>>>>> cdf93278
     // We pass ownership of `fd_` to the connection.
     fd_t sock = fd_;
     fd_ = INVALID_FD;
