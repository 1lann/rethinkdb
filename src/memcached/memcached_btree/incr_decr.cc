// Copyright 2010-2014 RethinkDB, all rights reserved.
#include "memcached/memcached_btree/incr_decr.hpp"

#include <inttypes.h>

#include "buffer_cache/alt/alt.hpp"
<<<<<<< HEAD
#include "buffer_cache/alt/alt_blob.hpp"
=======
#include "buffer_cache/alt/blob.hpp"
>>>>>>> 1db2f996
#include "containers/buffer_group.hpp"
#include "containers/printf_buffer.hpp"
#include "containers/scoped.hpp"
#include "memcached/memcached_btree/modify_oper.hpp"
#include "repli_timestamp.hpp"

struct memcached_incr_decr_oper_t : public memcached_modify_oper_t {

    memcached_incr_decr_oper_t(bool _increment, uint64_t _delta)
        : increment(_increment), delta(_delta)
    { }

<<<<<<< HEAD
    bool operate(alt_buf_parent_t leaf,
=======
    bool operate(buf_parent_t leaf,
>>>>>>> 1db2f996
                 scoped_malloc_t<memcached_value_t> *value) {
        // If the key didn't exist before, we fail.
        if (!value->has()) {
            result.res = incr_decr_result_t::idr_not_found;
            return false;
        }

        // If we can't parse the value as a number, we fail.
        bool valid;
        uint64_t number;

        blob_t b(leaf.cache()->get_block_size(),
                      (*value)->value_ref(), blob::btree_maxreflen);
        rassert(50 <= blob::btree_maxreflen);
        if (b.valuesize() < 50) {
            buffer_group_t buffergroup;
            blob_acq_t acqs;
            b.expose_region(leaf, alt_access_t::read,
                            0, b.valuesize(), &buffergroup, &acqs);
            rassert(buffergroup.num_buffers() == 1);

            char buffer[50];
            memcpy(buffer, buffergroup.get_buffer(0).data, buffergroup.get_buffer(0).size);
            buffer[buffergroup.get_buffer(0).size] = '\0';
            const char *endptr;
            number = strtou64_strict(buffer, &endptr, 10);
            valid = (endptr != buffer);
        } else {
            valid = false;
            number = 0;  // Appease -Wconditional-uninitialized.
        }

        if (!valid) {
            result.res = incr_decr_result_t::idr_not_numeric;
            return false;
        }

        // If we overflow when doing an increment, set number to 0
        // (this is as memcached does it as of version 1.4.5).  For
        // decrements, set to 0 on underflows.
        if (increment) {
            if (number + delta < number) {
                number = 0;
            } else {
                number = number + delta;
            }
        } else {
            if (number - delta > number) {
                number = 0;
            } else {
                number = number - delta;
            }
        }

        result.res = incr_decr_result_t::idr_success;
        result.new_value = number;

        printf_buffer_t tmp("%" PRIu64, number);
        b.clear(leaf);
        b.append_region(leaf, tmp.size());
        buffer_group_t group;
        blob_acq_t acqs;
        b.expose_region(leaf, alt_access_t::write,
                        0, b.valuesize(), &group, &acqs);
        rassert(group.num_buffers() == 1);
        rassert(group.get_buffer(0).size == tmp.size(), "expecting %zd == %d", group.get_buffer(0).size, tmp.size());
        memcpy(group.get_buffer(0).data, tmp.data(), tmp.size());

        return true;
    }

    int compute_expected_change_count(UNUSED block_size_t block_size) {
        return 1;
    }

    bool increment;   // If false, then decrement
    uint64_t delta;   // Amount to increment or decrement by

    incr_decr_result_t result;
};

incr_decr_result_t
memcached_incr_decr(const store_key_t &key, btree_slice_t *slice, bool increment,
                    uint64_t delta, cas_t proposed_cas, exptime_t effective_time,
                    repli_timestamp_t timestamp, superblock_t *superblock) {
    memcached_incr_decr_oper_t oper(increment, delta);
    run_memcached_modify_oper(&oper, slice, key, proposed_cas, effective_time,
                              timestamp, superblock);
    return oper.result;
}
<|MERGE_RESOLUTION|>--- conflicted
+++ resolved
@@ -4,11 +4,7 @@
 #include <inttypes.h>
 
 #include "buffer_cache/alt/alt.hpp"
-<<<<<<< HEAD
-#include "buffer_cache/alt/alt_blob.hpp"
-=======
 #include "buffer_cache/alt/blob.hpp"
->>>>>>> 1db2f996
 #include "containers/buffer_group.hpp"
 #include "containers/printf_buffer.hpp"
 #include "containers/scoped.hpp"
@@ -21,11 +17,7 @@
         : increment(_increment), delta(_delta)
     { }
 
-<<<<<<< HEAD
-    bool operate(alt_buf_parent_t leaf,
-=======
     bool operate(buf_parent_t leaf,
->>>>>>> 1db2f996
                  scoped_malloc_t<memcached_value_t> *value) {
         // If the key didn't exist before, we fail.
         if (!value->has()) {
