#ifndef __MEMCACHED_STORE_HPP__
#define __MEMCACHED_STORE_HPP__

#include "memcached/queries.hpp"

class order_token_t;

<<<<<<< HEAD
template <typename T> struct one_way_iterator_t;

struct store_key_t {
    uint8_t size;
    char contents[MAX_KEY_SIZE];

    store_key_t() : size(0) { }
    store_key_t(int sz, const char *buf) {
        assign(sz, buf);
    }

    store_key_t(std::string const &s) {
        assign(s.size(), s.data());
    }

    void assign(int sz, const char *buf) {
        rassert(sz <= MAX_KEY_SIZE);
        size = sz;
        memcpy(contents, buf, sz);
    }

    void print() const {
        printf("%*.*s", size, size, contents);
    }
};

inline bool str_to_key(const char *str, store_key_t *buf) {
    int len = strlen(str);
    if (len <= MAX_KEY_SIZE) {
        memcpy(buf->contents, str, len);
        buf->size = (uint8_t) len;
        return true;
    } else {
        return false;
    }
}

inline std::string key_to_str(const store_key_t &key) {
    return std::string(key.contents, key.size);
}

enum rget_bound_mode_t {
    rget_bound_open,   // Don't include boundary key
    rget_bound_closed,   // Include boundary key
    rget_bound_none   // Ignore boundary key and go all the way to the left/right side of the tree
};

struct key_with_data_provider_t {
    std::string key;
    mcflags_t mcflags;
    boost::shared_ptr<data_provider_t> value_provider;

    key_with_data_provider_t(const std::string &key, mcflags_t mcflags, boost::shared_ptr<data_provider_t> value_provider) :
        key(key), mcflags(mcflags), value_provider(value_provider) { }

    struct less {
        bool operator()(const key_with_data_provider_t &pair1, const key_with_data_provider_t &pair2) {
            return pair1.key < pair2.key;
        }
    };
};

// A NULL unique pointer means not allowed
typedef boost::shared_ptr<one_way_iterator_t<key_with_data_provider_t> > rget_result_t;

struct get_result_t {
    get_result_t(boost::shared_ptr<data_provider_t> v, mcflags_t f, cas_t c) :
        is_not_allowed(false), value(v), flags(f), cas(c) { }
    get_result_t() :
        is_not_allowed(false), value(), flags(0), cas(0) { }

    /* If true, then all other fields should be ignored. */
    bool is_not_allowed;

    // NULL means not found. Parts of the store may wait for the data_provider_t's destructor,
    // so don't hold on to it forever.
    boost::shared_ptr<data_provider_t> value;

    mcflags_t flags;
    cas_t cas;
};

=======
>>>>>>> 4d99642a
class get_store_t {
public:
    virtual get_result_t get(const store_key_t &key, order_token_t token) = 0;
    virtual rget_result_t rget(rget_bound_mode_t left_mode, const store_key_t &left_key,
                               rget_bound_mode_t right_mode, const store_key_t &right_key, order_token_t token) = 0;
    virtual ~get_store_t() {}
};

// A castime_t contains proposed cas information (if it's needed) and
// timestamp information.  By deciding these now and passing them in
// at the top, the precise same information gets sent to the replicas.
struct castime_t {
    cas_t proposed_cas;
    repli_timestamp_t timestamp;

    castime_t(cas_t proposed_cas_, repli_timestamp_t timestamp_)
        : proposed_cas(proposed_cas_), timestamp(timestamp_) { }

    castime_t() : proposed_cas(0), timestamp(repli_timestamp_t::invalid) { }
};

struct mutation_t {
    typedef boost::variant<get_cas_mutation_t, sarc_mutation_t, delete_mutation_t, incr_decr_mutation_t, append_prepend_mutation_t> mutation_variant_t;
    mutation_variant_t mutation;

    mutation_t() { 
    }

    // implicit
    template<class T>
    mutation_t(const T &m) : mutation(m) { }

    /* get_key() extracts the "key" field from whichever sub-mutation we actually are */
    store_key_t get_key() const;
};

struct mutation_result_t {

    typedef boost::variant<get_result_t, set_result_t, delete_result_t, incr_decr_result_t, append_prepend_result_t> result_variant_t;
    result_variant_t result;

    mutation_result_t() { }

    // implicit
    template<class T>
    mutation_result_t(const T &r) : result(r) { }
};

class set_store_interface_t {

public:
    /* These NON-VIRTUAL methods all construct a mutation_t and then call change(). */
    get_result_t get_cas(const store_key_t &key, order_token_t token);
    set_result_t sarc(const store_key_t &key, boost::shared_ptr<data_provider_t> data, mcflags_t flags, exptime_t exptime, add_policy_t add_policy, replace_policy_t replace_policy, cas_t old_cas, order_token_t token);
    incr_decr_result_t incr_decr(incr_decr_kind_t kind, const store_key_t &key, uint64_t amount, order_token_t token);
    append_prepend_result_t append_prepend(append_prepend_kind_t kind, const store_key_t &key, boost::shared_ptr<data_provider_t> data, order_token_t token);
    delete_result_t delete_key(const store_key_t &key, order_token_t token, bool dont_store_in_delete_queue=false);

    virtual mutation_result_t change(const mutation_t&, order_token_t) = 0;

    virtual ~set_store_interface_t() {}
};

/* set_store_t is different from set_store_interface_t in that it is completely deterministic. If
you have two identical set_store_ts and you send exactly the same data to them, you will put them
into exactly the same state. This is important for keeping replicas in sync.

Usually, all of the changes for a given key must arrive at a set_store_t from the same thread;
otherwise this would defeat the purpose of being deterministic because they would arrive in an
arbitrary order.*/

class set_store_t {

public:
    virtual mutation_result_t change(const mutation_t&, castime_t, order_token_t) = 0;

    virtual ~set_store_t() {}
};

/* timestamping_store_interface_t timestamps any operations that are given to it and then passes
them on to the underlying store_t. It also linearizes operations; it routes all operations to its
home thread before passing them on, so they happen in a well-defined order. In this way it acts as
a translator between set_store_interface_t and set_store_t. */

class timestamping_set_store_interface_t :
    public set_store_interface_t,
    public home_thread_mixin_t
{

public:
    timestamping_set_store_interface_t(set_store_t *target);

    mutation_result_t change(const mutation_t&, order_token_t);

    /* When we pass a mutation through, we give it a timestamp determined by the last call to
    set_timestamp(). */
    void set_timestamp(repli_timestamp_t ts);
#ifndef NDEBUG
    repli_timestamp_t get_timestamp() const { return timestamp; }
#endif

private:
    castime_t make_castime();
    set_store_t *target;
    uint32_t cas_counter;
    repli_timestamp_t timestamp;
};

#endif /* __STORE_HPP__ */<|MERGE_RESOLUTION|>--- conflicted
+++ resolved
@@ -5,91 +5,6 @@
 
 class order_token_t;
 
-<<<<<<< HEAD
-template <typename T> struct one_way_iterator_t;
-
-struct store_key_t {
-    uint8_t size;
-    char contents[MAX_KEY_SIZE];
-
-    store_key_t() : size(0) { }
-    store_key_t(int sz, const char *buf) {
-        assign(sz, buf);
-    }
-
-    store_key_t(std::string const &s) {
-        assign(s.size(), s.data());
-    }
-
-    void assign(int sz, const char *buf) {
-        rassert(sz <= MAX_KEY_SIZE);
-        size = sz;
-        memcpy(contents, buf, sz);
-    }
-
-    void print() const {
-        printf("%*.*s", size, size, contents);
-    }
-};
-
-inline bool str_to_key(const char *str, store_key_t *buf) {
-    int len = strlen(str);
-    if (len <= MAX_KEY_SIZE) {
-        memcpy(buf->contents, str, len);
-        buf->size = (uint8_t) len;
-        return true;
-    } else {
-        return false;
-    }
-}
-
-inline std::string key_to_str(const store_key_t &key) {
-    return std::string(key.contents, key.size);
-}
-
-enum rget_bound_mode_t {
-    rget_bound_open,   // Don't include boundary key
-    rget_bound_closed,   // Include boundary key
-    rget_bound_none   // Ignore boundary key and go all the way to the left/right side of the tree
-};
-
-struct key_with_data_provider_t {
-    std::string key;
-    mcflags_t mcflags;
-    boost::shared_ptr<data_provider_t> value_provider;
-
-    key_with_data_provider_t(const std::string &key, mcflags_t mcflags, boost::shared_ptr<data_provider_t> value_provider) :
-        key(key), mcflags(mcflags), value_provider(value_provider) { }
-
-    struct less {
-        bool operator()(const key_with_data_provider_t &pair1, const key_with_data_provider_t &pair2) {
-            return pair1.key < pair2.key;
-        }
-    };
-};
-
-// A NULL unique pointer means not allowed
-typedef boost::shared_ptr<one_way_iterator_t<key_with_data_provider_t> > rget_result_t;
-
-struct get_result_t {
-    get_result_t(boost::shared_ptr<data_provider_t> v, mcflags_t f, cas_t c) :
-        is_not_allowed(false), value(v), flags(f), cas(c) { }
-    get_result_t() :
-        is_not_allowed(false), value(), flags(0), cas(0) { }
-
-    /* If true, then all other fields should be ignored. */
-    bool is_not_allowed;
-
-    // NULL means not found. Parts of the store may wait for the data_provider_t's destructor,
-    // so don't hold on to it forever.
-    boost::shared_ptr<data_provider_t> value;
-
-    mcflags_t flags;
-    cas_t cas;
-};
-
-=======
->>>>>>> 4d99642a
 class get_store_t {
 public:
     virtual get_result_t get(const store_key_t &key, order_token_t token) = 0;
