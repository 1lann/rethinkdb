#include "server/key_value_store.hpp"
#include "btree/rget.hpp"
#include "server/slice_dispatching_to_master.hpp"
#include "concurrency/cond_var.hpp"
#include "concurrency/pmap.hpp"
#include "db_thread_info.hpp"

void prep_for_serializer(
        btree_key_value_store_dynamic_config_t *dynamic_config,
        btree_key_value_store_static_config_t *static_config,
        int i) {
    /* Prepare the file */
    standard_serializer_t::create(
        &dynamic_config->serializer,
        &dynamic_config->serializer_private[i],
        &static_config->serializer);
}

void create_existing_serializer(
        btree_key_value_store_dynamic_config_t *dynamic_config,
        standard_serializer_t **serializers,
        int i) {

    /* Go to an appropriate thread to run the serializer on */
    on_thread_t thread_switcher(i % get_num_db_threads());
    serializers[i] = new standard_serializer_t(
        &dynamic_config->serializer,
        &dynamic_config->serializer_private[i]);
}

void prep_for_btree(
        translator_serializer_t **pseudoserializers,
        mirrored_cache_static_config_t *static_config,
        int i) {

    on_thread_t thread_switcher(i % get_num_db_threads());
    btree_slice_t::create(pseudoserializers[i], static_config);
}

void destroy_serializer(standard_serializer_t **serializers, int i) {
    on_thread_t thread_switcher(serializers[i]->home_thread);
    delete serializers[i];
}

void btree_key_value_store_t::create(btree_key_value_store_dynamic_config_t *dynamic_config,
                                     btree_key_value_store_static_config_t *static_config) {

    int n_files = dynamic_config->serializer_private.size();
    rassert(n_files > 0);
    rassert(n_files <= MAX_SERIALIZERS);

    /* Wipe out contents of files and initialize with an empty serializer */
    pmap(n_files, boost::bind(&prep_for_serializer,
        dynamic_config, static_config, _1));

    /* Create serializers so we can initialize their contents */
    standard_serializer_t *serializers[n_files];
    pmap(n_files, boost::bind(&create_existing_serializer,
        dynamic_config, serializers, _1));

    {
        /* Prepare serializers for multiplexing */
        std::vector<serializer_t *> serializers_for_multiplexer(n_files);
        for (int i = 0; i < n_files; i++) serializers_for_multiplexer[i] = serializers[i];
        serializer_multiplexer_t::create(serializers_for_multiplexer, static_config->btree.n_slices);

        /* Create pseudoserializers */
        serializer_multiplexer_t multiplexer(serializers_for_multiplexer);

        /* Initialize the btrees. Don't bother splitting the memory between the slices since we're just
        creating, which takes almost no memory. */
        pmap(multiplexer.proxies.size(), boost::bind(&prep_for_btree, multiplexer.proxies.data(), &static_config->cache, _1));
    }

    /* Shut down serializers */
    pmap(n_files, boost::bind(&destroy_serializer, serializers, _1));
}

// TODO: Why are we _passing_ static_config if we aren't using it?
void create_existing_btree(
        translator_serializer_t **pseudoserializers,
        btree_slice_t **btrees,
        btree_slice_dispatching_to_master_t **dispatchers,
        timestamping_set_store_interface_t **timestampers,
        mirrored_cache_config_t *dynamic_config,
<<<<<<< HEAD
        mirrored_cache_static_config_t *static_config,
        snag_ptr_t<replication::master_t> master,
=======
        UNUSED mirrored_cache_static_config_t *static_config,
        replication::master_t *master,
>>>>>>> 8bcb5ea6
        int i) {

    // TODO try to align slices with serializers so that when possible, a slice is on the
    // same thread as its serializer
    on_thread_t thread_switcher(i % get_num_db_threads());

    btrees[i] = new btree_slice_t(pseudoserializers[i], dynamic_config);
    dispatchers[i] = new btree_slice_dispatching_to_master_t(btrees[i], master);
    timestampers[i] = new timestamping_set_store_interface_t(dispatchers[i]);
}

btree_key_value_store_t::btree_key_value_store_t(btree_key_value_store_dynamic_config_t *dynamic_config,
                                                 snag_ptr_t<replication::master_t> master)
    : hash_control(this) {

    /* Start serializers */
    n_files = dynamic_config->serializer_private.size();
    rassert(n_files > 0);
    rassert(n_files <= MAX_SERIALIZERS);

    for (int i = 0; i < n_files; i++) serializers[i] = NULL;
    pmap(n_files, boost::bind(&create_existing_serializer, dynamic_config, serializers, _1));
    for (int i = 0; i < n_files; i++) rassert(serializers[i]);

    /* Multiplex serializers so we have enough proxy-serializers for our slices */
    std::vector<serializer_t *> serializers_for_multiplexer(n_files);
    for (int i = 0; i < n_files; i++) serializers_for_multiplexer[i] = serializers[i];
    multiplexer = new serializer_multiplexer_t(serializers_for_multiplexer);

    btree_static_config.n_slices = multiplexer->proxies.size();

    /* Load btrees */
    mirrored_cache_config_t per_slice_config = dynamic_config->cache;
    /* Divvy up the memory available between the several slices. */
    per_slice_config.max_size /= btree_static_config.n_slices;
    per_slice_config.max_dirty_size /= btree_static_config.n_slices;
    per_slice_config.flush_dirty_size /= btree_static_config.n_slices;
    pmap(btree_static_config.n_slices, boost::bind(&create_existing_btree,
         multiplexer->proxies.data(), btrees, dispatchers, timestampers, &per_slice_config, &cache_static_config, master, _1));
}

void destroy_btree(
        btree_slice_t **btrees,
        btree_slice_dispatching_to_master_t **dispatchers,
        timestamping_set_store_interface_t **timestampers,
        int i) {

    on_thread_t thread_switcher(btrees[i]->home_thread);

    delete timestampers[i];
    delete dispatchers[i];
    delete btrees[i];
}

btree_key_value_store_t::~btree_key_value_store_t() {

    /* Shut down btrees */
    pmap(btree_static_config.n_slices, boost::bind(&destroy_btree, btrees, dispatchers, timestampers, _1));

    /* Destroy proxy-serializers */
    delete multiplexer;

    /* Shut down serializers */
    pmap(n_files, boost::bind(&destroy_serializer, serializers, _1));
}

/* Function to check if any of the files seem to contain existing databases */

struct check_existing_fsm_t
    : public standard_serializer_t::check_callback_t
{
    int n_unchecked;
    btree_key_value_store_t::check_callback_t *callback;
    bool is_ok;
    check_existing_fsm_t(const std::vector<std::string>& filenames, btree_key_value_store_t::check_callback_t *cb)
        : callback(cb)
    {
        int n_files = filenames.size();
        n_unchecked = n_files;
        is_ok = true;
        for (int i = 0; i < n_files; i++)
            standard_serializer_t::check_existing(filenames[i].c_str(), this);
    }
    void on_serializer_check(bool ok) {
        is_ok = is_ok && ok;
        n_unchecked--;
        if (n_unchecked == 0) {
            callback->on_store_check(is_ok);
            delete this;
        }
    }
};

void btree_key_value_store_t::check_existing(const std::vector<std::string>& filenames, check_callback_t *cb) {
    new check_existing_fsm_t(filenames, cb);
}

/* Hashing keys and choosing a slice for each key */

/* The following hash function was developed by Paul Hsieh, its source
 * is taken from <http://www.azillionmonkeys.com/qed/hash.html>.
 * According to the site, the source is licensed under LGPL 2.1.
 */
#define get16bits(d) ((((uint32_t)(((const uint8_t *)(d))[1])) << 8)\
                       +(uint32_t)(((const uint8_t *)(d))[0]) )

uint32_t btree_key_value_store_t::hash(const store_key_t &key) {
    const char *data = key.contents;
    int len = key.size;
    uint32_t hash = len, tmp;
    int rem;
    if (len <= 0 || data == NULL) return 0;

    rem = len & 3;
    len >>= 2;

    for (;len > 0; len--) {
        hash  += get16bits (data);
        tmp    = (get16bits (data+2) << 11) ^ hash;
        hash   = (hash << 16) ^ tmp;
        data  += 2*sizeof (uint16_t);
        hash  += hash >> 11;
    }

    switch (rem) {
        case 3: hash += get16bits (data);
                hash ^= hash << 16;
                hash ^= data[sizeof (uint16_t)] << 18;
                hash += hash >> 11;
                break;
        case 2: hash += get16bits (data);
                hash ^= hash << 11;
                hash += hash >> 17;
                break;
        case 1: hash += *data;
                hash ^= hash << 10;
                hash += hash >> 1;
                break;
        default: { }    // this space intentionally left blank
    }

    /* Force "avalanching" of final 127 bits */
    hash ^= hash << 3;
    hash += hash >> 5;
    hash ^= hash << 4;
    hash += hash >> 17;
    hash ^= hash << 25;
    hash += hash >> 6;

    return hash;
}

uint32_t btree_key_value_store_t::slice_num(const store_key_t &key) {
    return hash(key) % btree_static_config.n_slices;
}

set_store_interface_t *btree_key_value_store_t::slice_for_key_set_interface(const store_key_t &key) {
    return timestampers[slice_num(key)];
}

set_store_t *btree_key_value_store_t::slice_for_key_set(const store_key_t &key) {
    return dispatchers[slice_num(key)];
}

get_store_t *btree_key_value_store_t::slice_for_key_get(const store_key_t &key) {
    return btrees[slice_num(key)];
}

/* get_store_t interface */

get_result_t btree_key_value_store_t::get(const store_key_t &key) {
    return slice_for_key_get(key)->get(key);
}

typedef merge_ordered_data_iterator_t<key_with_data_provider_t,key_with_data_provider_t::less> merged_results_iterator_t;

rget_result_t btree_key_value_store_t::rget(rget_bound_mode_t left_mode, const store_key_t &left_key, rget_bound_mode_t right_mode, const store_key_t &right_key) {
    thread_saver_t thread_saver;

    unique_ptr_t<merged_results_iterator_t> merge_iterator(new merged_results_iterator_t());
    for (int s = 0; s < btree_static_config.n_slices; s++) {
        merge_iterator->add_mergee(btrees[s]->rget(left_mode, left_key, right_mode, right_key).release());
    }
    return merge_iterator;
}

/* set_store_interface_t interface */

mutation_result_t btree_key_value_store_t::change(const mutation_t &m) {
    return slice_for_key_set_interface(m.get_key())->change(m);
}

/* set_store_t interface */

mutation_result_t btree_key_value_store_t::change(const mutation_t &m, castime_t ct) {
    return slice_for_key_set(m.get_key())->change(m, ct);
}<|MERGE_RESOLUTION|>--- conflicted
+++ resolved
@@ -83,13 +83,8 @@
         btree_slice_dispatching_to_master_t **dispatchers,
         timestamping_set_store_interface_t **timestampers,
         mirrored_cache_config_t *dynamic_config,
-<<<<<<< HEAD
-        mirrored_cache_static_config_t *static_config,
+        UNUSED mirrored_cache_static_config_t *static_config,
         snag_ptr_t<replication::master_t> master,
-=======
-        UNUSED mirrored_cache_static_config_t *static_config,
-        replication::master_t *master,
->>>>>>> 8bcb5ea6
         int i) {
 
     // TODO try to align slices with serializers so that when possible, a slice is on the
