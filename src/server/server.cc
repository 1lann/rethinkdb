#include "server.hpp"
#include "db_thread_info.hpp"
#include "memcached/memcached.hpp"
#include "diskinfo.hpp"
#include "concurrency/cond_var.hpp"
#include "logger.hpp"
#include "server/cmd_args.hpp"
#include "replication/slave.hpp"

int run_server(int argc, char *argv[]) {

    // Parse command line arguments
    cmd_config_t config = parse_cmd_args(argc, argv);

    // Open the log file, if necessary.
    if (config.log_file_name[0]) {
        log_file = fopen(config.log_file_name, "w");
    }

    // Initial thread message to start server
    struct server_starter_t :
        public thread_message_t
    {
        cmd_config_t *cmd_config;
        thread_pool_t *thread_pool;
        void on_thread_switch() {
            coro_t::spawn(&server_main, cmd_config, thread_pool);
        }
    } starter;
    starter.cmd_config = &config;

    // Run the server.
    thread_pool_t thread_pool(config.n_workers);
    starter.thread_pool = &thread_pool;
    thread_pool.run(&starter);

    logINF("Server is shut down.\n");

    // Close the log file if necessary.
    if (config.log_file_name[0]) {
        fclose(log_file);
        log_file = stderr;
    }

    return 0;
}

void server_main(cmd_config_t *cmd_config, thread_pool_t *thread_pool) {

    /* Create a server object. It only exists so we can give pointers to it to other things. */
    server_t server(cmd_config, thread_pool);

    {
        /* Replication store */
        replication::slave_t *slave_store = NULL;

        /* Start logger */
        log_controller_t log_controller;
    
        /* Copy database filenames from private serializer configurations into a single vector of strings */
        std::vector<std::string> db_filenames;
        std::vector<log_serializer_private_dynamic_config_t>& serializer_private = cmd_config->store_dynamic_config.serializer_private;
        std::vector<log_serializer_private_dynamic_config_t>::iterator it;
    
        for (it = serializer_private.begin(); it != serializer_private.end(); ++it) {
            db_filenames.push_back((*it).db_filename);
        }
    
        /* Check to see if there is an existing database */
        struct : public btree_key_value_store_t::check_callback_t, public promise_t<bool> {
            void on_store_check(bool ok) { pulse(ok); }
        } check_cb;
        btree_key_value_store_t::check_existing(db_filenames, &check_cb);
        bool existing = check_cb.wait();
        if (existing && cmd_config->create_store && !cmd_config->force_create) {
            fail_due_to_user_error(
                "It looks like there already is a database here. RethinkDB will abort in case you "
                "didn't mean to overwrite it. Run with the '--force' flag to override this warning.");
        } else {
            if (!existing) {
                cmd_config->create_store = true;
            }
        }
<<<<<<< HEAD
    
        /* Start btree-key-value store */
        btree_key_value_store_t store(&cmd_config->store_dynamic_config);
    
        struct : public btree_key_value_store_t::ready_callback_t, public cond_t {
            void on_store_ready() { pulse(); }
        } store_ready_cb;
        if (cmd_config->create_store) {
            logINF("Creating new database...\n");
            if (!store.start_new(&store_ready_cb, &cmd_config->store_static_config)) store_ready_cb.wait();
        } else {
            logINF("Loading existing database...\n");
            if (!store.start_existing(&store_ready_cb)) store_ready_cb.wait();
        }

        if (cmd_config->replication_config.active) {
            logINF("Starting up as a slave...\n");
            slave_store = new replication::slave_t(&store, cmd_config->replication_config);
            server.store = slave_store;
        } else {
            logINF("Starting up as a free database...\n");
            server.store = &store;   /* So things can access it */
        }
=======
>>>>>>> c8806b59

        /* Record information about disk drives to log file */
        log_disk_info(cmd_config->store_dynamic_config.serializer_private);

        /* Create store if necessary */
        if (cmd_config->create_store) {
            logINF("Creating database...\n");
            btree_key_value_store_t::create(
                &cmd_config->store_dynamic_config,
                &cmd_config->store_static_config);
            logINF("Done creating.\n");
        }

        if (!cmd_config->shutdown_after_creation) {

            /* Start key-value store */
            logINF("Loading database...\n");
            btree_key_value_store_t store(&cmd_config->store_dynamic_config);

            /* Are we a replication slave? */
            if (cmd_config->replication_config.active) {
                logINF("Starting up as a slave...\n");
                replication::slave_t slave_store(&store, cmd_config->replication_config);
                server.store = &slave_store;
            } else {
                server.store = &store;   /* So things can access it */
            }

            /* Start connection acceptor */
            struct : public conn_acceptor_t::handler_t {
                server_t *parent;
                void handle(tcp_conn_t *conn) {
                    serve_memcache(conn, parent->store);
                }
            } handler;
            handler.parent = &server;

            try {
                conn_acceptor_t conn_acceptor(cmd_config->port, &handler);

                logINF("Server is now accepting memcache connections on port %d.\n", cmd_config->port);

                /* Wait for an order to shut down */
                struct : public thread_message_t, public cond_t {
                    void on_thread_switch() { pulse(); }
                } interrupt_cond;
                thread_pool_t::set_interrupt_message(&interrupt_cond);
                interrupt_cond.wait();

                logINF("Shutting down... this may take time if there is a lot of unsaved data.\n");

            } catch (conn_acceptor_t::address_in_use_exc_t) {
                logERR("Port %d is already in use -- aborting.\n", cmd_config->port);
            }

            // store destructor called here

        } else {
        
            logINF("Shutting down...\n");
        }
<<<<<<< HEAD

        /* Shut down key-value store */
        struct : public store_t::shutdown_callback_t, public cond_t {
            void on_store_shutdown() { pulse(); }
        } store_shutdown_cb;
        if (!server.store->shutdown(&store_shutdown_cb)) store_shutdown_cb.wait();

        if (slave_store)
            delete slave_store;
=======
>>>>>>> c8806b59
    }

    /* The penultimate step of shutting down is to make sure that all messages
    have reached their destinations so that they can be freed. The way we do this
    is to send one final message to each core; when those messages all get back
    we know that all messages have been processed properly. Otherwise, logger
    shutdown messages would get "stuck" in the message hub when it shut down,
    leading to memory leaks. */
    for (int i = 0; i < get_num_threads(); i++) {
        on_thread_t thread_switcher(i);
    }

    /* Finally tell the thread pool to stop. TODO: Eventually, the thread pool should stop
    automatically when server_main() returns. */
    thread_pool->shutdown();
}
<|MERGE_RESOLUTION|>--- conflicted
+++ resolved
@@ -51,7 +51,9 @@
     server_t server(cmd_config, thread_pool);
 
     {
-        /* Replication store */
+        /* Pointers to our stores 
+           these are allocated dynamically so that we have explicit control of when and where their destructors get called*/
+        //btree_key_value_store_t *store = NULL;
         replication::slave_t *slave_store = NULL;
 
         /* Start logger */
@@ -81,32 +83,6 @@
                 cmd_config->create_store = true;
             }
         }
-<<<<<<< HEAD
-    
-        /* Start btree-key-value store */
-        btree_key_value_store_t store(&cmd_config->store_dynamic_config);
-    
-        struct : public btree_key_value_store_t::ready_callback_t, public cond_t {
-            void on_store_ready() { pulse(); }
-        } store_ready_cb;
-        if (cmd_config->create_store) {
-            logINF("Creating new database...\n");
-            if (!store.start_new(&store_ready_cb, &cmd_config->store_static_config)) store_ready_cb.wait();
-        } else {
-            logINF("Loading existing database...\n");
-            if (!store.start_existing(&store_ready_cb)) store_ready_cb.wait();
-        }
-
-        if (cmd_config->replication_config.active) {
-            logINF("Starting up as a slave...\n");
-            slave_store = new replication::slave_t(&store, cmd_config->replication_config);
-            server.store = slave_store;
-        } else {
-            logINF("Starting up as a free database...\n");
-            server.store = &store;   /* So things can access it */
-        }
-=======
->>>>>>> c8806b59
 
         /* Record information about disk drives to log file */
         log_disk_info(cmd_config->store_dynamic_config.serializer_private);
@@ -124,13 +100,14 @@
 
             /* Start key-value store */
             logINF("Loading database...\n");
+            //store = new btree_key_value_store_t(&cmd_config->store_dynamic_config);
             btree_key_value_store_t store(&cmd_config->store_dynamic_config);
 
             /* Are we a replication slave? */
             if (cmd_config->replication_config.active) {
                 logINF("Starting up as a slave...\n");
-                replication::slave_t slave_store(&store, cmd_config->replication_config);
-                server.store = &slave_store;
+                slave_store = new replication::slave_t(&store, cmd_config->replication_config);
+                server.store = slave_store;
             } else {
                 server.store = &store;   /* So things can access it */
             }
@@ -162,24 +139,14 @@
                 logERR("Port %d is already in use -- aborting.\n", cmd_config->port);
             }
 
+            if (slave_store)
+                delete slave_store;
+
             // store destructor called here
-
         } else {
         
             logINF("Shutting down...\n");
         }
-<<<<<<< HEAD
-
-        /* Shut down key-value store */
-        struct : public store_t::shutdown_callback_t, public cond_t {
-            void on_store_shutdown() { pulse(); }
-        } store_shutdown_cb;
-        if (!server.store->shutdown(&store_shutdown_cb)) store_shutdown_cb.wait();
-
-        if (slave_store)
-            delete slave_store;
-=======
->>>>>>> c8806b59
     }
 
     /* The penultimate step of shutting down is to make sure that all messages
