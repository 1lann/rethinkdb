#include <math.h>
#include "server.hpp"
#include "db_thread_info.hpp"
#include "memcached/tcp_conn.hpp"
#include "memcached/file.hpp"
#include "diskinfo.hpp"
#include "concurrency/cond_var.hpp"
#include "logger.hpp"
#include "server/cmd_args.hpp"
#include "replication/master.hpp"
#include "replication/slave.hpp"
#include "control.hpp"
#include "gated_store.hpp"
#include "concurrency/promise.hpp"
#include "arch/os_signal.hpp"

int run_server(int argc, char *argv[]) {

    // Parse command line arguments
    cmd_config_t config = parse_cmd_args(argc, argv);

    // Open the log file, if necessary.
    if (config.log_file_name[0]) {
        log_file = fopen(config.log_file_name, "a");
    }

    // Initial thread message to start server
    struct server_starter_t :
        public thread_message_t
    {
        cmd_config_t *cmd_config;
        thread_pool_t *thread_pool;
        void on_thread_switch() {
            coro_t::spawn(boost::bind(&server_main, cmd_config, thread_pool));
        }
    } starter;
    starter.cmd_config = &config;


    // Run the server.
    thread_pool_t thread_pool(config.n_workers);
    starter.thread_pool = &thread_pool;
    thread_pool.run(&starter);

    logINF("Server is shut down.\n");

    // Close the log file if necessary.
    if (config.log_file_name[0]) {
        fclose(log_file);
        log_file = stderr;
    }

    return 0;
}

static void server_shutdown() {
    // Shut down the server
    thread_message_t *old_interrupt_msg = thread_pool_t::set_interrupt_message(NULL);
    /* If the interrupt message already was NULL, that means that either shutdown()
       was for some reason called before we finished starting up or shutdown() was called
       twice and this is the second time. */
    if (old_interrupt_msg) {
        if (continue_on_thread(get_num_threads()-1, old_interrupt_msg))
            call_later_on_this_thread(old_interrupt_msg);
    }
}

#ifdef TIMEBOMB_DAYS
namespace timebomb {

static const long seconds_in_an_hour = 3600;
static const long seconds_in_a_day = seconds_in_an_hour*24;
static const long timebomb_check_period_in_sec = seconds_in_an_hour * 12;

// Timebomb synchronization code is ugly: we don't want the timer to run when we have cancelled it,
// but it's hard to do, since timers are asynchronous and can execute while we are trying to destroy them.
// We could use a periodic timer, but then scheduling the last alarm precisely would be harder
// (or we would have to use a separate one-shot timer).
static spinlock_t timer_token_lock;
static volatile bool no_more_checking;

struct periodic_checker_t {
    periodic_checker_t(creation_timestamp_t creation_timestamp) : creation_timestamp(creation_timestamp), timer_token(NULL) {
        no_more_checking = false;
        check(this);
    }

    ~periodic_checker_t() {
        spinlock_acq_t lock(&timer_token_lock);
        no_more_checking = true;
        if (timer_token) {
            cancel_timer(const_cast<timer_token_t*>(timer_token));
        } 
    }

    static void check(periodic_checker_t *timebomb_checker) {
        spinlock_acq_t lock(&timer_token_lock);
        if (!no_more_checking) {
            bool exploded = false;
            time_t time_now = time(NULL);

            double seconds_since_created = difftime(time_now, timebomb_checker->creation_timestamp);
            if (seconds_since_created < 0) {
                // time anomaly: database created in future (or we are in 2038)
                logERR("Error: Database creation timestamp is in the future.\n");
                exploded = true;
            } else if (seconds_since_created > double(TIMEBOMB_DAYS)*seconds_in_a_day) {
                // trial is over
                logERR("Thank you for evaluating %s. Trial period has expired. To continue using the software, please contact RethinkDB <support@rethinkdb.com>.\n", PRODUCT_NAME);
                exploded = true;
            } else {
                double days_since_created = seconds_since_created / seconds_in_a_day;
                int days_left = ceil(double(TIMEBOMB_DAYS) - days_since_created);
                if (days_left > 1) {
                    logWRN("This is a trial version of %s. It will expire in %d days.\n", PRODUCT_NAME, days_left);
                } else {
                    logWRN("This is a trial version of %s. It will expire today.\n", PRODUCT_NAME);
                }
                exploded = false;
            }
            if (exploded) {
                server_shutdown();
            } else {
                // schedule next check
                long seconds_left = ceil(double(TIMEBOMB_DAYS)*seconds_in_a_day - seconds_since_created) + 1;
                long seconds_till_check = seconds_left < timebomb_check_period_in_sec ? seconds_left : timebomb_check_period_in_sec;
                timebomb_checker->timer_token = fire_timer_once(seconds_till_check * 1000, (void (*)(void*)) &check, timebomb_checker);
            }
        }
    }
private:
    creation_timestamp_t creation_timestamp;
    volatile timer_token_t *timer_token;
};
}
#endif

void server_main(cmd_config_t *cmd_config, thread_pool_t *thread_pool) {
    os_signal_cond_t os_signal_cond;
    try {
        /* Start logger */
        log_controller_t log_controller;

        /* Copy database filenames from private serializer configurations into a single vector of strings */
        std::vector<std::string> db_filenames;
        std::vector<log_serializer_private_dynamic_config_t>& serializer_private = cmd_config->store_dynamic_config.serializer_private;
        std::vector<log_serializer_private_dynamic_config_t>::iterator it;

        for (it = serializer_private.begin(); it != serializer_private.end(); ++it) {
            db_filenames.push_back((*it).db_filename);
        }

        /* Check to see if there is an existing database */
        struct : public btree_key_value_store_t::check_callback_t, public promise_t<bool> {
            void on_store_check(bool ok) { pulse(ok); }
        } check_cb;
        btree_key_value_store_t::check_existing(db_filenames, &check_cb);
        bool existing = check_cb.wait();
        if (existing && cmd_config->create_store && !cmd_config->force_create) {
            fail_due_to_user_error(
                "It looks like there already is a database here. RethinkDB will abort in case you "
                "didn't mean to overwrite it. Run with the '--force' flag to override this warning.");
        } else {
            if (!existing) {
                cmd_config->create_store = true;
            }
        }

        /* Record information about disk drives to log file */
        log_disk_info(cmd_config->store_dynamic_config.serializer_private);

        /* Create store if necessary */
        if (cmd_config->create_store) {
            logINF("Creating database...\n");
            btree_key_value_store_t::create(&cmd_config->store_dynamic_config,
                                            &cmd_config->store_static_config);
            logINF("Done creating.\n");
        }

        if (!cmd_config->shutdown_after_creation) {

            /* Start key-value store */
            logINF("Loading database...\n");
            btree_key_value_store_t store(&cmd_config->store_dynamic_config);

#ifdef TIMEBOMB_DAYS
            /* This continuously checks to see if RethinkDB has expired */
            timebomb::periodic_checker_t timebomb_checker(store.get_creation_timestamp());
#endif
            if (!cmd_config->import_config.file.empty()) {
                store.set_replication_master_id(NOT_A_SLAVE);
                std::vector<std::string>::iterator it;
                for(it = cmd_config->import_config.file.begin(); it != cmd_config->import_config.file.end(); it++) {
                    logINF("Importing file %s...\n", it->c_str());
                    import_memcache(*it, &store, &os_signal_cond);
                    logINF("Done\n");
                }
            } else {
                /* Start accepting connections. We use gated-stores so that the code can
                forbid gets and sets at appropriate times. */
                gated_get_store_t gated_get_store(&store);
                gated_set_store_interface_t gated_set_store(&store);
<<<<<<< HEAD
                memcache_listener_t conn_acceptor(cmd_config->port, &gated_get_store, &gated_set_store);

=======
                memcache_conn_acceptor_callback_t conn_acceptor_callback(&gated_get_store, &gated_set_store, &pigeoncoop);
>>>>>>> 6a9597fc
                if (cmd_config->replication_config.active) {

                    conn_acceptor_t conn_acceptor(cmd_config->port, &conn_acceptor_callback);

                    /* Failover callbacks. It's not safe to add or remove them when the slave is
                    running, so we have to set them all up now. */
                    failover_t failover;   // Keeps track of all the callbacks

                    /* So that we call the appropriate user-defined callback on failure */
                    boost::scoped_ptr<failover_script_callback_t> failover_script;
                    if (strlen(cmd_config->failover_config.failover_script_path) > 0) {
                        failover_script.reset(new failover_script_callback_t(
                            cmd_config->failover_config.failover_script_path));
                        failover.add_callback(failover_script.get());
                    }

                    /* So that we accept/reject gets and sets at the appropriate times */
                    failover_query_enabler_disabler_t query_enabler(&gated_set_store, &gated_get_store);
                    failover.add_callback(&query_enabler);

                    {
                        logINF("Starting up as a slave...\n");
                        replication::slave_t slave(&store, cmd_config->replication_config,
                            cmd_config->failover_config, &failover);

                        wait_for_sigint();

                        logINF("Waiting for running operations to finish...\n");

                        /* Slave destructor called here */
                    }

                    /* query_enabler destructor called here; has the side effect of draining queries. */

                    /* Other failover destructors called here */

                } else if (cmd_config->replication_master_active) {

                    conn_acceptor_t conn_acceptor(cmd_config->port, &conn_acceptor_callback);

                    /* Make it impossible for this database file to later be used as a slave, because
                    that would confuse the replication logic. */
                    store.set_replication_master_id(NOT_A_SLAVE);

                    backfill_receiver_order_source_t master_order_source;
                    replication::master_t master(cmd_config->replication_master_listen_port, &store, cmd_config->replication_config, &gated_get_store, &gated_set_store, &master_order_source);

                    wait_for_sigint();

                    logINF("Waiting for running operations to finish...\n");
                    /* Master destructor called here */

                } else {

                    /* We aren't doing any sort of replication. */

                    /* Make it impossible for this database file to later be used as a slave, because
                    that would confuse the replication logic. */
                    store.set_replication_master_id(NOT_A_SLAVE);

                    // Open the gates to allow real queries
                    gated_get_store_t::open_t permit_gets(&gated_get_store);
                    gated_set_store_interface_t::open_t permit_sets(&gated_set_store);

                    conn_acceptor_t conn_acceptor(cmd_config->port, &conn_acceptor_callback);

                    logINF("Server will now permit memcached queries on port %d.\n", cmd_config->port);

                    wait_for_sigint();

                    logINF("Waiting for running operations to finish...\n");
                }
            }

            logINF("Waiting for changes to flush to disk...\n");
            // Connections closed here
            // Store destructor called here

        } else {
            logINF("Shutting down...\n");
        }

    } catch (tcp_listener_t::address_in_use_exc_t) {
        logERR("Port %d is already in use -- aborting.\n", cmd_config->port);
    }

    /* The penultimate step of shutting down is to make sure that all messages
    have reached their destinations so that they can be freed. The way we do this
    is to send one final message to each core; when those messages all get back
    we know that all messages have been processed properly. Otherwise, logger
    shutdown messages would get "stuck" in the message hub when it shut down,
    leading to memory leaks. */
    for (int i = 0; i < get_num_threads(); i++) {
        on_thread_t thread_switcher(i);
    }

    /* Finally tell the thread pool to stop.
    TODO: We should make it so the thread pool stops automatically when server_main()
    returns. */
    thread_pool->shutdown();
}

/* Install the shutdown control for thread pool */
struct shutdown_control_t : public control_t
{
    shutdown_control_t(std::string key)
        : control_t(key, "Shut down the server.")
    {}
    std::string call(UNUSED int argc, UNUSED char **argv) {
        server_shutdown();
        // TODO: Only print this if there actually *is* a lot of unsaved data.
        return std::string("Shutting down... this may take time if there is a lot of unsaved data.\r\n");
    }
};

shutdown_control_t shutdown_control(std::string("shutdown"));

struct malloc_control_t : public control_t {
    malloc_control_t(std::string key)
        : control_t(key, "tcmalloc-testing control.", true) { }

    std::string call(UNUSED int argc, UNUSED char **argv) {
        std::vector<void *> ptrs;
        ptrs.reserve(100000);
        std::string ret("HundredThousandComplete\r\n");
        for (int i = 0; i < 100000; ++i) {
            void *ptr;
            int res = posix_memalign(&ptr, 4096, 131072);
            if (res != 0) {
                ret = strprintf("Failed at i = %d\r\n", i);
                break;
            }
        }

        for (int j = 0; j < int(ptrs.size()); ++j) {
            free(ptrs[j]);
        }

        return ret;
    }
} malloc_control("malloc_control");<|MERGE_RESOLUTION|>--- conflicted
+++ resolved
@@ -200,15 +200,10 @@
                 forbid gets and sets at appropriate times. */
                 gated_get_store_t gated_get_store(&store);
                 gated_set_store_interface_t gated_set_store(&store);
-<<<<<<< HEAD
-                memcache_listener_t conn_acceptor(cmd_config->port, &gated_get_store, &gated_set_store);
-
-=======
-                memcache_conn_acceptor_callback_t conn_acceptor_callback(&gated_get_store, &gated_set_store, &pigeoncoop);
->>>>>>> 6a9597fc
+
                 if (cmd_config->replication_config.active) {
 
-                    conn_acceptor_t conn_acceptor(cmd_config->port, &conn_acceptor_callback);
+                    memcache_listener_t conn_acceptor(cmd_config->port, &gated_get_store, &gated_set_store);
 
                     /* Failover callbacks. It's not safe to add or remove them when the slave is
                     running, so we have to set them all up now. */
@@ -244,7 +239,7 @@
 
                 } else if (cmd_config->replication_master_active) {
 
-                    conn_acceptor_t conn_acceptor(cmd_config->port, &conn_acceptor_callback);
+                    memcache_listener_t conn_acceptor(cmd_config->port, &gated_get_store, &gated_set_store);
 
                     /* Make it impossible for this database file to later be used as a slave, because
                     that would confuse the replication logic. */
@@ -270,7 +265,7 @@
                     gated_get_store_t::open_t permit_gets(&gated_get_store);
                     gated_set_store_interface_t::open_t permit_sets(&gated_set_store);
 
-                    conn_acceptor_t conn_acceptor(cmd_config->port, &conn_acceptor_callback);
+                    memcache_listener_t conn_acceptor(cmd_config->port, &gated_get_store, &gated_set_store);
 
                     logINF("Server will now permit memcached queries on port %d.\n", cmd_config->port);
 
