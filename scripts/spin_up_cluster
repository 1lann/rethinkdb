#!/usr/bin/python
import commands
import getpass
import os
import subprocess
import signal
import time
import random
import sys
import socket

names = """Aphrodite
Apollo
Ares
Artemis
Athena
Demeter
Dionysus
Hades
Hephaestus
Hera
Hermes
Hestia
Poseidon
Zeus
Aether
Ananke
Erebos
Gaia
Hemera
Chaos
Chronos
Nesoi
Nyx
Uranus
Ourea
Phanes
Pontus
Tartarus
Thalassa
Hyperion
Lapetus
Coeus
Crius
Cronus
Mnemosyne
Oceanus
Phoebe
Rhea
Tethys
Themis
Asteria
Astraeus
Atlas
Aura
Dione
Eos
Epimetheus
Eurybia
Eurynome
Helios
Clumene
Lelantos
Leto
Menoetius
Metis
Ophion
Phallas
Perses
Prometheus
Selene
Styx""".splitlines()


def usage():
    print os.sys.argv[0], "p N [data_root_directory] [--keep] [--copy_old]"
    print """Where: 
    p is the port you want the cluster to use 
    N is the number of machines you want in the cluster
    data_root_directory is the directory where RethinkDB will store each server data
    --keep preserve the data directories between runs (by default they are deleted)"""


if len(os.sys.argv) < 3:
    usage()
    exit(1)

port = int(os.sys.argv[1])
n_machines = int(os.sys.argv[2])
if n_machines < 1:
    usage()
    exit(1)
else:
    parent_dir = ''
    keep_data = False
    for opt in os.sys.argv[3:]:
        if opt == '--keep':
            keep_data = True
        else:
            parent_dir = opt
    kids = []
    machine_names = random.sample(names, n_machines)
    for i, machine_name in enumerate(machine_names):
        directory = os.path.join(parent_dir, "cluster_directory_%d" % i)
        # cleanup the directory
        if not keep_data:
            os.system("rm -rf " + directory)
        binary = "../build/debug/rethinkdb"
        hostname = socket.gethostname()
        if (i == 0):
            cl = [binary, "--port", str(port), "--directory", directory, "--name", machine_name, "--port-offset", str(i+port)]
        else:
<<<<<<< HEAD
            cl = [binary, "--port", str(port+i), "--directory", directory, "--name", machine_name, "--join", "localhost:%d" % port, "--port-offset", str(i+port)]
=======
            cl = [binary, "--port", str(port+i), "--directory", directory, "--name", machine_name, "--join", "%s:%d" % (hostname, port), "--port-offset", str(i+port)]
>>>>>>> 6adeac94
        print ' '.join(cl)
        kids += [subprocess.Popen(cl, stdout=sys.stdout, stderr=sys.stderr)]
        time.sleep(1)

    time.sleep(1)
    print "CTRL-C to kill me http requests can be sent to ports:",
    for i in range(n_machines):
        if i != 0:
            print ",",

        print port + (i * 2) + 1,

    print ""

    sys.stdout.flush()
    sys.stderr.flush()

    try:
        signal.pause()
    except:
        for kid in kids:
            kid.terminate()<|MERGE_RESOLUTION|>--- conflicted
+++ resolved
@@ -110,11 +110,7 @@
         if (i == 0):
             cl = [binary, "--port", str(port), "--directory", directory, "--name", machine_name, "--port-offset", str(i+port)]
         else:
-<<<<<<< HEAD
-            cl = [binary, "--port", str(port+i), "--directory", directory, "--name", machine_name, "--join", "localhost:%d" % port, "--port-offset", str(i+port)]
-=======
             cl = [binary, "--port", str(port+i), "--directory", directory, "--name", machine_name, "--join", "%s:%d" % (hostname, port), "--port-offset", str(i+port)]
->>>>>>> 6adeac94
         print ' '.join(cl)
         kids += [subprocess.Popen(cl, stdout=sys.stdout, stderr=sys.stderr)]
         time.sleep(1)
