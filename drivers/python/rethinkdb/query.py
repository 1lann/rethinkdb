--- conflicted
+++ resolved
@@ -3,12 +3,8 @@
 __all__ = [
     'js', 'http', 'json', 'args', 'error', 'random', 'do', 'row', 'branch', 'map',
     'object', 'binary', 'uuid', 'type_of', 'info', 'range', 'literal', 'asc', 'desc',
-<<<<<<< HEAD
-    'table', 'db', 'db_create', 'db_drop', 'db_list', 'table_create', 'table_drop', 'table_list',
-=======
     'table', 'db', 'db_config', 'db_create', 'db_drop', 'db_list', 'reconfigure',
     'table_config', 'table_create', 'table_drop', 'table_list', 'table_status', 'table_wait',
->>>>>>> d1ec6771
     'eq', 'ne', 'le', 'ge', 'lt', 'gt', 'any', 'all', 'and_', 'or_', 'not_',
     'add', 'sub', 'mul', 'div', 'mod',
     'time', 'iso8601', 'epoch_time', 'now', 'make_timezone',
@@ -64,12 +60,9 @@
 
 def db_list(*args):
     return ast.DbList(*args)
-<<<<<<< HEAD
-=======
 
 def db_config(*args):
     return ast.DbConfig(*args)
->>>>>>> d1ec6771
 
 def table_create(*args, **kwargs):
     return ast.TableCreateTL(*args, **kwargs)
@@ -79,8 +72,6 @@
 
 def table_list(*args):
     return ast.TableListTL(*args)
-<<<<<<< HEAD
-=======
 
 def table_config(*args):
     return ast.TableConfigTL(*args)
@@ -93,7 +84,6 @@
 
 def reconfigure(*args, **kwargs):
     return ast.ReconfigureTL(*args, **kwargs)
->>>>>>> d1ec6771
 
 def branch(*args):
     return ast.Branch(*args)
