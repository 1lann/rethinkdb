--- conflicted
+++ resolved
@@ -1,11 +1,18 @@
 # This file includes all public facing Python API functions
 
 from .net import connect, Connection, Cursor
-<<<<<<< HEAD
-from .query import js, http, json, args, error, random, do, row, table, db, db_create, db_drop, db_list, table_create, table_drop, table_list, table_config, table_status, branch, asc, desc, eq, ne, le, ge, lt, gt, any, all, add, sub, mul, div, mod, type_of, info, time, monday, tuesday, wednesday, thursday, friday, saturday, sunday, january, february, march, april, may, june, july, august, september, october, november, december, iso8601, epoch_time, now, literal, make_timezone, and_, or_, not_, object, binary, geojson, point, line, polygon, distance, intersects, circle, uuid
-=======
-from .query import js, http, json, args, error, random, do, row, table, db, db_create, db_drop, db_list, table_create, table_drop, table_list, branch, asc, desc, eq, ne, le, ge, lt, gt, any, all, add, sub, mul, div, mod, type_of, info, time, monday, tuesday, wednesday, thursday, friday, saturday, sunday, january, february, march, april, may, june, july, august, september, october, november, december, iso8601, epoch_time, now, range, literal, make_timezone, and_, or_, not_, object, binary, geojson, point, line, polygon, distance, intersects, circle, uuid
->>>>>>> 4c5b1dbc
+from .query import \
+    js, http, json, args, error, random, do, row, branch, \
+    object, binary, uuid, type_of, info, range, literal, asc, desc, \
+    table, db, db_create, db_drop, db_list, table_create, table_drop, table_list, \
+    table_config, table_status, \
+    eq, ne, le, ge, lt, gt, any, all, and_, or_, not_, \
+    add, sub, mul, div, mod, \
+    time, iso8601, epoch_time, now, make_timezone, \
+    monday, tuesday, wednesday, thursday, friday, saturday, sunday, \
+    january, february, march, april, may, june, \
+    july, august, september, october, november, december, \
+    geojson, point, line, polygon, distance, intersects, circle
 from .errors import RqlError, RqlClientError, RqlCompileError, RqlRuntimeError, RqlDriverError
 from .ast import expr, RqlQuery
 import rethinkdb.docs