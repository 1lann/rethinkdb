goog.provide('rethinkdb.query.Expression');

goog.require('rethinkdb.query');
goog.require('rethinkdb.query2');
goog.require('Query');

/**
 * @class Base for all ReQL expression objects
 * @constructor
 * @extends {rethinkdb.query.ReadQuery}
 */
rethinkdb.query.Expression = function() { };
goog.inherits(rethinkdb.query.Expression, rethinkdb.query.ReadQuery);

/**
 * @function
 * @return {!Term}
 * @ignore
 */
rethinkdb.query.Expression.prototype.compile = goog.abstractMethod;

/**
 * @constructor
 * @extends {rethinkdb.query.Expression}
 * @ignore
 */
rethinkdb.query.JSONExpression = function(json_value) {
    this.value_ = json_value;
};
goog.inherits(rethinkdb.query.JSONExpression, rethinkdb.query.Expression);

/** @override */
rethinkdb.query.JSONExpression.prototype.compile = function() {
    var term = new Term();
    term.setType(Term.TermType.JSON);
    term.setJsonstring(JSON.stringify(this.value_));
    return term;
};

/**
 * @constructor
 * @param {number=} number
 * @extends {rethinkdb.query.Expression}
 * @ignore
 */
rethinkdb.query.NumberExpression = function(number) {
    this.value_ = (typeof number === 'undefined') ? null : number;
};
goog.inherits(rethinkdb.query.NumberExpression, rethinkdb.query.Expression);

/** @override */
rethinkdb.query.NumberExpression.prototype.compile = function() {
    var term = new Term();
    if (this.value_ === null) {
        term.setType(Term.TermType.JSON_NULL);
    } else {
        term.setType(Term.TermType.NUMBER);
        term.setNumber(this.value_);
    }

    return term;
};

/**
 * @constructor
 * @param {boolean} bool
 * @extends {rethinkdb.query.Expression}
 * @ignore
 */
rethinkdb.query.BooleanExpression = function(bool) {
    this.value_ = bool;
};
goog.inherits(rethinkdb.query.BooleanExpression, rethinkdb.query.Expression);

/** @override */
rethinkdb.query.BooleanExpression.prototype.compile = function() {
    var term = new Term();
    term.setType(Term.TermType.BOOL);
    term.setValuebool(this.value_);

    return term;
};

/**
 * @constructor
 * @param {string} string
 * @extends {rethinkdb.query.Expression}
 * @ignore
 */
rethinkdb.query.StringExpression = function(string) {
    this.value_ = string;
};
goog.inherits(rethinkdb.query.StringExpression, rethinkdb.query.Expression);

/** @override */
rethinkdb.query.StringExpression.prototype.compile = function() {
    var term = new Term();
    term.setType(Term.TermType.STRING);
    term.setValuestring(this.value_);

    return term;
};

/**
 * @constructor
 * @param {*} array
 * @extends {rethinkdb.query.Expression}
 * @ignore
 */
rethinkdb.query.ArrayExpression = function(array) {
    this.value_ = [];

    for (var i = 0; i < array.length; i++) {
        var val = wrapIf_(array[i]);
        this.value_.push(val);
    }
};
goog.inherits(rethinkdb.query.ArrayExpression, rethinkdb.query.Expression);

/** @override */
rethinkdb.query.ArrayExpression.prototype.compile = function() {
    var term = new Term();
    term.setType(Term.TermType.ARRAY);

    for (var i = 0; i < this.value_.length; i++) {
        term.addArray(this.value_[i].compile());
    }

    return term;
};

/**
 * @constructor
 * @param {Object} object
 * @extends {rethinkdb.query.Expression}
 * @ignore
 */
rethinkdb.query.ObjectExpression = function(object) {
    this.value_ = {};

    for (var key in object) {
        if (object.hasOwnProperty(key)) {
            var val = wrapIf_(object[key]);
            this.value_[key] = val;
        }
    }
};
goog.inherits(rethinkdb.query.ObjectExpression, rethinkdb.query.Expression);

/** @override */
rethinkdb.query.ObjectExpression.prototype.compile = function() {
    var term = new Term();
    term.setType(Term.TermType.OBJECT);

    for (var key in this.value_) {
        var tuple = new VarTermTuple();
        tuple.setVar(key);
        tuple.setTerm(this.value_[key].compile());

        term.addObject(tuple);
    }

    return term;
};

/**
 * @constructor
 * @param {string} expr
 * @extends {rethinkdb.query.Expression}
 * @ignore
 */
rethinkdb.query.JSExpression = function(expr) {
    this.src_ = expr;
};
goog.inherits(rethinkdb.query.JSExpression, rethinkdb.query.Expression);

/** @override */
rethinkdb.query.JSExpression.prototype.compile = function() {
    var term = new Term();
    term.setType(Term.TermType.JAVASCRIPT);
    term.setJavascript(this.src_);

    return term;
};

/**
 * @param {Array.<string>} args
 * @param {rethinkdb.query.Expression} body
 * @constructor
 * @ignore
 */
rethinkdb.query.FunctionExpression = function(args, body) {
    /** @type {Array.<string>} */
    this.args = args;

    /** @type {rethinkdb.query.Expression} */
    this.body = body;
};

/**
 * @param {function(...)} fun
 * @constructor
 * @extends {rethinkdb.query.FunctionExpression}
 * @ignore
 */
rethinkdb.query.JSFunctionExpression = function(fun) {
    var match = rethinkdb.query.JSFunctionExpression.parseRegexp_.exec(fun.toString());
    if (!match) throw TypeError('Expected a function');

    var args = match[1].split(',').map(function(a){return a.trim()});
    var body = new rethinkdb.query.JSExpression(match[2]);

    goog.base(this, args, body);
};
goog.inherits(rethinkdb.query.JSFunctionExpression, rethinkdb.query.FunctionExpression);

rethinkdb.query.JSFunctionExpression.parseRegexp_ = /function [^(]*\(([^)]*)\) *{([^]*)}/m;

/**
 * Constructs a ReQL expression representing a function of some number of variables.
 * This may be invoked with either some number of strings with a body given as a ReQL
 * expression or as a JavaScript function expression.
 * @param {...*} var_args The first N-1 args are strings giving the formal parameters
        of the function. The last gives the body of the function. Alternatively, a
        single JavaScript function expression may be provided.
 * @return {rethinkdb.query.FunctionExpression}
 * @export
 */
rethinkdb.query.fn = function(var_args) {
    var args;
    var body;
    if (typeof var_args === 'function') {
        // generate arg names and get body by evaluating function
        // similar to ruby block syntax

<<<<<<< HEAD
        args = [];
        for (var i = 0; i < var_args.length; i++) {
            args.push('genSym'+args.length);
        }
=======
        typeCheck_(body, rethinkdb.query.Query);
        args.forEach(function(arg) {return typeCheck_(arg, 'string')});
>>>>>>> ffbb6272

        body = var_args.apply(null, args.map(function(argName) {
            return rethinkdb.query.R('$'+argName);
        }));
    } else {
        body = arguments[arguments.length - 1];
        args = Array.prototype.slice.call(arguments, 0, arguments.length - 1);
    }

    typeCheck_(body, rethinkdb.query.BaseQuery);
    args.forEach(function(arg) {return typeCheck_(arg, 'string')});
    return new rethinkdb.query.FunctionExpression(args, body);
};

/**
 * @param {!Builtin.BuiltinType} builtinType
 * @param {!Array} args
 * @param {function(Builtin)=} opt_additional
 * @constructor
 * @extends {rethinkdb.query.Expression}
 * @ignore
 */
rethinkdb.query.BuiltinExpression = function(builtinType, args, opt_additional) {
    this.builtinType_ = builtinType;
    this.args_ = args;
    this.additional_ = opt_additional || null;
};
goog.inherits(rethinkdb.query.BuiltinExpression, rethinkdb.query.Expression);

/** @override */
rethinkdb.query.BuiltinExpression.prototype.compile = function() {
    var builtin = new Builtin();
    builtin.setType(this.builtinType_);
    if (this.additional_) {
        this.additional_(builtin);
    }

    var call = new Term.Call();
    call.setBuiltin(builtin);
    for (var key in this.args_) {
        call.addArgs(this.args_[key].compile());
    }

    var term = new Term();
    term.setType(Term.TermType.CALL);
    term.setCall(call);

    return term;
};

/**
 * Shortcut to construct the many binary operator functions available in ReQL
 * @param {!Builtin.BuiltinType} builtinType
 * @param {!string} chainName
 * @ignore
 */
function makeBinary(builtinType, chainName) {
    rethinkdb.query.Expression.prototype[chainName] = function(other) {
        other = wrapIf_(other);
        return new rethinkdb.query.BuiltinExpression(builtinType, [this, other]);
    };
}

/**
 * Shortcut to construct the many binary comparison functions available in ReQL
 * @param {!Builtin.Comparison} comparison
 * @param {!string} chainName
 * @ignore
 */
function makeComparison(comparison, chainName) {
    rethinkdb.query.Expression.prototype[chainName] = function(other) {
        other = wrapIf_(other);
        return new rethinkdb.query.BuiltinExpression(Builtin.BuiltinType.COMPARE,
                [this, other], function(builtin) {
            builtin.setComparison(comparison);
        });
    };
}

/**
 * Arithmetic addition
 * @name rethinkdb.query.Expression.prototype.add
 * @function
 * @param {*} other The value to add to this one
 * @return {rethinkdb.query.Expression}
 */
makeBinary(Builtin.BuiltinType.ADD, 'add');

/**
 * Arithmetic subtraction
 * @name rethinkdb.query.Expression.prototype.sub
 * @function
 * @param {*} other The value to subtract from this one
 * @return {rethinkdb.query.Expression}
 */
makeBinary(Builtin.BuiltinType.SUBTRACT, 'sub');

/**
 * Arithmetic multiplication
 * @name rethinkdb.query.Expression.prototype.mul
 * @function
 * @param {*} other The value to multiply by this one
 * @return {rethinkdb.query.Expression}
 */
makeBinary(Builtin.BuiltinType.MULTIPLY, 'mul');

/**
 * Arithmetic division
 * @name rethinkdb.query.Expression.prototype.div
 * @function
 * @param {*} other The value to divide into this one
 * @return {rethinkdb.query.Expression}
 */
makeBinary(Builtin.BuiltinType.DIVIDE, 'div');

/**
 * Arithmetic modulo
 * @name rethinkdb.query.Expression.prototype.mod
 * @function
 * @param {*} other The modulus
 * @return {rethinkdb.query.Expression}
 */
makeBinary(Builtin.BuiltinType.MODULO, 'mod');


/**
 * Equality comparison
 * @name rethinkdb.query.Expression.prototype.eq
 * @function
 * @param {*} other
 * @return {rethinkdb.query.Expression}
 */
makeComparison(Builtin.Comparison.EQ, 'eq');

/**
 * Inverse equality comparison
 * @name rethinkdb.query.Expression.prototype.ne
 * @function
 * @param {*} other
 * @return {rethinkdb.query.Expression}
 */
makeComparison(Builtin.Comparison.NE, 'ne');

/**
 * Less than comparison
 * @name rethinkdb.query.Expression.prototype.lt
 * @function
 * @param {*} other
 * @return {rethinkdb.query.Expression}
 */
makeComparison(Builtin.Comparison.LT, 'lt');

/**
 * Less than or equals comparison
 * @name rethinkdb.query.Expression.prototype.le
 * @function
 * @param {*} other
 * @return {rethinkdb.query.Expression}
 */
makeComparison(Builtin.Comparison.LE, 'le');

/**
 * Greater than comparison
 * @name rethinkdb.query.Expression.prototype.gt
 * @function
 * @param {*} other
 * @return {rethinkdb.query.Expression}
 */
makeComparison(Builtin.Comparison.GT, 'gt');

/**
 * Greater than or equals comparison
 * @name rethinkdb.query.Expression.prototype.ge
 * @function
 * @param {*} other
 * @return {rethinkdb.query.Expression}
 */
makeComparison(Builtin.Comparison.GE, 'ge');

/**
 * Boolean inverse
 * @return {rethinkdb.query.Expression}
 */
rethinkdb.query.Expression.prototype.not = function() {
    return new rethinkdb.query.BuiltinExpression(Builtin.BuiltinType.NOT, [this]);
};
goog.exportProperty(rethinkdb.query.Expression.prototype, 'not',
                    rethinkdb.query.Expression.prototype.not);

/**
 * Length of this sequence.
 * @return {rethinkdb.query.Expression}
 */
rethinkdb.query.Expression.prototype.length = function() {
    return new rethinkdb.query.BuiltinExpression(Builtin.BuiltinType.LENGTH, [this]);
};
goog.exportProperty(rethinkdb.query.Expression.prototype, 'length',
                    rethinkdb.query.Expression.prototype.length);

/**
 * Boolean and
 * @param {*} predicate
 * @return {rethinkdb.query.Expression}
 */
rethinkdb.query.Expression.prototype.and = function(predicate) {
    predicate = wrapIf_(predicate);
    return new rethinkdb.query.BuiltinExpression(Builtin.BuiltinType.ALL, [this, predicate]);
};
goog.exportProperty(rethinkdb.query.Expression.prototype, 'and',
                    rethinkdb.query.Expression.prototype.and);

/**
 * Boolean or
 * @param {*} predicate
 * @return {rethinkdb.query.Expression}
 */
rethinkdb.query.Expression.prototype.or = function(predicate) {
    predicate = wrapIf_(predicate);
    return new rethinkdb.query.BuiltinExpression(Builtin.BuiltinType.ANY,
                                                     [this, predicate]);
};
goog.exportProperty(rethinkdb.query.Expression.prototype, 'or',
                    rethinkdb.query.Expression.prototype.or);

/**
 * Grabs a range of rows between two primary key values
 * @return {rethinkdb.query.Expression}
 * @param {*} startKey The first key in the range, inclusive
 * @param {*} endKey The last key in the range, inclusive
 * @param {string=} opt_keyName
 */
rethinkdb.query.Expression.prototype.between =
        function(startKey, endKey, opt_keyName) {
    startKey = wrapIf_(startKey);
    endKey = wrapIf_(endKey);
    typeCheck_(opt_keyName, 'string');
    var keyName = opt_keyName ? opt_keyName : 'id';

    return new rethinkdb.query.BuiltinExpression(Builtin.BuiltinType.RANGE, [this],
                    function(builtin) {
                        var range = new Builtin.Range();
                        range.setAttrname(keyName);
                        range.setLowerbound(startKey.compile());
                        range.setUpperbound(endKey.compile());
                        builtin.setRange(range);
                    });
};
goog.exportProperty(rethinkdb.query.Expression.prototype, 'between',
                    rethinkdb.query.Expression.prototype.between);

/**
 * @constructor
 * @extends {rethinkdb.query.BuiltinExpression}
 * @param {rethinkdb.query.Expression} leftExpr
 * @param {number} leftExtent
 * @param {number=} opt_rightExtent
 * @ignore
 */
rethinkdb.query.SliceExpression = function(leftExpr, leftExtent, opt_rightExtent) {
    goog.base(this, Builtin.BuiltinType.SLICE, [
        leftExpr,
        new rethinkdb.query.NumberExpression(leftExtent),
        new rethinkdb.query.NumberExpression(opt_rightExtent)
    ]);
};
goog.inherits(rethinkdb.query.SliceExpression, rethinkdb.query.BuiltinExpression);

/**
 * Grab a slice of this sequence from start index to end index (if given) or the end of the sequence.
 * @param {number} startIndex First index to include
 * @param {number} opt_endIndex Last index to include
 * @return {rethinkdb.query.Expression}
 */
rethinkdb.query.Expression.prototype.slice = function(startIndex, opt_endIndex) {
    return new rethinkdb.query.SliceExpression(this, startIndex, opt_endIndex);
};
goog.exportProperty(rethinkdb.query.Expression.prototype, 'slice',
    rethinkdb.query.Expression.prototype.slice);

/**
 * Restrict the results to only the first limit elements. Equivalent to a right ended slice.
 * @param {number} limit The number of results to include
 * @return {rethinkdb.query.Expression}
 */
rethinkdb.query.Expression.prototype.limit = function(limit) {
    typeCheck_(limit, 'number');
    return new rethinkdb.query.SliceExpression(this, 0, limit);
};
goog.exportProperty(rethinkdb.query.Expression.prototype, 'limit',
    rethinkdb.query.Expression.prototype.limit);

/**
 * Skip the first hop elements of the result. Equivalent to a left ended slice.
 * @param {number} hop The number of elements to hop over before returning results.
 * @return {rethinkdb.query.Expression}
 */
rethinkdb.query.Expression.prototype.skip = function(hop) {
    typeCheck_(hop, 'number');
    return new rethinkdb.query.SliceExpression(this, hop);
};
goog.exportProperty(rethinkdb.query.Expression.prototype, 'skip',
    rethinkdb.query.Expression.prototype.skip);

/**
 * Return the nth result of the sequence.
 * @param {number} index The index of the element to return.
 * @return {rethinkdb.query.Expression}
 */
rethinkdb.query.Expression.prototype.nth = function(index) {
    typeCheck_(index, 'number');
    return new rethinkdb.query.BuiltinExpression(Builtin.BuiltinType.NTH,
            [this, new rethinkdb.query.NumberExpression(index)]);
};
goog.exportProperty(rethinkdb.query.Expression.prototype, 'nth',
    rethinkdb.query.Expression.prototype.nth);

/**
 * Filter this sequence based on the results of the given selector function as evaluated on each row.
 * @param {*} selector The selector can be given in any one of a number of formats. In each case,
 *  the result is a function expression that takes an element of this sequence and returns a boolean
 *  indicating true if the value is to be kept or false if it is to be filtered out. The
 *  possibilities are:
 *      A javascript function - this is sent directly to the server and may only refer to locally
 *                              bound variables, the implicit variable, or the single argument.
 *      A ReQL function expression - binding one variable and evaluating to a boolean.
 *      A ReQL expression - expected to reference the implicit variable and evaluate to a boolean.
 *      An object - shortcut for (@.key1 == val1) && (@.key2 == val2) etc.
 * @return {rethinkdb.query.Expression}
 */
rethinkdb.query.Expression.prototype.filter = function(selector) {
    var predicateFunction;
    if (typeof selector === 'function') {
        predicateFunction = rethinkdb.query.fn(selector);
    } else if (selector instanceof rethinkdb.query.FunctionExpression) {
        predicateFunction = selector;
    } else if (selector instanceof rethinkdb.query.Expression) {
        predicateFunction = new rethinkdb.query.FunctionExpression([''], selector);
    } else if (typeof selector === 'object') {
        var ands = [];
        var q = rethinkdb.query;
        for (var key in selector) {
            if (selector.hasOwnProperty(key)) {
                ands.push(q.R(key)['eq'](q.expr(selector[key])));
            }
        }
        predicateFunction = new rethinkdb.query.FunctionExpression([''],
            new rethinkdb.query.BuiltinExpression(Builtin.BuiltinType.ALL, ands));
    } else {
        throw new TypeError("Filter selector of type "+ typeof(selector));
    }

    return new rethinkdb.query.BuiltinExpression(Builtin.BuiltinType.FILTER, [this],
        function(builtin) {
            var predicate = new Predicate();
            predicate.setArg(predicateFunction.args[0]);
            predicate.setBody(predicateFunction.body.compile());

            var filter = new Builtin.Filter();
            filter.setPredicate(predicate);
            builtin.setFilter(filter);
        });
};
goog.exportProperty(rethinkdb.query.Expression.prototype, 'filter',
                    rethinkdb.query.Expression.prototype.filter);

/**
 * Returns a new sequence that is the result of evaluating mapFun on each element of this sequence.
 * @param {*} mapFun The mapping function. This may be expressed in a number of ways.
 *  A ReQL function expression - binds one argument and evaluates to any ReQL value.
 *  Any ReQL expression - assumed to reference the implicit variable.
 *  A JavaScript function - this is sent directly to the server and may only refer to locally
 *                          bound variables, the implicit variable, or the single argument.
 * @return {rethinkdb.query.Expression}
 */
rethinkdb.query.Expression.prototype.map = function(mapFun) {
    mapFun = functionWrap_(mapFun);
    return new rethinkdb.query.BuiltinExpression(Builtin.BuiltinType.MAP, [this],
        function(builtin) {
            var mapping = new Mapping();
            mapping.setArg(mapFun.args[0]);
            mapping.setBody(mapFun.body.compile());

            var map = new Builtin.Map();
            map.setMapping(mapping);

            builtin.setMap(map);
        });
};
goog.exportProperty(rethinkdb.query.Expression.prototype, 'map',
                    rethinkdb.query.Expression.prototype.map);

/**
 * Order the elements of the sequence by their values of the specified attributes.
 * @param {...string} var_args Some number of strings giving the fields to orderby.
 *  Values are first orderd by the first field given, then by the second, etc. Prefix
 *  a field name with a '-' to request a decending order. Attributes without prefixes
 *  will be given in ascending order.
 * @return {rethinkdb.query.Expression}
 */
rethinkdb.query.Expression.prototype.orderby = function(var_args) {
    var orderings = Array.prototype.slice.call(arguments, 0);
    orderings.forEach(function(order) {typeCheck_(order, 'string')});

    return new rethinkdb.query.BuiltinExpression(Builtin.BuiltinType.ORDERBY, [this],
        function(builtin) {
            for (var i = 0; i < orderings.length; i++) {
                var ascending = true;
                var attr = orderings[i];

                if (attr[0] === '-') {
                    ascending = false;
                    attr = attr.slice(1);
                }

                var orderby = new Builtin.OrderBy();
                orderby.setAttr(attr);
                orderby.setAscending(ascending);

                builtin.addOrderBy(orderby);
            }
        });
}
goog.exportProperty(rethinkdb.query.Expression.prototype, 'orderby',
                    rethinkdb.query.Expression.prototype.orderby);

/**
 * Remove duplicate values in this sequence.
 * @param {string=} opt_attr If given, returns distinct values of just this attribute
 * @returns {rethinkdb.query.Expression}
 */
rethinkdb.query.Expression.prototype.distinct = function(opt_attr) {
    typeCheck_(opt_attr, 'string');
    var leftExpr = opt_attr ? this.map(rethinkdb.query.R(opt_attr)) : this;
    return new rethinkdb.query.BuiltinExpression(Builtin.BuiltinType.DISTINCT, [leftExpr]);
};
goog.exportProperty(rethinkdb.query.Expression.prototype, 'distinct',
                    rethinkdb.query.Expression.prototype.distinct);

/**
 * Reduce this sequence to a single value by repeatedly applying the given reduction function.
 * @param {*} base The initial value to seed the accumulater. Must be of the same type as the
 *  the values of this sequence and the return type of the reduction function.
 * @param {*} reduce A function of two variables of the same type that returns a value of
 *  that type. May be expressed as a JavaScript function or a ReQL function expression.
 * @return {rethinkdb.query.Expression}
 */
rethinkdb.query.Expression.prototype.reduce = function(base, reduce) {
    base = wrapIf_(base);
    reduce = functionWrap_(reduce);

    return new rethinkdb.query.BuiltinExpression(Builtin.BuiltinType.REDUCE, [this],
        function(builtin) {
            var reduction = new Reduction();
            reduction.setBase(base.compile());
            reduction.setVar1(reduce.args[0]);
            reduction.setVar2(reduce.args[1]);
            reduction.setBody(reduce.body.compile());

            builtin.setReduce(reduction);
        });
};
goog.exportProperty(rethinkdb.query.Expression.prototype, 'reduce',
                    rethinkdb.query.Expression.prototype.reduce);

/**
 * Divides the sequence into sets and then performs a map reduce per set.
 * @param {*} grouping A mapping function that returns a group id for each row.
 * @param {*} mapping The mapping function to apply on each set.
    See {@link rethinkdb.query.Expression#map}.
 * @param {*} base The base of the reduction. See {@link rethinkdb.query.Expression#reduce}.
 * @param {*} reduce The reduction function. See {@link rethinkdb.query.Expression#reduce}.o
 *  Each group is reduced separately to produce one final value per group.
 * @return {rethinkdb.query.Expression}
 */
rethinkdb.query.Expression.prototype.groupedMapReduce = function(grouping, mapping, base, reduce) {
    grouping = functionWrap_(grouping);
    mapping  = functionWrap_(mapping);
    base     = wrapIf_(base);
    reduce   = functionWrap_(reduce);

    return new rethinkdb.query.BuiltinExpression(Builtin.BuiltinType.GROUPEDMAPREDUCE, [this],
        function(builtin) {
            var groupMapping = new Mapping();
            groupMapping.setArg(grouping.args[0]);
            groupMapping.setBody(grouping.body.compile());

            var valueMapping = new Mapping();
            valueMapping.setArg(mapping.args[0]);
            valueMapping.setBody(mapping.body.compile());

            var reduction = new Reduction();
            reduction.setBase(base.compile());
            reduction.setVar1(reduce.args[0]);
            reduction.setVar2(reduce.args[1]);
            reduction.setBody(reduce.body.compile());

            var groupedMapReduce = new Builtin.GroupedMapReduce();
            groupedMapReduce.setGroupMapping(groupMapping);
            groupedMapReduce.setValueMapping(valueMapping);
            groupedMapReduce.setReduction(reduction);

            builtin.setGroupedMapReduce(groupedMapReduce);
        });
};
goog.exportProperty(rethinkdb.query.Expression.prototype, 'groupedMapReduce',
                    rethinkdb.query.Expression.prototype.groupedMapReduce);

/**
 * Returns true if this has the given attribute.
 * @param {string} attr Attribute to test.
 * @return {rethinkdb.query.Expression}
 */
rethinkdb.query.Expression.prototype.hasAttr = function(attr) {
    typeCheck_(attr, 'string');
    return new rethinkdb.query.BuiltinExpression(Builtin.BuiltinType.HASATTR, [this],
        function(builtin) {
            builtin.setAttr(attr);
        });
};
goog.exportProperty(rethinkdb.query.Expression.prototype, 'hasAttr',
                    rethinkdb.query.Expression.prototype.hasAttr);

/**
 * Returns the value of the given attribute from this.
 * @param {string} attr Attribute to get.
 * @return {rethinkdb.query.Expression}
 */
rethinkdb.query.Expression.prototype.getAttr = function(attr) {
    typeCheck_(attr, 'string');
    return new rethinkdb.query.BuiltinExpression(Builtin.BuiltinType.GETATTR, [this],
        function(builtin) {
            builtin.setAttr(attr);
        });
};
goog.exportProperty(rethinkdb.query.Expression.prototype, 'getAttr',
                    rethinkdb.query.Expression.prototype.getAttr);

/**
 * Returns a new object containing only the requested attributes from this.
 * @param {string|Array.<string>} attrs An attribute to pick or a list of attributes to pick.
 * @return {rethinkdb.query.Expression}
 */
rethinkdb.query.Expression.prototype.pickAttrs = function(attrs) {
    if (!goog.isArray(attrs)) {
        attrs = [attrs];
    }
    attrs.forEach(function(attr){typeCheck_(attr, 'string')});
    return new rethinkdb.query.BuiltinExpression(Builtin.BuiltinType.PICKATTRS, [this],
        function(builtin) {
            for (var key in attrs) {
                var attr = attrs[key];
                builtin.addAttrs(attr);
            }
        });
};
goog.exportProperty(rethinkdb.query.Expression.prototype, 'pickAttrs',
                    rethinkdb.query.Expression.prototype.pickAttrs);

/**
 * Inverse of pickattrs. Returns an object consisting of all the attributes in this not
 * given by attrs.
 * @param {string|Array.<string>} attrs The attributes NOT to include in the result.
 * @return {rethinkdb.query.Expression}
 */
rethinkdb.query.Expression.prototype.without = function(attrs) {
    if (!goog.isArray(attrs)) {
        attrs = [attrs];
    }
    attrs.forEach(function(attr){typeCheck_(attr, 'string')});
    return new rethinkdb.query.BuiltinExpression(Builtin.BuiltinType.WITHOUT, [this],
        function(builtin) {
            for (var key in attrs) {
                var attr = attrs[key];
                builtin.addAttrs(attr);
            }
        });
};
goog.exportProperty(rethinkdb.query.Expression.prototype, 'without',
                    rethinkdb.query.Expression.prototype.without);

/**
 * Shortcut to map a pick attrs over a sequence.
 * @param {string|Array.<string>} attrs An attribute to pick or a list of attributes to pick.
 * @return {rethinkdb.query.Expression}
 */
rethinkdb.query.Expression.prototype.pluck = function(attrs) {
    return this.map(rethinkdb.query.fn('a', rethinkdb.query.R('$a').pickAttrs(attrs)));
};
goog.exportProperty(rethinkdb.query.Expression.prototype, 'pluck',
                    rethinkdb.query.Expression.prototype.pluck);

/**
 * @param {string} varName
 * @constructor
 * @extends {rethinkdb.query.Expression}
 * @ignore
 */
rethinkdb.query.VarExpression = function(varName) {
    this.varName_ = varName;
};
goog.inherits(rethinkdb.query.VarExpression, rethinkdb.query.Expression);

/** @override */
rethinkdb.query.VarExpression.prototype.compile = function() {
    var term = new Term();
    term.setType(Term.TermType.VAR);
    term.setVar(this.varName_);
    return term;
};

/**
 * @param {rethinkdb.query.Expression} leftExpr
 * @param {string} attrName
 * @constructor
 * @extends {rethinkdb.query.BuiltinExpression}
 * @ignore
 */
rethinkdb.query.AttrExpression = function(leftExpr, attrName) {
    goog.base(this, Builtin.BuiltinType.GETATTR, [leftExpr], function(builtin) {
        builtin.setAttr(attrName);
    });
};
goog.inherits(rethinkdb.query.AttrExpression, rethinkdb.query.BuiltinExpression);

/**
 * @param {string} attrName
 * @constructor
 * @extends {rethinkdb.query.BuiltinExpression}
 * @ignore
 */
rethinkdb.query.ImplicitAttrExpression = function(attrName) {
    goog.base(this, Builtin.BuiltinType.IMPLICIT_GETATTR, [], function(builtin) {
        builtin.setAttr(attrName);
    });
};
goog.inherits(rethinkdb.query.ImplicitAttrExpression, rethinkdb.query.BuiltinExpression);

/**
 * Reference the value of a bound variable or a field of a bound variable.
 * @param {string} varString The variable or field to reference. The special name @ references
 *  the implicit variable. If prefixed with a '$', references a free variable with that name.
 *  Otherwise references a field of the implicit variable. In any case, subfields can be
 *  referenced with dot notation.
 * @return {rethinkdb.query.Expression}
 * @export
 */
rethinkdb.query.R = function(varString) {
    typeCheck_(varString, 'string');
    var attrChain = varString.split('.');

    var curName = attrChain.shift();
    var curExpr = null;
    if (curName[0] === '@') {
        curName = attrChain.shift();
    }

    if (curName[0] === '$') {
        curExpr = new rethinkdb.query.VarExpression(curName.slice(1));
    } else {
        curExpr = new rethinkdb.query.ImplicitAttrExpression(curName);
    }

    while (curName = attrChain.shift()) {
        curExpr = new rethinkdb.query.AttrExpression(curExpr, curName);
    }

    return curExpr;
};

/**
 * Returns a new object this the union of the properties of this object with properties
 * of another. Properties of the same same give preference to other.
 * @param {*} other Some other object. Properties of other are given preference over the base
 *  object when conflicts exist.
 * @return {rethinkdb.query.Expression}
 */
rethinkdb.query.Expression.prototype.extend = function(other) {
    other = wrapIf_(other);
    return new rethinkdb.query.BuiltinExpression(Builtin.BuiltinType.MAPMERGE, [this, other]);
};
goog.exportProperty(rethinkdb.query.Expression.prototype, 'extend',
                    rethinkdb.query.Expression.prototype.extend);

/**
 * For each element of this sequence evaluate mapFun and concat the resulting sequences.
 * @param {*} mapFun A JavaScript function, ReQL function expression or ReQL expression
 *  referencing the implicit variable that evaluates to a sequence.
 * @return {rethinkdb.query.Expression}
 */
rethinkdb.query.Expression.prototype.concatMap = function(mapFun) {
    mapFun = functionWrap_(mapFun);
    return new rethinkdb.query.BuiltinExpression(Builtin.BuiltinType.CONCATMAP, [this],
        function(builtin) {
            var mapping = new Mapping();
            mapping.setArg(mapFun.args[0]);
            mapping.setBody(mapFun.body.compile());

            var concatmap = new Builtin.ConcatMap();
            concatmap.setMapping(mapping);

            builtin.setConcatMap(concatmap);
        });
};
goog.exportProperty(rethinkdb.query.Expression.prototype, 'concatMap',
                    rethinkdb.query.Expression.prototype.concatMap);

/**
 * @constructor
 * @extends {rethinkdb.query.Expression}
 * @ignore
 */
rethinkdb.query.IfExpression = function(test, trueBranch, falseBranch) {
    this.test_ = test;
    this.trueBranch_ = trueBranch;
    this.falseBranch_ = falseBranch;
};
goog.inherits(rethinkdb.query.IfExpression, rethinkdb.query.Expression);

/** @override */
rethinkdb.query.IfExpression.prototype.compile = function() {
    var if_ = new Term.If();

    if_.setTest(this.test_.compile());
    if_.setTrueBranch(this.trueBranch_.compile());
    if_.setFalseBranch(this.falseBranch_.compile());

    var term = new Term();
    term.setType(Term.TermType.IF);
    term.setIf(if_);

    return term;
};

/**
 * Evaluate test, then evaluate and return the result of trueBranch if test evaluates to true,
 * or evaluate and return the result of falseBranch of test evaluates to false.
 * @param {rethinkdb.query.Expression} test ReQL expression that evaluates to a boolean.
 * @param {rethinkdb.query.Expression} trueBranch Expression to evaluate if true.
 * @param {rethinkdb.query.Expression} falseBranch Expression to evaluate if false.
 * @return {rethinkdb.query.Expression}
 * @export
 */
rethinkdb.query.ifThenElse = function(test, trueBranch, falseBranch) {
    typeCheck_(trueBranch, rethinkdb.query.Query);
    typeCheck_(falseBranch, rethinkdb.query.Query);
    test = wrapIf_(test);
    return new rethinkdb.query.IfExpression(test, trueBranch, falseBranch);
};

/**
 * @constructor
 * @extends {rethinkdb.query.Expression}
 * @ignore
 */
rethinkdb.query.LetExpression = function(bindings, body) {
    this.bindings_ = bindings;
    this.body_ = body;
};
goog.inherits(rethinkdb.query.LetExpression, rethinkdb.query.Expression);

/** @override */
rethinkdb.query.LetExpression.prototype.compile = function() {
    var let_ = new Term.Let();
    for (var key in this.bindings_) {
        var binding = this.bindings_[key];

        var tuple = new VarTermTuple();
        tuple.setVar(binding[0]);
        tuple.setTerm(binding[1].compile());

        let_.addBinds(tuple);
    }
    let_.setExpr(this.body_.compile());

    var term = new Term();
    term.setType(Term.TermType.LET);
    term.setLet(let_);

    return term;
};

/**
 * Bind the result of an ReQL expression to a variable within an expression.
 * @param {...*} var_args The first N-1 arguments are expected to be tuples (expressed as
 *  JavaScript lists) of string ReQL expression pairs to bind. The last argument is a
 *  ReQL expression to evaluate within which those variables will be bound.
 * @return {rethinkdb.query.Expression}
 * @export
 */
rethinkdb.query.let = function(var_args) {
    var bindings = Array.prototype.slice.call(arguments, 0, arguments.length - 1);
    var body = arguments[arguments.length - 1];

    if (!bindings.every(function(tuple) {
        return (typeof tuple[0] === 'string') && (tuple[1] instanceof rethinkdb.query.Expression);
    })) {
        throw new TypeError("Let bindings must be string, ReQL expression tuples");
    };
    typeCheck_(body, rethinkdb.query.Query);

    return new rethinkdb.query.LetExpression(bindings, body);
};

/**
 * @constructor
 * @extends {rethinkdb.query.Query}
 * @ignore
 */
rethinkdb.query.ForEachQuery = function(leftExpr, fun) {
    this.leftExpr_ = leftExpr;
    this.fun_ = fun;
};
goog.inherits(rethinkdb.query.ForEachQuery, rethinkdb.query.Query);

/** @override */
rethinkdb.query.ForEachQuery.prototype.buildQuery = function() {
    var foreach = new WriteQuery.ForEach();
    foreach.setStream(this.leftExpr_.compile());
    foreach.setVar(this.fun_.args[0]);

    var sub = this.fun_.body.buildQuery().getWriteQuery();
    if (!sub) {
        throw new rethinkdb.errors.ClientError("For each requires a write query to execute");
    }

    foreach.addQueries(sub);

    var write = new WriteQuery();
    write.setType(WriteQuery.WriteQueryType.FOREACH);
    write.setForEach(foreach);

    var query = new Query();
    query.setType(Query.QueryType.WRITE);
    query.setWriteQuery(write);

    return query;
};

/**
 * Evaluate a ReQL query for each element of this sequence.
 * @param {rethinkdb.query.FunctionExpression|rethinkdb.query.Expression} fun A ReQL function
 *  expression binding a row or a ReQL expression relying on the implicit variable to evaluate
 *  for each row of this sequence.
 * @return {rethinkdb.query.Query}
 */
rethinkdb.query.Expression.prototype.forEach = function(fun) {
    fun = functionWrap_(fun);
    return new rethinkdb.query.ForEachQuery(this, fun);
};
goog.exportProperty(rethinkdb.query.Expression.prototype, 'forEach',
                    rethinkdb.query.Expression.prototype.forEach);

/**
 * Hack for demo
 */
rethinkdb.query.Expression.prototype.eqJoin = function(attr, table) {
    typeCheck_(attr, 'string');

    if (!(table instanceof rethinkdb.query.Table)) {
        table = rethinkdb.query.table(table);
    }

    var q = rethinkdb.query;
    return this.concatMap(q.fn('leftRow',
        q([table.get(q('$leftRow.'+attr))]).filter(q.fn('x',
            q('$x')['ne'](null))
        ).map(q.fn('rightRow',
            q('$rightRow').extend(q('$leftRow')))
        )
    ));
};
goog.exportProperty(rethinkdb.query.Expression.prototype, 'eqJoin',
                    rethinkdb.query.Expression.prototype.eqJoin);

/**
 * Convert a stream to an array.
 * @return {rethinkdb.query.Expression}
 */
rethinkdb.query.Expression.prototype.streamToArray = function() {
    return new rethinkdb.query.BuiltinExpression(Builtin.BuiltinType.STREAMTOARRAY, [this]);
};
goog.exportProperty(rethinkdb.query.Expression.prototype, 'streamToArray',
                    rethinkdb.query.Expression.prototype.streamToArray);

/**
 * Convert an array to a stream
 * @return {rethinkdb.query.Expression}
 */
rethinkdb.query.Expression.prototype.arrayToStream = function() {
    return new rethinkdb.query.BuiltinExpression(Builtin.BuiltinType.ARRAYTOSTREAM, [this]);
};
goog.exportProperty(rethinkdb.query.Expression.prototype, 'arrayToStream',
                    rethinkdb.query.Expression.prototype.arrayToStream);<|MERGE_RESOLUTION|>--- conflicted
+++ resolved
@@ -233,15 +233,10 @@
         // generate arg names and get body by evaluating function
         // similar to ruby block syntax
 
-<<<<<<< HEAD
         args = [];
         for (var i = 0; i < var_args.length; i++) {
             args.push('genSym'+args.length);
         }
-=======
-        typeCheck_(body, rethinkdb.query.Query);
-        args.forEach(function(arg) {return typeCheck_(arg, 'string')});
->>>>>>> ffbb6272
 
         body = var_args.apply(null, args.map(function(argName) {
             return rethinkdb.query.R('$'+argName);
