--- conflicted
+++ resolved
@@ -1,11 +1,8 @@
 util = require('./util')
 err = require('./errors')
 net = require('./net')
-<<<<<<< HEAD
 protoTermType = require('./proto-def').Term.TermType
-=======
 Promise = require('bluebird')
->>>>>>> 02b70c7f
 
 # Import some names to this namespace for convienience
 ar = util.ar
