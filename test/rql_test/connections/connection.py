--- conflicted
+++ resolved
@@ -5,11 +5,7 @@
 
 from __future__ import print_function
 
-<<<<<<< HEAD
-import datetime, os, random, re, socket, sys, tempfile, threading, time, unittest
-=======
 import datetime, os, random, re, socket, sys, tempfile, threading, time, traceback, unittest
->>>>>>> d1ec6771
 
 sys.path.insert(0, os.path.join(os.path.dirname(os.path.realpath(__file__)), os.pardir, os.pardir, "common"))
 import driver, utils
@@ -279,32 +275,13 @@
     authKey = 'hunter2'
 
     def test_connect_no_auth(self):
-<<<<<<< HEAD
-        self.assertRaisesRegexp(
-            r.RqlDriverError, "Server dropped connection with message: \"ERROR: Incorrect authorization key.\"",
-            r.connect, port=self.port)
-
-    def test_connect_wrong_auth(self):
-        self.assertRaisesRegexp(
-            r.RqlDriverError, "Server dropped connection with message: \"ERROR: Incorrect authorization key.\"",
-            r.connect, port=self.port, auth_key="")
-
-        self.assertRaisesRegexp(
-            r.RqlDriverError, "Server dropped connection with message: \"ERROR: Incorrect authorization key.\"",
-            r.connect, port=self.port, auth_key="hunter3")
-
-        self.assertRaisesRegexp(
-            r.RqlDriverError, "Server dropped connection with message: \"ERROR: Incorrect authorization key.\"",
-            r.connect, port=self.port, auth_key="hunter22")
-
-=======
         self.assertRaisesRegexp(r.RqlDriverError, self.incorrectAuthMessage, r.connect, port=self.port)
 
     def test_connect_wrong_auth(self):
         self.assertRaisesRegexp(r.RqlDriverError, self.incorrectAuthMessage, r.connect, port=self.port, auth_key="")
         self.assertRaisesRegexp(r.RqlDriverError, self.incorrectAuthMessage, r.connect, port=self.port, auth_key="hunter3")
-    
->>>>>>> d1ec6771
+        self.assertRaisesRegexp(r.RqlDriverError, self.incorrectAuthMessage, r.connect, port=self.port, auth_key="hunter22")
+    
     def test_connect_long_auth(self):
         long_key = str("k") * 2049
         not_long_key = str("k") * 2048
@@ -313,13 +290,7 @@
             r.RqlDriverError, "Server dropped connection with message: \"ERROR: Client provided an authorization key that is too long.\"",
             r.connect, port=self.port, auth_key=long_key)
 
-<<<<<<< HEAD
-        self.assertRaisesRegexp(
-            r.RqlDriverError, "Server dropped connection with message: \"ERROR: Incorrect authorization key.\"",
-            r.connect, port=self.port, auth_key=not_long_key)
-=======
         self.assertRaisesRegexp(r.RqlDriverError, self.incorrectAuthMessage, r.connect, port=self.port, auth_key=not_long_key)
->>>>>>> d1ec6771
 
     def test_connect_correct_auth(self):
         conn = r.connect(port=self.port, auth_key="hunter2")
