for interface_test_name in [
<<<<<<< HEAD
        'artificial_table',
        'cluster_config',
        'dead_machine_issues',
        'detect_dead',
        'large_branch_history',
        'log',
        'metadata_persistence',
        'name_conflict_issue',
        'net_corruption',
        'progress',
        'resources',
        'server_config',
        'stat',
        'table_config',
        'table_reconfigure',
        'unsatisfiable_goals_issue']:
=======
        'cluster_config', 'detect_dead', 'log', 'progress', 'dead_machine_issues',
        'unsatisfiable_goals_issue', 'name_conflict_issue', 'net_corruption',
        'resources', 'large_branch_history', 'metadata_persistence', 'stat',
        'server_config', 'server_status', 'specific_table', 'table_config',
        'table_reconfigure']:
>>>>>>> 460530ed
    generate_test("$RETHINKDB/test/interface/%s.py" % interface_test_name, name=interface_test_name)
<|MERGE_RESOLUTION|>--- conflicted
+++ resolved
@@ -1,5 +1,4 @@
 for interface_test_name in [
-<<<<<<< HEAD
         'artificial_table',
         'cluster_config',
         'dead_machine_issues',
@@ -12,15 +11,9 @@
         'progress',
         'resources',
         'server_config',
+        'server_status',
         'stat',
         'table_config',
         'table_reconfigure',
         'unsatisfiable_goals_issue']:
-=======
-        'cluster_config', 'detect_dead', 'log', 'progress', 'dead_machine_issues',
-        'unsatisfiable_goals_issue', 'name_conflict_issue', 'net_corruption',
-        'resources', 'large_branch_history', 'metadata_persistence', 'stat',
-        'server_config', 'server_status', 'specific_table', 'table_config',
-        'table_reconfigure']:
->>>>>>> 460530ed
     generate_test("$RETHINKDB/test/interface/%s.py" % interface_test_name, name=interface_test_name)
