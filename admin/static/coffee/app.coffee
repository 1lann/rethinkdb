# This file contains all the good stuff we do to set up the
# application. We should refactor this at some point, but I'm leaving
# it as is for now.

modal_registry = []
clear_modals = ->
    modal.hide_modal() for modal in modal_registry
    modal_registry = []
register_modal = (modal) -> modal_registry.push(modal)

updateInterval = 5000
statUpdateInterval = 1000

declare_client_connected = ->
    window.connection_status.set({client_disconnected: false})
    clearTimeout(window.apply_diffs_timer)
    window.apply_diffs_timer = setTimeout (-> window.connection_status.set({client_disconnected: true})), 2 * updateInterval

# Check if new_data is included in old_data and if the values are equals. (Note: We don't check if the objects are equals)
need_update_objects = (new_data, old_data) ->
    for key of new_data
        if key of old_data is false
<<<<<<< HEAD
            need_update = true
            break

    if need_update is false
        for key of new_data
            if typeof new_data[key] is object and typeof old_data[key] is object
                need_update = compare_object(new_data[key], old_data[key])
                if need_update is true
                    break
                else if new_data[key] isnt old_data[key]
                    need_update = true
                    break
    return need_update
=======
            return true
 
    for key of new_data
        if typeof new_data[key] is object and typeof old_data[key] is object
            need_update = compare_object(new_data[key], old_data[key])
            if need_update is true
                return need_update
        else if typeof new_data[key] isnt typeof old_data[key]
            return true
        else if new_data[key] isnt old_data[key]
            return true

    return false
>>>>>>> 26e3fc7f



apply_to_collection = (collection, collection_data) ->
    for id, data of collection_data
        if data isnt null
            if data.protocol? and data.protocol is 'memcached'  # We check that the machines in the blueprint do exist
                if collection_data[id].blueprint? and collection_data[id].blueprint.peers_roles?
                    for machine_uuid of collection_data[id].blueprint.peers_roles
                        if !machines.get(machine_uuid)?
                            delete collection_data[id].blueprint.peers_roles[machine_uuid]
            if collection.get(id)
                # We update only if something changed so we don't trigger to much 'update'
                ###
                need_update = need_update_objects(data, collection.get(id))
                if need_update is true
                ###
                collection.get(id).set(data)
                collection.trigger('change')
            else
                data.id = id
                collection.add(new collection.model(data))
        else
            if collection.get(id)
                collection.remove(id)

add_protocol_tag = (data, tag) ->
    f = (unused,id) ->
        if (data[id])
            data[id].protocol = tag
    _.each(data, f)
    return data

reset_collections = () ->
    namespaces.reset()
    datacenters.reset()
    machines.reset()
    issues.reset()
    directory.reset()

# Process updates from the server and apply the diffs to our view of the data.
# Used by our version of Backbone.sync and POST / PUT responses for form actions
apply_diffs = (updates) ->
    declare_client_connected()

    if (not connection_status.get('contact_machine_id'))
        connection_status.set('contact_machine_id', updates["me"])
    else
        if (updates["me"] != connection_status.get('contact_machine_id'))
            reset_collections()
            connection_status.set('contact_machine_id', updates["me"])

    for collection_id, collection_data of updates
        switch collection_id
            when 'dummy_namespaces'
                apply_to_collection(namespaces, add_protocol_tag(collection_data, "dummy"))
            when 'memcached_namespaces'
                apply_to_collection(namespaces, add_protocol_tag(collection_data, "memcached"))
            when 'rdb_namespaces'
                apply_to_collection(namespaces, add_protocol_tag(collection_data, "rdb"))
            when 'datacenters'
                apply_to_collection(datacenters, collection_data)
            when 'machines'
                apply_to_collection(machines, collection_data)
            when 'me' then continue
            else
                console.log "Unhandled element update: " + updates
    return

set_issues = (issue_data_from_server) -> issues.reset(issue_data_from_server)

set_progress = (progress_data_from_server) ->
    # Convert progress representation from RethinkDB into backbone friendly one
    _pl = []
    for key, value of progress_data_from_server
        value['id'] = key
        _pl.push(value)
    progress_list.reset(_pl)

set_directory = (attributes_from_server) ->
    # Convert directory representation from RethinkDB into backbone friendly one
    dir_machines = []
    for key, value of attributes_from_server
        if value.peer_type is 'server'
            value['id'] = key
            dir_machines[dir_machines.length] = value
    directory.reset(dir_machines)

set_last_seen = (last_seen_from_server) ->
    # Expand machines model with this data
    for machine_uuid, timestamp of last_seen_from_server
        _m = machines.get machine_uuid
        if _m
            _m.set('last_seen_from_server', timestamp)

set_log_entries = (log_data_from_server) ->
    for machine_uuid, log_entries of log_data_from_server
        if not machines.get(machine_uuid)?
            continue # Machine not ready or down, we skip

        for json in log_entries

            new_timestamp = parseFloat(json.timestamp)
            for entry, i in recent_log_entries.models
                if new_timestamp > parseFloat(entry.get('timestamp'))
                    entry = new LogEntry json
                    entry.set('machine_uuid',machine_uuid)

                    recent_log_entries.add entry, {at: i}
                    if recent_log_entries.length > 3
                        recent_log_entries.shift()

                    if parseFloat(json.timestamp) > recent_log_entries.min_timestamp
                        recent_log_entries.min_timestamp = Math.ceil parseFloat json.timestamp # /ajax/log juste compare integers
            if recent_log_entries.length < 4
                entry = new LogEntry json
                entry.set('machine_uuid',machine_uuid)
                recent_log_entries.push entry

set_stats = (stat_data) ->
    for machine_id, data of stat_data
        if machines.get(machine_id)? #if the machines are not ready, we just skip the current stats
            machines.get(machine_id).set('stats', data)

collections_ready = ->
    # Data is now ready, let's get rockin'!
    render_body()
    window.router = new BackboneCluster
    Backbone.history.start()

# A helper function to collect data from all of our shitty
# routes. TODO: somebody fix this in the server for heaven's
# sakes!!!
#   - an optional callback can be provided. Currently this callback will only be called after the /ajax route (metadata) is collected
# To avoid memory leak, we use function declaration (so with pure javascript since coffeescript can't do it)
# Using setInterval seems to be safe, TODO
`function collect_stat_data() {
    $.ajax({
        url: '/ajax/stat',
        dataType: 'json',
        success: function(data) {
            set_stats(data)
            setTimeout(collect_stat_data, statUpdateInterval)
        }
    });
}

function collect_server_data_once(async, optional_callback) {
    $.ajax({
        url: '/ajax',
        dataType: 'json',
        async: async,
        success: function(updates) {
            if (window.is_disconnected != null) {
                delete window.is_disconnected
                window.location.reload(true)
            }
            apply_diffs(updates.semilattice)
            set_issues(updates.issues)
            set_directory(updates.directory)
            set_last_seen(updates.last_seen)
            if (optional_callback) {
                optional_callback()
            }

        },
        error: function() {
            if (window.is_disconnected != null) {
                window.is_disconnected.display_fail()
            }
            else {
                window.is_disconnected = new IsDisconnected
            }
        }
    })

    $.ajax({
        url: '/ajax/progress',
        dataType: 'json',
        success: set_progress
    })

    $.ajax({
        url: '/ajax/log/_?max_length=10&min_timestamp='+window.recent_log_entries.min_timestamp,
        dataType: 'json',
        success: set_log_entries
    })
}

function collect_server_data(optional_callback) {
    collect_server_data_once(true, optional_callback)
    setTimeout(collect_server_data, updateInterval) // The callback are used just once.
}`



$ ->
    render_loading()
    bind_dev_tools()

    # Initializing the Backbone.js app
    window.datacenters = new Datacenters
    window.namespaces = new Namespaces
    window.machines = new Machines
    window.issues = new Issues
    window.progress_list = new ProgressList
    window.directory = new Directory
    window.recent_log_entries = new LogEntries
    window.issues_redundancy = new IssuesRedundancy
    window.connection_status = new ConnectionStatus
    window.computed_cluster = new ComputedCluster

    window.last_update_tstamp = 0

    # Load the data bootstrapped from the HTML template
    # reset_collections()
    reset_token()

    # Override the default Backbone.sync behavior to allow reading diffs
    legacy_sync = Backbone.sync
    Backbone.sync = (method, model, success, error) ->
        if method is 'read'
            collect_server_data()
        else
            legacy_sync method, model, success, error


    # This object is for global events whose relevant data may not be available yet. Example include:
    #   - the router is unavailable when first initializing
    #   - machines, namespaces, and datacenters collections are unavailable when first initializing
    window.app_events =
        triggered_events: {}
    _.extend(app_events, Backbone.Events)
    # Count the number of times any particular event has been called
    app_events.on 'all', (event) ->
        triggered = app_events.triggered_events

        if not triggered[event]?
            triggered[event] = 1
        else
            triggered[event]+=1

    # We need to reload data every updateInterval
    #setInterval (-> Backbone.sync 'read', null), updateInterval
    declare_client_connected()
    # Stat update intervanl is different
    #setInterval collect_stat_data, statUpdateInterval

    # Populate collection for the first time
    collect_server_data(collections_ready)
    collect_stat_data()<|MERGE_RESOLUTION|>--- conflicted
+++ resolved
@@ -20,23 +20,8 @@
 need_update_objects = (new_data, old_data) ->
     for key of new_data
         if key of old_data is false
-<<<<<<< HEAD
-            need_update = true
-            break
-
-    if need_update is false
-        for key of new_data
-            if typeof new_data[key] is object and typeof old_data[key] is object
-                need_update = compare_object(new_data[key], old_data[key])
-                if need_update is true
-                    break
-                else if new_data[key] isnt old_data[key]
-                    need_update = true
-                    break
-    return need_update
-=======
             return true
- 
+
     for key of new_data
         if typeof new_data[key] is object and typeof old_data[key] is object
             need_update = compare_object(new_data[key], old_data[key])
@@ -48,7 +33,6 @@
             return true
 
     return false
->>>>>>> 26e3fc7f
 
 
 
