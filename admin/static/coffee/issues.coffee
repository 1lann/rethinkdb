# Issues view

h = require('virtual-dom/h')
diff = require('virtual-dom/diff')
patch = require('virtual-dom/patch')
createElement = require('virtual-dom/create-element')

util = require('./util.coffee')
ui_modals = require('./ui_components/modals.coffee')


class IssuesBanner extends Backbone.View
    events:
        'click .btn-resolve-issues': 'toggle_display'
        'click .change-route': 'toggle_display'

    initialize: (options) =>
        @collection = options.collection
        @show_resolve = true
        @current_vdom_tree = render_issues(
            @collection.toJSON(), @show_resolve)

        @listenTo @model, 'change', @render
        @listenTo @collection, 'change', @render
        @rename_modal = null

        @setElement(createElement(@current_vdom_tree))

    toggle_display: =>
        if @show_resolve
            @show_resolve = false
        else if @collection.length > 0
            @show_resolve = true
        if @show_resolve
            @$('.all-issues').slideUp 300, "swing", @render
        else
            @$('.all-issues').slideDown 300, "swing", @render

    render: =>
        new_tree = render_issues(@collection.toJSON(), @show_resolve)
        patches = diff(@current_vdom_tree, new_tree)
        patch(@$el.get(0), patches)
        @current_vdom_tree = new_tree
        if @collection.length == 0
            @show_resolve = true
        @

rename_modal = (dataset) =>
    modal = new ui_modals.RenameItemModal
        item_type: dataset.itemType
        model: new Backbone.Model
            id: dataset.id
            name: dataset.name
    modal.render()

render_unknown_issue = (issue) ->
    title: "Unknown issue"
    subtitle: issue.type
    details: [
        h "p", "An unknown issue was sent by the server. Please contact support."
        h "p", "Raw data:"
        h "code", issue.description
    ]

availability_string = (status) ->
    if status.all_replicas_ready
        "is ready"
    else if status.ready_for_writes
        "has some replicas that are not ready"
    else if status.ready_for_reads
        "is read only"
    else if status.ready_for_outdated_reads
        "is ready for outdated reads only"
    else
        "is not available"

availability_description = (status) ->
    if status.all_replicas_ready
        " is ready."
    else if status.ready_for_writes
        " is available for all operations, but some replicas are not ready."
    else if status.ready_for_reads
        " is available for outdated and up-to-date reads, but not writes."
    else if status.ready_for_outdated_reads
        " is available for outdated reads, but not up-to-date reads or writes."
    else
        " is not available."

render_table_availability = (issue) ->
    info = issue.info
    title: "Table availability"
    subtitle: "#{info.db}.#{info.table} #{availability_string(info.status)}"
    details: [
        h "p", [
            "Table "
            h "a.change-route", href: "#/tables/#{info.table_id}",
                "#{info.db}.#{info.table}"
            availability_description(info.status)
        ]
        h "p", [
            "The following servers are disconnected:"
            h "ul", info.missing_servers.map((servername) ->
                h "li",
                    h "code", servername
            )
        ] if info.missing_servers.length > 0
        h "p", [
            "None of the replicas for this table are reachable "
            "(the servers for these replicas may be down or disconnected). "
            h "br"
            "No operations can be performed on this table until at least "
            "one replica is reachable."
        ] if info.missing_servers.length == 0
    ]

render_name_collision = (collision_type, issue) ->
    title: "#{util.capitalize(collision_type)} name conflict"
    subtitle: "#{issue.info.name} is the name of more than one #{collision_type}"
    details: [
        h "p", [
            util.pluralize_noun(collision_type, issue.info.ids.length, true)
            " with the name #{issue.info.name}:"
        ]
        h "ul", issue.info.ids.map((id) ->
            plural_type = util.pluralize_noun(collision_type, 2)
            if collision_type != 'database'
                link = h("a.change-route", href: "##{plural_type}/#{id}",
                    h("span.uuid", util.humanize_uuid(id)))
            else
                link = h("span.uuid", util.humanize_uuid(id))
            h "li", [
                link
                " ("
                h("a.rename",
                    href: "#",
                    onclick: (event) =>
                        event.preventDefault()
                        rename_modal(event.target.dataset)
                    dataset: {
                        itemType: collision_type,
                        id: id,
                        name: issue.info.name,
                    },
                    "Rename")
                ")"
            ]
        )
    ]

render_outdated_index = (issue) ->
    help_link = "http://www.rethinkdb.com/docs/troubleshooting/#my-secondary-index-is-outdated"
    help_command = "rethinkdb index-rebuild"

    title: "Outdated indexes"
    subtitle: "Some secondary indexes need to be updated"
    details: [
        h "p", [
            "This cluster contains outdated indexes that were created with "
            "a previous version of RethinKDB that contained some bugs."
            h "br"
            "Use ", h("code", help_command)
            " to apply the latest bug fixes and improvements."
            " See ", h("a", href: help_link, "the troubleshooting page")
            " for more details."
        ]
        h "ul", issue.info.tables.map((table) ->
            h "li", [
                "The table ",
                h "a", href: "#tables/#{table.table_id}",
                    "#{table.db}.#{table.table}"
                " has #{table.indexes.length} outdated "
                util.pluralize_noun("index", table.indexes.length)
                ": ", table.indexes.join(", ")
            ]
        )

    ]

render_memory_error = (issue) ->
    # Issue raised when the server has problems with swapping memory.
    title: "Memory issue"
    subtitle: [
        "A server is using swap memory."
    ]
    details: [
        h "p", [
            "The following "
            util.pluralize_noun('server', issue.info.servers.length)
            " encountered a memory problem:"
        ]
        h "ul", issue.info.servers.map((server) ->
            h "li",
                h "a", href: "/#servers/#{server.server_id}", server.server)
        h "p", [
            "The issue reported is: ",
            h "code", issue.info.message
        ]
        h "p", [
            "Please fix the problem that is causing the "
            util.pluralize_noun("server", issue.info.servers.length)
            " to use swap memory. This issue will go away "
            "after an hour has passed since swap memory was used,"
            " or after you restart RethinkDB."
        ]
    ]

render_non_transitive_error = (issue) ->
    # Issue raised when network connectivity is non-transitive
    title: "Connectivity issue"
    subtitle: [
        "Some servers are only partially connected to the cluster."
    ]
    details: [
        h "p", [
           "The following servers are not fully connected:"
        ]
        h "ul", issue.info.servers.map((server) ->
            h "li",
<<<<<<< HEAD
                h "a", href: "/#servers/#{server.server_id}", server)
=======
                h "a", href: "/#servers/#{server.server_id}", server.server)
>>>>>>> 727c2f53
        h "p", [
            "Partial connectivity can cause tables to remain unavailable"
            " and queries to fail. Please check your network configuration"
            " if this issue persists for more than a few seconds."
        ]
    ]

render_log_write_error = (issue) ->
    # Issue raised when the server can't write to its log file.
    title: "Cannot write logs"
    subtitle: [
        "Log "
        util.pluralize_noun('file', issue.info.servers.length)
        " cannot be written to"
    ]
    details: [
        h "p", [
            "The following "
            util.pluralize_noun('server', issue.info.servers.length)
            " encountered an error while writing log statements:"
        ]
        h "ul", issue.info.servers.map((server) ->
            h "li",
                h "a", href: "/#servers/#{server.server_id}", server.server)
        h "p", [
            "The error message reported is: ",
            h "code", issue.info.message
        ]
        h "p", [
            "Please fix the problem that is preventing the "
            util.pluralize_noun("server", issue.info.servers.length)
            " from writing to their log file. This issue will go away "
            "the next time the server successfully writes to the log file."
        ]
    ]


render_issue = (issue) ->
    details = switch issue.type
        when 'log_write_error' then render_log_write_error(issue)
        when 'memory_error' then render_memory_error(issue)
        when 'non_transitive_error' then render_non_transitive_error(issue)
        when 'outdated_index' then render_outdated_index(issue)
        when 'table_availability' then render_table_availability(issue)
        when 'db_name_collision' then render_name_collision('database', issue)
        when 'server_name_collision' then render_name_collision('server', issue)
        when 'table_name_collision' then render_name_collision('table', issue)
        else render_unknown_issue(issue)
    critical_class = if issue.critical then ".critical" else ""
    h "div.issue-container",
        h "div.issue#{critical_class}", [
            h "div.issue-header", [
                h "p.issue-type", details.title
                h "p.message", details.subtitle
            ]
            h "hr"
            h "div.issue-details", details.details
        ]


render_issues = (issues, show_resolve) ->
    # Renders the outer container of the issues banner
    no_issues_class = if issues.length > 0 then "" else ".no-issues"
    h "div.issues-banner", ([
        h "div.show-issues-banner#{no_issues_class}",
            h "div.gradient-overlay#{no_issues_class}",
                h "div.container", [
                    render_resolve_button(show_resolve)
                    h("p.message", render_issues_message(issues.length))
                ]
        h "div#resolve-issues.all-issues",
            h "div.container", [
                h "div#issue-alerts"
                h("div.issues_list", issues.map(render_issue))
            ]
    ] if issues.length > 0)

render_issues_message = (num_issues) ->
    if num_issues == 0
        "All issues have been successfully resolved."
    else
        [
            h("strong", [
                "#{num_issues} #{util.pluralize_noun('issue', num_issues)}"
            ])
            " #{util.pluralize_verb("need", num_issues)} to be resolved"
        ]

render_resolve_button = (show_resolve) ->
    if show_resolve
        h "button.btn.btn-resolve-issues.show-issues", "Show issues"
    else
        h "button.btn.btn-resolve-issues.hide-issues", "Hide issues"

exports.IssuesBanner = IssuesBanner<|MERGE_RESOLUTION|>--- conflicted
+++ resolved
@@ -216,11 +216,7 @@
         ]
         h "ul", issue.info.servers.map((server) ->
             h "li",
-<<<<<<< HEAD
-                h "a", href: "/#servers/#{server.server_id}", server)
-=======
                 h "a", href: "/#servers/#{server.server_id}", server.server)
->>>>>>> 727c2f53
         h "p", [
             "Partial connectivity can cause tables to remain unavailable"
             " and queries to fail. Please check your network configuration"
