--- conflicted
+++ resolved
@@ -9,16 +9,7 @@
         <meta http-equiv="Expires" content="-1">
         <meta http-equiv="Cache-Control" content="no-cache">
 
-<<<<<<< HEAD
-        {% block style %}
-            {% assets filters="less", output="gen/cluster.css",
-                        "less/cluster.less" %}
-                <link rel="stylesheet" type="text/css" href="{{ASSET_URL}}" />
-            {% endassets %}
-        {% endblock %}
-=======
         <link rel="stylesheet" type="text/css" href="gen/cluster.css" />
->>>>>>> 5d9a321b
 
         <!-- handlebars templates -->
         <script id="dashboard_view-template" type="text/x-handlebars-template">
@@ -69,6 +60,30 @@
             {{/each}}
         </script>
 
+        <script id="vis-graph_stream_picker-template" type="text/x-handlebars-template">
+            <form class="stream-picker">
+            {{#each datastreams}}
+                <div class="datastream" data-id="{{this.id}}">
+                    <input {{#if this.selected}}checked="true"{{/if}} type="radio" name="graph-data-stream"/>
+                    {{this.name}}
+                </div>
+            {{/each}}
+            </form>
+        </script>
+
+        <script id="vis_no_data-template" type="text/x-handlebars-template">
+            <p class="no-data">No data selected.</p>
+        </script>
+
+        <script id="data_stream_filter-template" type="text/x-handlebars-template">
+            {{#each models}}
+                <div class="model" style="background:{{this.color}}" data-id="{{this.id}}">
+                    <input {{#if this.selected}}checked="true"{{/if}} type="checkbox" />
+                    {{this.name}}
+                </div>
+            {{/each}}
+        </script>
+
         <script id="status_panel_view-template" type="text/x-handlebars-template">
             {{#if client_disconnected}}
                 <a class="disconnected" href="#">Disconnected</a>
@@ -77,31 +92,6 @@
             {{/if}}
         </script>
 
-<<<<<<< HEAD
-            <script id="vis-graph_stream_picker-template" type="text/x-handlebars-template">
-                <form class="stream-picker">
-                {{#each datastreams}}
-                    <div class="datastream" data-id="{{this.id}}">
-                        <input {{#if this.selected}}checked="true"{{/if}} type="radio" name="graph-data-stream"/>
-                        {{this.name}}
-                    </div>
-                {{/each}}
-                </form>
-            </script>
-
-            <script id="vis_no_data-template" type="text/x-handlebars-template">
-                <p class="no-data">No data selected.</p>
-            </script>
-
-            <script id="data_stream_filter-template" type="text/x-handlebars-template">
-                {{#each models}}
-                    <div class="model" style="background:{{this.color}}" data-id="{{this.id}}">
-                        <input {{#if this.selected}}checked="true"{{/if}} type="checkbox" />
-                        {{this.name}}
-                    </div>
-                {{/each}}
-            </script>
-=======
         <!-- Cluster view -->
         <script id="namespaces_container-template" type="text/x-handlebars-template">
             <h1>Cluster overview</h1>
@@ -113,7 +103,6 @@
             </ul>
             <div id="namespaces-panel" class="rdb-content"></div>
         </script>
->>>>>>> 5d9a321b
 
         <script id="datacenters_container-template" type="text/x-handlebars-template">
             <h1>Cluster overview</h1>
@@ -1099,39 +1088,6 @@
             </div>
         </script>
 
-<<<<<<< HEAD
-        <!-- javascript -->
-        {% block js %}
-            {{ js('js/jquery-1.7.1.min.js') }}
-            {{ js('js/handlebars-1.0.0.beta.6.js') }}
-            {{ js('js/underscore-min.js') }}
-            {{ js('js/backbone.js') }}
-            {{ js('js/bootstrap/bootstrap-tab.js') }}
-            {{ js('js/bootstrap/bootstrap-modal.js') }}
-            {{ js('js/bootstrap/bootstrap-alert.js') }}
-            {{ js('js/jquery.sparkline.min.js') }}
-            {{ js('js/jquery.validate.min.js') }}
-            {{ js('js/jquery.hotkeys.js') }}
-            {{ js('js/jquery.form.js') }}
-            {{ js('js/jquery.timeago.js') }}
-            {{ js('js/date-en-US.js') }}
-            {{ js('js/d3.v2.min.js') }}
-
-            {% assets filters="coffeescript", output="gen/cluster-min.js",
-                        "coffee/util.coffee",
-                        "coffee/clusterview.coffee",
-                        "coffee/namespaceview.coffee",
-                        "coffee/otherviews.coffee",
-                        "coffee/cluster.coffee" %}
-                <script type="text/javascript" src="{{ASSET_URL}}"></script>
-            {% endassets %}
-            <script type="text/javascript">
-                var reset_collections = function() {
-                    namespaces.reset({{namespaces|safe}});
-                    machines.reset({{machines|safe}});
-                    datacenters.reset({{datacenters|safe}});
-                };
-=======
         <script id="set_datacenter-modal-template" type="text/x-handlebars-template">
             <div class="modal set-datacenter">
                 <form class="form">
@@ -1176,10 +1132,6 @@
         <script type="text/javascript" src="js/jquery.timeago.js"></script>
         <script type="text/javascript" src="js/date-en-US.js"></script>
         <script type="text/javascript" src="js/d3.v2.min.js"></script>
-
-
->>>>>>> 5d9a321b
-
         <script type="text/javascript" src="gen/cluster-min.js"></script>
         <script type="text/javascript">
             var reset_token = function() {
