--- conflicted
+++ resolved
@@ -589,29 +589,24 @@
 
 # test_version_ge <name> <version> <min version>
 test_version_ge () {
-<<<<<<< HEAD
-=======
     local fetch_message=
->>>>>>> 4e2e97d8
     if ! [[ $2 -ge $3 ]]; then
-        error "$1 $(write_version $2) is too old. At least $1 $(write_version $3) is required"
+        if can_fetch "$(bin_pkg_name "$1")"; then
+            fetch_message=" Try running ./configure with --allow-fetch"
+        fi
+        error "$1 $(write_version $2) is too old. At least $1 $(write_version $3) is required.$fetch_message"
         return 1
     fi
 }
 
 # test_version_le <name> <version> <max version>
 test_version_le () {
-<<<<<<< HEAD
-    if ! [[ $2 -le $3 ]]; then 
-       error "$1 $(write_version $2) is too recent. At most $1 $(write_version $3) is required"
-=======
     local fetch_message=
     if ! [[ $2 -le $3 ]]; then
         if can_fetch "$(bin_pkg_name "$1")"; then
             fetch_message=" Try running ./configure with --allow-fetch"
         fi
         error "$1 $(write_version $2) is too recent. At most $1 $(write_version $3) is required.$fetch_message"
->>>>>>> 4e2e97d8
         return 1
     fi
 }
